--- conflicted
+++ resolved
@@ -273,32 +273,18 @@
         </plugins>
     </build>
 
-<<<<<<< HEAD
-	<distributionManagement>
-	    <repository>
-	        <id>twcgrid</id>
-	        <name>twcgrid-releases</name>
-	        <url>http://twcgrid.artifactoryonline.com/twcgrid/libs-releases-local</url>
-	    </repository>
-	    <snapshotRepository>
-	        <id>twcgrid</id>
-	        <name>twcgrid-snapshots</name>
-	        <url>http://twcgrid.artifactoryonline.com/twcgrid/libs-snapshots-local</url>
-	    </snapshotRepository>
-	</distributionManagement>
-=======
     <distributionManagement>
         <repository>
-            <id>sonatype-nexus-staging</id>
-            <url>https://oss.sonatype.org/service/local/staging/deploy/maven2</url>
-            <uniqueVersion>false</uniqueVersion>
+            <id>twcgrid</id>
+            <name>twcgrid-releases</name>
+            <url>http://twcgrid.artifactoryonline.com/twcgrid/libs-releases-local</url>
         </repository>
         <snapshotRepository>
-            <id>sonatype-nexus-snapshots</id>
-            <url>https://oss.sonatype.org/content/repositories/snapshots</url>
+            <id>twcgrid</id>
+            <name>twcgrid-snapshots</name>
+            <url>http://twcgrid.artifactoryonline.com/twcgrid/libs-snapshots-local</url>
         </snapshotRepository>
     </distributionManagement>
->>>>>>> f57b097d
 
     <developers>
         <developer>
