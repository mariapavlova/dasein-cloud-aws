<project xmlns="http://maven.apache.org/POM/4.0.0" xmlns:xsi="http://www.w3.org/2001/XMLSchema-instance" xsi:schemaLocation="http://maven.apache.org/POM/4.0.0 http://maven.apache.org/xsd/maven-4.0.0.xsd">
    <!--
        Copyright (C) 2008-2013 Dell, Inc. (http://www.enstratius.com)

        ====================================================================
        Licensed under the Apache License, Version 2.0 (the "License");
        you may not use this file except in compliance with the License.
        You may obtain a copy of the License at

        http://www.apache.org/licenses/LICENSE-2.0

        Unless required by applicable law or agreed to in writing, software
        distributed under the License is distributed on an "AS IS" BASIS,
        WITHOUT WARRANTIES OR CONDITIONS OF ANY KIND, either express or implied.
        See the License for the specific language governing permissions and
        limitations under the License.
        ====================================================================
    -->
    <modelVersion>4.0.0</modelVersion>
    <groupId>org.dasein</groupId>
    <artifactId>dasein-cloud-aws</artifactId>
<<<<<<< HEAD
    <version>2014.08.1</version>
=======
    <version>2014.08.3-SNAPSHOT</version>
>>>>>>> ba4ba760
    <packaging>jar</packaging>

    <name>dasein-cloud-aws</name>
    <description>
        Implementation of the Dasein Cloud API for AWS.
    </description>
    <inceptionYear>2009</inceptionYear>
    <url>http://github.com/greese/dasein-cloud-aws</url>

    <properties>
        <project.build.sourceEncoding>UTF-8</project.build.sourceEncoding>
    </properties>

    <licenses>
        <license>
            <name>Apache License 2.0</name>
            <url>http://www.apache.org/licenses/LICENSE-2.0.html</url>
        </license>
    </licenses>

    <organization>
        <name>Dell, Inc.</name>
        <url>http://software.dell.com</url>
    </organization>

    <scm>
        <connection>scm:git:git://github.com/greese/dasein-cloud-aws.git</connection>
        <developerConnection>scm:git:ssh://git@github.com/greese/dasein-cloud-aws.git</developerConnection>
        <url>http://github.com/greese/dasein-cloud-aws</url>
    </scm>

    <parent>
        <groupId>org.sonatype.oss</groupId>
        <artifactId>oss-parent</artifactId>
        <version>5</version>
    </parent>

    <dependencies>
        <!-- Compile -->
        <dependency>
            <groupId>org.dasein</groupId>
            <artifactId>dasein-cloud-core</artifactId>
            <version>2014.08.1</version>
            <scope>compile</scope>
            <optional>false</optional>
        </dependency>
        <dependency>
            <groupId>org.dasein</groupId>
            <artifactId>dasein-util</artifactId>
            <version>2013.02</version>
            <scope>compile</scope>
            <optional>false</optional>
        </dependency>
        <dependency>
            <groupId>org.apache.httpcomponents</groupId>
            <artifactId>httpclient</artifactId>
            <version>4.2.1</version>
        </dependency>
        <dependency>
            <groupId>org.apache.commons</groupId>
            <artifactId>commons-lang3</artifactId>
            <version>3.1</version>
        </dependency>
        <dependency>
            <groupId>log4j</groupId>
            <artifactId>log4j</artifactId>
            <version>1.2.17</version>
            <scope>compile</scope>
            <optional>false</optional>
        </dependency>
        <dependency>
            <groupId>javax.servlet</groupId>
            <artifactId>servlet-api</artifactId>
            <version>2.5</version>
            <scope>compile</scope>
        </dependency>
        <dependency>
            <groupId>org.json</groupId>
            <artifactId>json</artifactId>
            <version>20090211</version>
            <scope>compile</scope>
        </dependency>
        <dependency>
            <groupId>com.fasterxml.jackson.core</groupId>
            <artifactId>jackson-databind</artifactId>
            <version>2.4.1.1</version>
        </dependency>

        <!-- Test -->
        <dependency>
            <groupId>org.dasein</groupId>
            <artifactId>dasein-cloud-test</artifactId>
            <version>2014.08.1</version>
            <scope>test</scope>
            <optional>false</optional>
        </dependency>
        <dependency>
            <groupId>junit</groupId>
            <artifactId>junit</artifactId>
            <version>4.9</version>
            <scope>test</scope>
        </dependency>
    </dependencies>

    <build>
        <plugins>
            <plugin>
                <groupId>org.apache.maven.plugins</groupId>
                <artifactId>maven-compiler-plugin</artifactId>
                <version>2.0.2</version>
                <configuration>
                    <source>1.6</source>
                    <target>1.6</target>
                </configuration>
            </plugin>
            <plugin>
                <groupId>org.apache.maven.plugins</groupId>
                <artifactId>maven-javadoc-plugin</artifactId>
                <version>2.7</version>
                <executions>
                    <execution>
                        <id>javadoc</id>
                        <phase>package</phase>
                        <goals>
                            <goal>jar</goal>
                        </goals>
                    </execution>
                </executions>
                <configuration>
                    <encoding>utf-8</encoding>
                    <quiet>true</quiet>
                    <links>
                        <link>http://java.sun.com/javase/6/docs/api/</link>
                        <link>http://java.sun.com/javaee/6/docs/api/</link>
                    </links>
                    <stylesheetfile>dasein-javadoc.css</stylesheetfile>
                    <footer />
                </configuration>
            </plugin>
            <plugin>
                <groupId>com.mycila.maven-license-plugin</groupId>
                <artifactId>maven-license-plugin</artifactId>
                <version>1.8.0</version>
                <configuration>
                    <strictCheck>true</strictCheck>
                    <encoding>utf-8</encoding>
                    <aggregate>true</aggregate>
                    <header>src/main/etc/header.txt</header>
                    <mapping>
                        <clj>SEMICOLON_STYLE</clj>
                    </mapping>
                    <excludes>
                        <exclude>thirdparty/**</exclude>
                        <exclude>**/src/**/resources/**</exclude>
                        <exclude>**/LICENSE-APACHE.txt</exclude>
                    </excludes>
                    <properties>
                        <year>2009-2013</year>
                        <copyrightHolder>Dell, Inc.</copyrightHolder>
                    </properties>
                </configuration>
            </plugin>
            <plugin>
                <groupId>org.apache.maven.plugins</groupId>
                <artifactId>maven-source-plugin</artifactId>
                <version>2.1.2</version>
                <executions>
                    <execution>
                        <id>source</id>
                        <phase>package</phase>
                        <goals>
                            <goal>jar-no-fork</goal>
                        </goals>
                    </execution>
                </executions>
            </plugin>
            <plugin>
                <groupId>org.apache.maven.plugins</groupId>
                <artifactId>maven-release-plugin</artifactId>
                <version>2.1</version>
            </plugin>
            <plugin>
                <groupId>org.apache.maven.plugins</groupId>
                <artifactId>maven-surefire-plugin</artifactId>
                <version>2.6</version>
                <configuration>
                    <systemProperties>
                        <property>
                            <name>providerClass</name>
                            <value>${providerClass}</value>
                        </property>
                        <property>
                            <name>endpoint</name>
                            <value>${endpoint}</value>
                        </property>
                        <property>
                            <name>accountNumber</name>
                            <value>${accountNumber}</value>
                        </property>
                        <property>
                            <name>accessKeyShared</name>
                            <value>${apiSharedKey}</value>
                        </property>
                        <property>
                            <name>accessKeySecret</name>
                            <value>${apiSecretKey}</value>
                        </property>
                        <property>
                            <name>x509Cert</name>
                            <value>${x509Cert}</value>
                        </property>
                        <property>
                            <name>x509Key</name>
                            <value>${x509Key}</value>
                        </property>
                        <property>
                            <name>cloudName</name>
                            <value>${cloudName}</value>
                        </property>
                        <property>
                            <name>providerName</name>
                            <value>${providerName}</value>
                        </property>
                        <property>
                            <name>regionId</name>
                            <value>${regionId}</value>
                        </property>
                        <property>
                            <name>shareAccount</name>
                            <value>${test.shareAccount}</value>
                        </property>
                        <property>
                            <name>proxyHost</name>
                            <value>${proxyHost}</value>
                        </property>
                        <property>
                            <name>proxyPort</name>
                            <value>${proxyPort}</value>
                        </property>			
                    </systemProperties>
                    <excludes>
                        <exclude>**/TestSuite.java</exclude>
                    </excludes>
                </configuration>
            </plugin>
            <plugin>
                <artifactId>maven-dependency-plugin</artifactId>
                <executions>
                    <execution>
                        <phase>package</phase>
                        <goals>
                            <goal>copy-dependencies</goal>
                        </goals>
                        <configuration>
                            <outputDirectory>${project.build.directory}/lib</outputDirectory>
                        </configuration>
                    </execution>
                </executions>
            </plugin>
        </plugins>
    </build>

    <distributionManagement>
        <repository>
            <id>sonatype-nexus-staging</id>
            <url>https://oss.sonatype.org/service/local/staging/deploy/maven2</url>
            <uniqueVersion>false</uniqueVersion>
        </repository>
        <snapshotRepository>
            <id>sonatype-nexus-snapshots</id>
            <url>https://oss.sonatype.org/content/repositories/snapshots</url>
        </snapshotRepository>
    </distributionManagement>

    <developers>
        <developer>
            <name>George Reese</name>
            <id>georgereese</id>
            <email>george.reese -at- enstratius -dot- com</email>
            <organization>Enstratius</organization>
            <roles>
                <role>Java Developer</role>
                <role>PMC</role>
            </roles>
            <url>http://www.enstratius.com</url>
            <timezone>-6</timezone>
        </developer>
        <developer>
            <name>Morgan Catlin</name>
            <id>sylistron</id>
            <email>morgan.catlin -at- valtira -dot- com</email>
            <organization>Enstratius</organization>
            <roles>
                <role>Java Developer</role>
            </roles>
            <url>http://www.valtira.com</url>
            <timezone>-6</timezone>
        </developer>
        <developer>
            <name>Adrian Cole</name>
            <id>ferncam1</id>
            <email>adrian -at- jclouds -dot- org</email>
            <organization>jclouds</organization>
            <roles>
                <role>Java Developer</role>
                <role>PMC</role>
            </roles>
            <url>http://www.jclouds.org</url>
            <timezone>-8</timezone>
        </developer>
    </developers>
</project><|MERGE_RESOLUTION|>--- conflicted
+++ resolved
@@ -19,11 +19,7 @@
     <modelVersion>4.0.0</modelVersion>
     <groupId>org.dasein</groupId>
     <artifactId>dasein-cloud-aws</artifactId>
-<<<<<<< HEAD
-    <version>2014.08.1</version>
-=======
     <version>2014.08.3-SNAPSHOT</version>
->>>>>>> ba4ba760
     <packaging>jar</packaging>
 
     <name>dasein-cloud-aws</name>
