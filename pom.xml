--- conflicted
+++ resolved
@@ -19,11 +19,7 @@
     <modelVersion>4.0.0</modelVersion>
     <groupId>org.dasein</groupId>
     <artifactId>dasein-cloud-aws</artifactId>
-<<<<<<< HEAD
-    <version>2014.08.3</version>
-=======
     <version>2014.11.2-SNAPSHOT</version>
->>>>>>> 3b710a17
     <packaging>jar</packaging>
 
     <name>dasein-cloud-aws</name>
