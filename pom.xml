<project xmlns="http://maven.apache.org/POM/4.0.0" xmlns:xsi="http://www.w3.org/2001/XMLSchema-instance" xsi:schemaLocation="http://maven.apache.org/POM/4.0.0 http://maven.apache.org/xsd/maven-4.0.0.xsd">
<!--
    Copyright (C) 2008-2013 Dell, Inc. (http://www.enstratius.com)

    ====================================================================
    Licensed under the Apache License, Version 2.0 (the "License");
    you may not use this file except in compliance with the License.
    You may obtain a copy of the License at

    http://www.apache.org/licenses/LICENSE-2.0

    Unless required by applicable law or agreed to in writing, software
    distributed under the License is distributed on an "AS IS" BASIS,
    WITHOUT WARRANTIES OR CONDITIONS OF ANY KIND, either express or implied.
    See the License for the specific language governing permissions and
    limitations under the License.
    ====================================================================
-->
  <modelVersion>4.0.0</modelVersion>

  <groupId>org.dasein</groupId>
  <artifactId>dasein-cloud-aws</artifactId>
<<<<<<< HEAD
  <version>2013.04.7-SNAPSHOT</version>
=======
  <version>2013.11-SNAPSHOT</version>
>>>>>>> 6b550d49
  <packaging>jar</packaging>

  <name>dasein-cloud-aws</name>
  <description>
    Implementation of the Dasein Cloud API for AWS.
  </description>
  <inceptionYear>2009</inceptionYear>
  <url>http://github.com/greese/dasein-cloud-aws</url>

  <properties>
    <project.build.sourceEncoding>UTF-8</project.build.sourceEncoding>
  </properties>

  <licenses>
    <license>
        <name>Apache License 2.0</name>
        <url>http://www.apache.org/licenses/LICENSE-2.0.html</url>
    </license>
  </licenses>

  <organization>
    <name>Dell, Inc.</name>
    <url>http://software.dell.com</url>
  </organization>

  <scm>
    <connection>scm:git:git://github.com/greese/dasein-cloud-aws.git</connection>
    <developerConnection>scm:git:ssh://git@github.com/greese/dasein-cloud-aws.git</developerConnection>
    <url>http://github.com/greese/dasein-cloud-aws</url>
  </scm>

  <parent>
    <groupId>org.sonatype.oss</groupId>
    <artifactId>oss-parent</artifactId>
    <version>5</version>
  </parent>

  <dependencies>
      <!-- Compile -->
    <dependency>
        <groupId>org.dasein</groupId>
        <artifactId>dasein-cloud-core</artifactId>
<<<<<<< HEAD
        <version>2013.04.2</version>
=======
        <version>2013.07.0</version>
>>>>>>> 6b550d49
        <scope>compile</scope>
        <optional>false</optional>
    </dependency>
    <dependency>
        <groupId>org.dasein</groupId>
        <artifactId>dasein-util</artifactId>
        <version>2013.02</version>
        <scope>compile</scope>
        <optional>false</optional>
    </dependency>
    <dependency>
        <groupId>org.apache.httpcomponents</groupId>
        <artifactId>httpclient</artifactId>
        <version>4.2.1</version>
    </dependency>
    <dependency>
        <groupId>log4j</groupId>
        <artifactId>log4j</artifactId>
        <version>1.2.17</version>
        <scope>compile</scope>
        <optional>false</optional>
    </dependency>
    <dependency>
        <groupId>javax.servlet</groupId>
        <artifactId>servlet-api</artifactId>
        <version>2.5</version>
        <scope>compile</scope>
    </dependency>
    <dependency>
        <groupId>org.json</groupId>
        <artifactId>json</artifactId>
        <version>20090211</version>
        <scope>compile</scope>
    </dependency>

      <!-- Test -->
      <dependency>
          <groupId>org.dasein</groupId>
          <artifactId>dasein-cloud-test</artifactId>
          <version>2013.07.1</version>
          <scope>test</scope>
          <optional>false</optional>
      </dependency>
      <dependency>
          <groupId>junit</groupId>
          <artifactId>junit</artifactId>
          <version>4.9</version>
          <scope>test</scope>
      </dependency>
  </dependencies>

  <build>
    <plugins>
      <plugin>
        <groupId>org.apache.maven.plugins</groupId>
        <artifactId>maven-compiler-plugin</artifactId>
        <version>2.0.2</version>
        <configuration>
          <source>1.6</source>
          <target>1.6</target>
        </configuration>
      </plugin>
      <plugin>
        <groupId>org.apache.maven.plugins</groupId>
          <artifactId>maven-javadoc-plugin</artifactId>
          <version>2.7</version>
          <executions>
              <execution>
                  <id>javadoc</id>
                  <phase>package</phase>
                  <goals>
                      <goal>jar</goal>
                  </goals>
              </execution>
          </executions>
          <configuration>
              <encoding>utf-8</encoding>
              <quiet>true</quiet>
              <links>
                  <link>http://java.sun.com/javase/6/docs/api/</link>
                  <link>http://java.sun.com/javaee/6/docs/api/</link>
              </links>
              <stylesheetfile>dasein-javadoc.css</stylesheetfile>
              <footer />
          </configuration>
        </plugin>
        <plugin>
            <groupId>com.mycila.maven-license-plugin</groupId>
            <artifactId>maven-license-plugin</artifactId>
            <version>1.8.0</version>
            <configuration>
                <strictCheck>true</strictCheck>
                <encoding>utf-8</encoding>
                <aggregate>true</aggregate>
                <header>src/main/etc/header.txt</header>
                <mapping>
                    <clj>SEMICOLON_STYLE</clj>
                </mapping>
                <excludes>
                    <exclude>thirdparty/**</exclude>
                    <exclude>**/src/**/resources/**</exclude>
                    <exclude>**/LICENSE-APACHE.txt</exclude>
                </excludes>
                <properties>
                    <year>2009-2013</year>
                    <copyrightHolder>Dell, Inc.</copyrightHolder>
                </properties>
            </configuration>
        </plugin>
        <plugin>
             <groupId>org.apache.maven.plugins</groupId>
             <artifactId>maven-source-plugin</artifactId>
             <version>2.1.2</version>
              <executions>
                  <execution>
                      <id>source</id>
                      <phase>package</phase>
                      <goals>
                          <goal>jar-no-fork</goal>
                      </goals>
                  </execution>
              </executions>
        </plugin>
        <plugin>
            <groupId>org.apache.maven.plugins</groupId>
            <artifactId>maven-release-plugin</artifactId>
            <version>2.1</version>
      </plugin>
      <plugin>
        <groupId>org.apache.maven.plugins</groupId>
        <artifactId>maven-surefire-plugin</artifactId>
        <version>2.6</version>
        <configuration>
            <systemProperties>
                <property>
                    <name>providerClass</name>
                    <value>${providerClass}</value>
                </property>
                <property>
                    <name>endpoint</name>
                    <value>${endpoint}</value>
                </property>
                <property>
                    <name>accountNumber</name>
                    <value>${accountNumber}</value>
                </property>
                <property>
                    <name>accessPublic</name>
                    <value>${apiSharedKey}</value>
                </property>
                <property>
                    <name>accessPrivate</name>
                    <value>${apiSecretKey}</value>
                </property>
                <property>
                    <name>x509Cert</name>
                    <value>${x509Cert}</value>
                </property>
                <property>
                    <name>x509Key</name>
                    <value>${x509Key}</value>
                </property>
                <property>
                    <name>cloudName</name>
                    <value>${cloudName}</value>
                </property>
                <property>
                    <name>providerName</name>
                    <value>${providerName}</value>
                </property>
                <property>
                    <name>regionId</name>
                    <value>${regionId}</value>
                </property>
                <property>
                    <name>shareAccount</name>
                    <value>${test.shareAccount}</value>
                </property>
            </systemProperties>
          <excludes>
              <exclude>**/TestSuite.java</exclude>
          </excludes>
        </configuration>
      </plugin>
      <plugin>
        <artifactId>maven-dependency-plugin</artifactId>
        <executions>
          <execution>
            <phase>package</phase>
            <goals>
              <goal>copy-dependencies</goal>
            </goals>
            <configuration>
              <outputDirectory>${project.build.directory}/lib</outputDirectory>
            </configuration>
          </execution>
        </executions>
      </plugin>
    </plugins>
  </build>

  <distributionManagement>
    <repository>
        <id>sonatype-nexus-staging</id>
        <url>https://oss.sonatype.org/service/local/staging/deploy/maven2</url>
        <uniqueVersion>false</uniqueVersion>
    </repository>
    <snapshotRepository>
        <id>sonatype-nexus-snapshots</id>
        <url>https://oss.sonatype.org/content/repositories/snapshots</url>
    </snapshotRepository>
  </distributionManagement>

  <developers>
    <developer>
        <name>George Reese</name>
        <id>georgereese</id>
        <email>george.reese -at- enstratius -dot- com</email>
        <organization>Enstratius</organization>
        <roles>
          <role>Java Developer</role>
          <role>PMC</role>
        </roles>
        <url>http://www.enstratius.com</url>
        <timezone>-6</timezone>
    </developer>
    <developer>
        <name>Morgan Catlin</name>
        <id>sylistron</id>
        <email>morgan.catlin -at- valtira -dot- com</email>
        <organization>Enstratius</organization>
        <roles>
          <role>Java Developer</role>
        </roles>
        <url>http://www.valtira.com</url>
        <timezone>-6</timezone>
    </developer>
    <developer>
        <name>Adrian Cole</name>
        <id>ferncam1</id>
        <email>adrian -at- jclouds -dot- org</email>
        <organization>jclouds</organization>
        <roles>
          <role>Java Developer</role>
          <role>PMC</role>
        </roles>
        <url>http://www.jclouds.org</url>
        <timezone>-8</timezone>
    </developer>
  </developers>
</project><|MERGE_RESOLUTION|>--- conflicted
+++ resolved
@@ -20,11 +20,7 @@
 
   <groupId>org.dasein</groupId>
   <artifactId>dasein-cloud-aws</artifactId>
-<<<<<<< HEAD
-  <version>2013.04.7-SNAPSHOT</version>
-=======
   <version>2013.11-SNAPSHOT</version>
->>>>>>> 6b550d49
   <packaging>jar</packaging>
 
   <name>dasein-cloud-aws</name>
@@ -67,11 +63,7 @@
     <dependency>
         <groupId>org.dasein</groupId>
         <artifactId>dasein-cloud-core</artifactId>
-<<<<<<< HEAD
-        <version>2013.04.2</version>
-=======
         <version>2013.07.0</version>
->>>>>>> 6b550d49
         <scope>compile</scope>
         <optional>false</optional>
     </dependency>
