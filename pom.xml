<project xmlns="http://maven.apache.org/POM/4.0.0" xmlns:xsi="http://www.w3.org/2001/XMLSchema-instance" xsi:schemaLocation="http://maven.apache.org/POM/4.0.0 http://maven.apache.org/xsd/maven-4.0.0.xsd">
    <!--
        Copyright (C) 2008-2013 Dell, Inc. (http://www.enstratius.com)

        ====================================================================
        Licensed under the Apache License, Version 2.0 (the "License");
        you may not use this file except in compliance with the License.
        You may obtain a copy of the License at

        http://www.apache.org/licenses/LICENSE-2.0

        Unless required by applicable law or agreed to in writing, software
        distributed under the License is distributed on an "AS IS" BASIS,
        WITHOUT WARRANTIES OR CONDITIONS OF ANY KIND, either express or implied.
        See the License for the specific language governing permissions and
        limitations under the License.
        ====================================================================
    -->
    <modelVersion>4.0.0</modelVersion>

    <groupId>org.dasein</groupId>
    <artifactId>dasein-cloud-aws</artifactId>
    <version>2014.03.2-SNAPSHOT</version>
    <packaging>jar</packaging>

    <name>dasein-cloud-aws</name>
    <description>
        Implementation of the Dasein Cloud API for AWS.
    </description>
    <inceptionYear>2009</inceptionYear>
    <url>http://github.com/greese/dasein-cloud-aws</url>

    <properties>
        <project.build.sourceEncoding>UTF-8</project.build.sourceEncoding>
    </properties>

    <licenses>
        <license>
            <name>Apache License 2.0</name>
            <url>http://www.apache.org/licenses/LICENSE-2.0.html</url>
        </license>
    </licenses>

    <organization>
        <name>Dell, Inc.</name>
        <url>http://software.dell.com</url>
    </organization>

    <scm>
        <connection>scm:git:git://github.com/greese/dasein-cloud-aws.git</connection>
        <developerConnection>scm:git:ssh://git@github.com/greese/dasein-cloud-aws.git</developerConnection>
        <url>http://github.com/greese/dasein-cloud-aws</url>
    </scm>

    <parent>
        <groupId>org.sonatype.oss</groupId>
        <artifactId>oss-parent</artifactId>
        <version>5</version>
    </parent>

<<<<<<< HEAD
<!--  <parent>
    <groupId>org.sonatype.oss</groupId>
    <artifactId>oss-parent</artifactId>
    <version>5</version>
  </parent>
-->
  <dependencies>
      <!-- Compile -->
    <dependency>
        <groupId>org.dasein</groupId>
        <artifactId>dasein-cloud-core</artifactId>
        <version>2014.07.1-SNAPSHOT</version>
        <scope>compile</scope>
        <optional>false</optional>
    </dependency>
    <dependency>
        <groupId>org.dasein</groupId>
        <artifactId>dasein-util</artifactId>
        <version>2013.02</version>
        <scope>compile</scope>
        <optional>false</optional>
    </dependency>
    <dependency>
        <groupId>org.apache.httpcomponents</groupId>
        <artifactId>httpclient</artifactId>
        <version>4.2.1</version>
    </dependency>
    <dependency>
        <groupId>log4j</groupId>
        <artifactId>log4j</artifactId>
        <version>1.2.17</version>
        <scope>compile</scope>
        <optional>false</optional>
    </dependency>
    <dependency>
        <groupId>javax.servlet</groupId>
        <artifactId>servlet-api</artifactId>
        <version>2.5</version>
        <scope>compile</scope>
    </dependency>
    <dependency>
        <groupId>org.json</groupId>
        <artifactId>json</artifactId>
        <version>20090211</version>
        <scope>compile</scope>
    </dependency>
=======
    <dependencies>
        <!-- Compile -->
        <dependency>
            <groupId>org.dasein</groupId>
            <artifactId>dasein-cloud-core</artifactId>
            <version>2014.03.2</version>
            <scope>compile</scope>
            <optional>false</optional>
        </dependency>
        <dependency>
            <groupId>org.dasein</groupId>
            <artifactId>dasein-util</artifactId>
            <version>2013.02</version>
            <scope>compile</scope>
            <optional>false</optional>
        </dependency>
        <dependency>
            <groupId>org.apache.httpcomponents</groupId>
            <artifactId>httpclient</artifactId>
            <version>4.2.1</version>
        </dependency>
        <dependency>
            <groupId>log4j</groupId>
            <artifactId>log4j</artifactId>
            <version>1.2.17</version>
            <scope>compile</scope>
            <optional>false</optional>
        </dependency>
        <dependency>
            <groupId>javax.servlet</groupId>
            <artifactId>servlet-api</artifactId>
            <version>2.5</version>
            <scope>compile</scope>
        </dependency>
        <dependency>
            <groupId>org.json</groupId>
            <artifactId>json</artifactId>
            <version>20090211</version>
            <scope>compile</scope>
        </dependency>
>>>>>>> 2f26db9f

        <!-- Test -->
        <dependency>
            <groupId>org.dasein</groupId>
            <artifactId>dasein-cloud-test</artifactId>
            <version>2014.03.2</version>
            <scope>test</scope>
            <optional>false</optional>
        </dependency>
        <dependency>
            <groupId>junit</groupId>
            <artifactId>junit</artifactId>
            <version>4.9</version>
            <scope>test</scope>
        </dependency>
    </dependencies>

    <build>
        <plugins>
            <plugin>
                <groupId>org.apache.maven.plugins</groupId>
                <artifactId>maven-compiler-plugin</artifactId>
                <version>2.0.2</version>
                <configuration>
                    <source>1.6</source>
                    <target>1.6</target>
                </configuration>
            </plugin>
            <plugin>
                <groupId>org.apache.maven.plugins</groupId>
                <artifactId>maven-javadoc-plugin</artifactId>
                <version>2.7</version>
                <executions>
                    <execution>
                        <id>javadoc</id>
                        <phase>package</phase>
                        <goals>
                            <goal>jar</goal>
                        </goals>
                    </execution>
                </executions>
                <configuration>
                    <encoding>utf-8</encoding>
                    <quiet>true</quiet>
                    <links>
                        <link>http://java.sun.com/javase/6/docs/api/</link>
                        <link>http://java.sun.com/javaee/6/docs/api/</link>
                    </links>
                    <stylesheetfile>dasein-javadoc.css</stylesheetfile>
                    <footer />
                </configuration>
            </plugin>
            <plugin>
                <groupId>com.mycila.maven-license-plugin</groupId>
                <artifactId>maven-license-plugin</artifactId>
                <version>1.8.0</version>
                <configuration>
                    <strictCheck>true</strictCheck>
                    <encoding>utf-8</encoding>
                    <aggregate>true</aggregate>
                    <header>src/main/etc/header.txt</header>
                    <mapping>
                        <clj>SEMICOLON_STYLE</clj>
                    </mapping>
                    <excludes>
                        <exclude>thirdparty/**</exclude>
                        <exclude>**/src/**/resources/**</exclude>
                        <exclude>**/LICENSE-APACHE.txt</exclude>
                    </excludes>
                    <properties>
                        <year>2009-2013</year>
                        <copyrightHolder>Dell, Inc.</copyrightHolder>
                    </properties>
                </configuration>
            </plugin>
            <plugin>
                <groupId>org.apache.maven.plugins</groupId>
                <artifactId>maven-source-plugin</artifactId>
                <version>2.1.2</version>
                <executions>
                    <execution>
                        <id>source</id>
                        <phase>package</phase>
                        <goals>
                            <goal>jar-no-fork</goal>
                        </goals>
                    </execution>
                </executions>
            </plugin>
            <plugin>
                <groupId>org.apache.maven.plugins</groupId>
                <artifactId>maven-release-plugin</artifactId>
                <version>2.1</version>
            </plugin>
            <plugin>
                <groupId>org.apache.maven.plugins</groupId>
                <artifactId>maven-surefire-plugin</artifactId>
                <version>2.6</version>
                <configuration>
                    <systemProperties>
                        <property>
                            <name>providerClass</name>
                            <value>${providerClass}</value>
                        </property>
                        <property>
                            <name>endpoint</name>
                            <value>${endpoint}</value>
                        </property>
                        <property>
                            <name>accountNumber</name>
                            <value>${accountNumber}</value>
                        </property>
                        <property>
                            <name>accessKeyShared</name>
                            <value>${apiSharedKey}</value>
                        </property>
                        <property>
                            <name>accessKeySecret</name>
                            <value>${apiSecretKey}</value>
                        </property>
                        <property>
                            <name>x509Cert</name>
                            <value>${x509Cert}</value>
                        </property>
                        <property>
                            <name>x509Key</name>
                            <value>${x509Key}</value>
                        </property>
                        <property>
                            <name>cloudName</name>
                            <value>${cloudName}</value>
                        </property>
                        <property>
                            <name>providerName</name>
                            <value>${providerName}</value>
                        </property>
                        <property>
                            <name>regionId</name>
                            <value>${regionId}</value>
                        </property>
                        <property>
                            <name>shareAccount</name>
                            <value>${test.shareAccount}</value>
                        </property>
                    </systemProperties>
                    <excludes>
                        <exclude>**/TestSuite.java</exclude>
                    </excludes>
                </configuration>
            </plugin>
            <plugin>
                <artifactId>maven-dependency-plugin</artifactId>
                <executions>
                    <execution>
                        <phase>package</phase>
                        <goals>
                            <goal>copy-dependencies</goal>
                        </goals>
                        <configuration>
                            <outputDirectory>${project.build.directory}/lib</outputDirectory>
                        </configuration>
                    </execution>
                </executions>
            </plugin>
        </plugins>
    </build>

    <distributionManagement>
        <repository>
            <id>sonatype-nexus-staging</id>
            <url>https://oss.sonatype.org/service/local/staging/deploy/maven2</url>
            <uniqueVersion>false</uniqueVersion>
        </repository>
        <snapshotRepository>
            <id>sonatype-nexus-snapshots</id>
            <url>https://oss.sonatype.org/content/repositories/snapshots</url>
        </snapshotRepository>
    </distributionManagement>

    <developers>
        <developer>
            <name>George Reese</name>
            <id>georgereese</id>
            <email>george.reese -at- enstratius -dot- com</email>
            <organization>Enstratius</organization>
            <roles>
                <role>Java Developer</role>
                <role>PMC</role>
            </roles>
            <url>http://www.enstratius.com</url>
            <timezone>-6</timezone>
        </developer>
        <developer>
            <name>Morgan Catlin</name>
            <id>sylistron</id>
            <email>morgan.catlin -at- valtira -dot- com</email>
            <organization>Enstratius</organization>
            <roles>
                <role>Java Developer</role>
            </roles>
            <url>http://www.valtira.com</url>
            <timezone>-6</timezone>
        </developer>
        <developer>
            <name>Adrian Cole</name>
            <id>ferncam1</id>
            <email>adrian -at- jclouds -dot- org</email>
            <organization>jclouds</organization>
            <roles>
                <role>Java Developer</role>
                <role>PMC</role>
            </roles>
            <url>http://www.jclouds.org</url>
            <timezone>-8</timezone>
        </developer>
    </developers>
</project><|MERGE_RESOLUTION|>--- conflicted
+++ resolved
@@ -58,60 +58,12 @@
         <version>5</version>
     </parent>
 
-<<<<<<< HEAD
-<!--  <parent>
-    <groupId>org.sonatype.oss</groupId>
-    <artifactId>oss-parent</artifactId>
-    <version>5</version>
-  </parent>
--->
-  <dependencies>
-      <!-- Compile -->
-    <dependency>
-        <groupId>org.dasein</groupId>
-        <artifactId>dasein-cloud-core</artifactId>
-        <version>2014.07.1-SNAPSHOT</version>
-        <scope>compile</scope>
-        <optional>false</optional>
-    </dependency>
-    <dependency>
-        <groupId>org.dasein</groupId>
-        <artifactId>dasein-util</artifactId>
-        <version>2013.02</version>
-        <scope>compile</scope>
-        <optional>false</optional>
-    </dependency>
-    <dependency>
-        <groupId>org.apache.httpcomponents</groupId>
-        <artifactId>httpclient</artifactId>
-        <version>4.2.1</version>
-    </dependency>
-    <dependency>
-        <groupId>log4j</groupId>
-        <artifactId>log4j</artifactId>
-        <version>1.2.17</version>
-        <scope>compile</scope>
-        <optional>false</optional>
-    </dependency>
-    <dependency>
-        <groupId>javax.servlet</groupId>
-        <artifactId>servlet-api</artifactId>
-        <version>2.5</version>
-        <scope>compile</scope>
-    </dependency>
-    <dependency>
-        <groupId>org.json</groupId>
-        <artifactId>json</artifactId>
-        <version>20090211</version>
-        <scope>compile</scope>
-    </dependency>
-=======
     <dependencies>
         <!-- Compile -->
         <dependency>
             <groupId>org.dasein</groupId>
             <artifactId>dasein-cloud-core</artifactId>
-            <version>2014.03.2</version>
+            <version>2014.07.1-SNAPSHOT</version>
             <scope>compile</scope>
             <optional>false</optional>
         </dependency>
@@ -146,7 +98,6 @@
             <version>20090211</version>
             <scope>compile</scope>
         </dependency>
->>>>>>> 2f26db9f
 
         <!-- Test -->
         <dependency>
