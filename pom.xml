<project xmlns="http://maven.apache.org/POM/4.0.0" xmlns:xsi="http://www.w3.org/2001/XMLSchema-instance" xsi:schemaLocation="http://maven.apache.org/POM/4.0.0 http://maven.apache.org/xsd/maven-4.0.0.xsd">
    <!--
        Copyright (C) 2008-2013 Dell, Inc. (http://www.enstratius.com)

        ====================================================================
        Licensed under the Apache License, Version 2.0 (the "License");
        you may not use this file except in compliance with the License.
        You may obtain a copy of the License at

        http://www.apache.org/licenses/LICENSE-2.0

        Unless required by applicable law or agreed to in writing, software
        distributed under the License is distributed on an "AS IS" BASIS,
        WITHOUT WARRANTIES OR CONDITIONS OF ANY KIND, either express or implied.
        See the License for the specific language governing permissions and
        limitations under the License.
        ====================================================================
    -->
    <modelVersion>4.0.0</modelVersion>
    <groupId>org.dasein</groupId>
    <artifactId>dasein-cloud-aws</artifactId>
<<<<<<< HEAD
    <version>2014.03.4</version>
=======
    <version>2014.03.6-SNAPSHOT</version>
>>>>>>> d71a714d
    <packaging>jar</packaging>

    <name>dasein-cloud-aws</name>
    <description>
        Implementation of the Dasein Cloud API for AWS.
    </description>
    <inceptionYear>2009</inceptionYear>
    <url>http://github.com/greese/dasein-cloud-aws</url>

    <properties>
        <project.build.sourceEncoding>UTF-8</project.build.sourceEncoding>
    </properties>

    <licenses>
        <license>
            <name>Apache License 2.0</name>
            <url>http://www.apache.org/licenses/LICENSE-2.0.html</url>
        </license>
    </licenses>

    <organization>
        <name>Dell, Inc.</name>
        <url>http://software.dell.com</url>
    </organization>

    <scm>
        <connection>scm:git:git://github.com/greese/dasein-cloud-aws.git</connection>
        <developerConnection>scm:git:ssh://git@github.com/greese/dasein-cloud-aws.git</developerConnection>
        <url>http://github.com/greese/dasein-cloud-aws</url>
    </scm>

    <parent>
        <groupId>org.sonatype.oss</groupId>
        <artifactId>oss-parent</artifactId>
        <version>5</version>
    </parent>

    <dependencies>
        <!-- Compile -->
        <dependency>
            <groupId>org.dasein</groupId>
            <artifactId>dasein-cloud-core</artifactId>
            <version>2014.03.2</version>
            <scope>compile</scope>
            <optional>false</optional>
        </dependency>
        <dependency>
            <groupId>org.dasein</groupId>
            <artifactId>dasein-util</artifactId>
            <version>2013.02</version>
            <scope>compile</scope>
            <optional>false</optional>
        </dependency>
        <dependency>
            <groupId>org.apache.httpcomponents</groupId>
            <artifactId>httpclient</artifactId>
            <version>4.2.1</version>
        </dependency>
        <dependency>
            <groupId>log4j</groupId>
            <artifactId>log4j</artifactId>
            <version>1.2.17</version>
            <scope>compile</scope>
            <optional>false</optional>
        </dependency>
        <dependency>
            <groupId>javax.servlet</groupId>
            <artifactId>servlet-api</artifactId>
            <version>2.5</version>
            <scope>compile</scope>
        </dependency>
        <dependency>
            <groupId>org.json</groupId>
            <artifactId>json</artifactId>
            <version>20090211</version>
            <scope>compile</scope>
        </dependency>

        <!-- Test -->
        <dependency>
            <groupId>org.dasein</groupId>
            <artifactId>dasein-cloud-test</artifactId>
            <version>2014.03.2</version>
            <scope>test</scope>
            <optional>false</optional>
        </dependency>
        <dependency>
            <groupId>junit</groupId>
            <artifactId>junit</artifactId>
            <version>4.9</version>
            <scope>test</scope>
        </dependency>
    </dependencies>

    <build>
        <plugins>
            <plugin>
                <groupId>org.apache.maven.plugins</groupId>
                <artifactId>maven-compiler-plugin</artifactId>
                <version>2.0.2</version>
                <configuration>
                    <source>1.6</source>
                    <target>1.6</target>
                </configuration>
            </plugin>
            <plugin>
                <groupId>org.apache.maven.plugins</groupId>
                <artifactId>maven-javadoc-plugin</artifactId>
                <version>2.7</version>
                <executions>
                    <execution>
                        <id>javadoc</id>
                        <phase>package</phase>
                        <goals>
                            <goal>jar</goal>
                        </goals>
                    </execution>
                </executions>
                <configuration>
                    <encoding>utf-8</encoding>
                    <quiet>true</quiet>
                    <links>
                        <link>http://java.sun.com/javase/6/docs/api/</link>
                        <link>http://java.sun.com/javaee/6/docs/api/</link>
                    </links>
                    <stylesheetfile>dasein-javadoc.css</stylesheetfile>
                    <footer />
                </configuration>
            </plugin>
            <plugin>
                <groupId>com.mycila.maven-license-plugin</groupId>
                <artifactId>maven-license-plugin</artifactId>
                <version>1.8.0</version>
                <configuration>
                    <strictCheck>true</strictCheck>
                    <encoding>utf-8</encoding>
                    <aggregate>true</aggregate>
                    <header>src/main/etc/header.txt</header>
                    <mapping>
                        <clj>SEMICOLON_STYLE</clj>
                    </mapping>
                    <excludes>
                        <exclude>thirdparty/**</exclude>
                        <exclude>**/src/**/resources/**</exclude>
                        <exclude>**/LICENSE-APACHE.txt</exclude>
                    </excludes>
                    <properties>
                        <year>2009-2013</year>
                        <copyrightHolder>Dell, Inc.</copyrightHolder>
                    </properties>
                </configuration>
            </plugin>
            <plugin>
                <groupId>org.apache.maven.plugins</groupId>
                <artifactId>maven-source-plugin</artifactId>
                <version>2.1.2</version>
                <executions>
                    <execution>
                        <id>source</id>
                        <phase>package</phase>
                        <goals>
                            <goal>jar-no-fork</goal>
                        </goals>
                    </execution>
                </executions>
            </plugin>
            <plugin>
                <groupId>org.apache.maven.plugins</groupId>
                <artifactId>maven-release-plugin</artifactId>
                <version>2.1</version>
            </plugin>
            <plugin>
                <groupId>org.apache.maven.plugins</groupId>
                <artifactId>maven-surefire-plugin</artifactId>
                <version>2.6</version>
                <configuration>
                    <systemProperties>
                        <property>
                            <name>providerClass</name>
                            <value>${providerClass}</value>
                        </property>
                        <property>
                            <name>endpoint</name>
                            <value>${endpoint}</value>
                        </property>
                        <property>
                            <name>accountNumber</name>
                            <value>${accountNumber}</value>
                        </property>
                        <property>
                            <name>accessKeyShared</name>
                            <value>${apiSharedKey}</value>
                        </property>
                        <property>
                            <name>accessKeySecret</name>
                            <value>${apiSecretKey}</value>
                        </property>
                        <property>
                            <name>x509Cert</name>
                            <value>${x509Cert}</value>
                        </property>
                        <property>
                            <name>x509Key</name>
                            <value>${x509Key}</value>
                        </property>
                        <property>
                            <name>cloudName</name>
                            <value>${cloudName}</value>
                        </property>
                        <property>
                            <name>providerName</name>
                            <value>${providerName}</value>
                        </property>
                        <property>
                            <name>regionId</name>
                            <value>${regionId}</value>
                        </property>
                        <property>
                            <name>shareAccount</name>
                            <value>${test.shareAccount}</value>
                        </property>
                    </systemProperties>
                    <excludes>
                        <exclude>**/TestSuite.java</exclude>
                        <exclude>**/compute/DescribeImagesResponseParserTest.java</exclude>
                        <exclude>**/AWSSignatureV4Tests.java</exclude>
                    </excludes>
                </configuration>
            </plugin>
            <plugin>
                <artifactId>maven-dependency-plugin</artifactId>
                <executions>
                    <execution>
                        <phase>package</phase>
                        <goals>
                            <goal>copy-dependencies</goal>
                        </goals>
                        <configuration>
                            <outputDirectory>${project.build.directory}/lib</outputDirectory>
                        </configuration>
                    </execution>
                </executions>
            </plugin>
        </plugins>
    </build>

    <distributionManagement>
        <repository>
            <id>sonatype-nexus-staging</id>
            <url>https://oss.sonatype.org/service/local/staging/deploy/maven2</url>
            <uniqueVersion>false</uniqueVersion>
        </repository>
        <snapshotRepository>
            <id>sonatype-nexus-snapshots</id>
            <url>https://oss.sonatype.org/content/repositories/snapshots</url>
        </snapshotRepository>
    </distributionManagement>

    <developers>
        <developer>
            <name>George Reese</name>
            <id>georgereese</id>
            <email>george.reese -at- enstratius -dot- com</email>
            <organization>Enstratius</organization>
            <roles>
                <role>Java Developer</role>
                <role>PMC</role>
            </roles>
            <url>http://www.enstratius.com</url>
            <timezone>-6</timezone>
        </developer>
        <developer>
            <name>Morgan Catlin</name>
            <id>sylistron</id>
            <email>morgan.catlin -at- valtira -dot- com</email>
            <organization>Enstratius</organization>
            <roles>
                <role>Java Developer</role>
            </roles>
            <url>http://www.valtira.com</url>
            <timezone>-6</timezone>
        </developer>
        <developer>
            <name>Adrian Cole</name>
            <id>ferncam1</id>
            <email>adrian -at- jclouds -dot- org</email>
            <organization>jclouds</organization>
            <roles>
                <role>Java Developer</role>
                <role>PMC</role>
            </roles>
            <url>http://www.jclouds.org</url>
            <timezone>-8</timezone>
        </developer>
    </developers>
</project><|MERGE_RESOLUTION|>--- conflicted
+++ resolved
@@ -19,11 +19,7 @@
     <modelVersion>4.0.0</modelVersion>
     <groupId>org.dasein</groupId>
     <artifactId>dasein-cloud-aws</artifactId>
-<<<<<<< HEAD
-    <version>2014.03.4</version>
-=======
     <version>2014.03.6-SNAPSHOT</version>
->>>>>>> d71a714d
     <packaging>jar</packaging>
 
     <name>dasein-cloud-aws</name>
