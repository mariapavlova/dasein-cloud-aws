--- conflicted
+++ resolved
@@ -19,11 +19,7 @@
     <modelVersion>4.0.0</modelVersion>
     <groupId>org.dasein</groupId>
     <artifactId>dasein-cloud-aws</artifactId>
-<<<<<<< HEAD
-    <version>2015.06.7</version>
-=======
     <version>2015.06.9-SNAPSHOT</version>
->>>>>>> c2167741
     <packaging>jar</packaging>
 
     <name>dasein-cloud-aws</name>
