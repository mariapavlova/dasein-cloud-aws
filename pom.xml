--- conflicted
+++ resolved
@@ -19,11 +19,7 @@
     <modelVersion>4.0.0</modelVersion>
     <groupId>org.dasein</groupId>
     <artifactId>dasein-cloud-aws</artifactId>
-<<<<<<< HEAD
-    <version>2014.05.5</version>
-=======
     <version>2014.08.2-SNAPSHOT</version>
->>>>>>> c5801938
     <packaging>jar</packaging>
 
     <name>dasein-cloud-aws</name>
@@ -66,11 +62,7 @@
         <dependency>
             <groupId>org.dasein</groupId>
             <artifactId>dasein-cloud-core</artifactId>
-<<<<<<< HEAD
-            <version>2014.05.3</version>
-=======
             <version>2014.08.1</version>
->>>>>>> c5801938
             <scope>compile</scope>
             <optional>false</optional>
         </dependency>
@@ -120,11 +112,7 @@
         <dependency>
             <groupId>org.dasein</groupId>
             <artifactId>dasein-cloud-test</artifactId>
-<<<<<<< HEAD
-            <version>2014.05.1</version>
-=======
             <version>2014.08.1</version>
->>>>>>> c5801938
             <scope>test</scope>
             <optional>false</optional>
         </dependency>
