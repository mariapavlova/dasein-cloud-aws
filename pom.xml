--- conflicted
+++ resolved
@@ -19,11 +19,7 @@
     <modelVersion>4.0.0</modelVersion>
     <groupId>org.dasein</groupId>
     <artifactId>dasein-cloud-aws</artifactId>
-<<<<<<< HEAD
-    <version>2014.11.4</version>
-=======
     <version>2015.03.2-SNAPSHOT</version>
->>>>>>> b459b251
     <packaging>jar</packaging>
 
     <name>dasein-cloud-aws</name>
