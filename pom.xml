<project xmlns="http://maven.apache.org/POM/4.0.0" xmlns:xsi="http://www.w3.org/2001/XMLSchema-instance" xsi:schemaLocation="http://maven.apache.org/POM/4.0.0 http://maven.apache.org/xsd/maven-4.0.0.xsd">
    <!--
        Copyright (C) 2008-2013 Dell, Inc. (http://www.enstratius.com)

        ====================================================================
        Licensed under the Apache License, Version 2.0 (the "License");
        you may not use this file except in compliance with the License.
        You may obtain a copy of the License at

        http://www.apache.org/licenses/LICENSE-2.0

        Unless required by applicable law or agreed to in writing, software
        distributed under the License is distributed on an "AS IS" BASIS,
        WITHOUT WARRANTIES OR CONDITIONS OF ANY KIND, either express or implied.
        See the License for the specific language governing permissions and
        limitations under the License.
        ====================================================================
    -->
    <modelVersion>4.0.0</modelVersion>
    <groupId>org.dasein</groupId>
    <artifactId>dasein-cloud-aws</artifactId>
<<<<<<< HEAD
    <version>2014.03.3</version>
=======
    <version>2014.03.5-SNAPSHOT</version>
>>>>>>> 5ed97dfa
    <packaging>jar</packaging>

    <name>dasein-cloud-aws</name>
    <description>
        Implementation of the Dasein Cloud API for AWS.
    </description>
    <inceptionYear>2009</inceptionYear>
    <url>http://github.com/greese/dasein-cloud-aws</url>

    <properties>
        <project.build.sourceEncoding>UTF-8</project.build.sourceEncoding>
    </properties>

    <licenses>
        <license>
            <name>Apache License 2.0</name>
            <url>http://www.apache.org/licenses/LICENSE-2.0.html</url>
        </license>
    </licenses>

    <organization>
        <name>Dell, Inc.</name>
        <url>http://software.dell.com</url>
    </organization>

    <scm>
        <connection>scm:git:git://github.com/greese/dasein-cloud-aws.git</connection>
        <developerConnection>scm:git:ssh://git@github.com/greese/dasein-cloud-aws.git</developerConnection>
        <url>http://github.com/greese/dasein-cloud-aws</url>
    </scm>

    <parent>
        <groupId>org.sonatype.oss</groupId>
        <artifactId>oss-parent</artifactId>
        <version>5</version>
    </parent>

    <dependencies>
        <!-- Compile -->
        <dependency>
            <groupId>org.dasein</groupId>
            <artifactId>dasein-cloud-core</artifactId>
            <version>2014.03.2</version>
            <scope>compile</scope>
            <optional>false</optional>
        </dependency>
        <dependency>
            <groupId>org.dasein</groupId>
            <artifactId>dasein-util</artifactId>
            <version>2013.02</version>
            <scope>compile</scope>
            <optional>false</optional>
        </dependency>
        <dependency>
            <groupId>org.apache.httpcomponents</groupId>
            <artifactId>httpclient</artifactId>
            <version>4.2.1</version>
        </dependency>
        <dependency>
            <groupId>log4j</groupId>
            <artifactId>log4j</artifactId>
            <version>1.2.17</version>
            <scope>compile</scope>
            <optional>false</optional>
        </dependency>
        <dependency>
            <groupId>javax.servlet</groupId>
            <artifactId>servlet-api</artifactId>
            <version>2.5</version>
            <scope>compile</scope>
        </dependency>
        <dependency>
            <groupId>org.json</groupId>
            <artifactId>json</artifactId>
            <version>20090211</version>
            <scope>compile</scope>
        </dependency>

        <!-- Test -->
        <dependency>
            <groupId>org.dasein</groupId>
            <artifactId>dasein-cloud-test</artifactId>
            <version>2014.03.2</version>
            <scope>test</scope>
            <optional>false</optional>
        </dependency>
        <dependency>
            <groupId>junit</groupId>
            <artifactId>junit</artifactId>
            <version>4.9</version>
            <scope>test</scope>
        </dependency>
    </dependencies>

    <build>
        <plugins>
            <plugin>
                <groupId>org.apache.maven.plugins</groupId>
                <artifactId>maven-compiler-plugin</artifactId>
                <version>2.0.2</version>
                <configuration>
                    <source>1.6</source>
                    <target>1.6</target>
                </configuration>
            </plugin>
            <plugin>
                <groupId>org.apache.maven.plugins</groupId>
                <artifactId>maven-javadoc-plugin</artifactId>
                <version>2.7</version>
                <executions>
                    <execution>
                        <id>javadoc</id>
                        <phase>package</phase>
                        <goals>
                            <goal>jar</goal>
                        </goals>
                    </execution>
                </executions>
                <configuration>
                    <encoding>utf-8</encoding>
                    <quiet>true</quiet>
                    <links>
                        <link>http://java.sun.com/javase/6/docs/api/</link>
                        <link>http://java.sun.com/javaee/6/docs/api/</link>
                    </links>
                    <stylesheetfile>dasein-javadoc.css</stylesheetfile>
                    <footer />
                </configuration>
            </plugin>
            <plugin>
                <groupId>com.mycila.maven-license-plugin</groupId>
                <artifactId>maven-license-plugin</artifactId>
                <version>1.8.0</version>
                <configuration>
                    <strictCheck>true</strictCheck>
                    <encoding>utf-8</encoding>
                    <aggregate>true</aggregate>
                    <header>src/main/etc/header.txt</header>
                    <mapping>
                        <clj>SEMICOLON_STYLE</clj>
                    </mapping>
                    <excludes>
                        <exclude>thirdparty/**</exclude>
                        <exclude>**/src/**/resources/**</exclude>
                        <exclude>**/LICENSE-APACHE.txt</exclude>
                    </excludes>
                    <properties>
                        <year>2009-2013</year>
                        <copyrightHolder>Dell, Inc.</copyrightHolder>
                    </properties>
                </configuration>
            </plugin>
            <plugin>
                <groupId>org.apache.maven.plugins</groupId>
                <artifactId>maven-source-plugin</artifactId>
                <version>2.1.2</version>
                <executions>
                    <execution>
                        <id>source</id>
                        <phase>package</phase>
                        <goals>
                            <goal>jar-no-fork</goal>
                        </goals>
                    </execution>
                </executions>
            </plugin>
            <plugin>
                <groupId>org.apache.maven.plugins</groupId>
                <artifactId>maven-release-plugin</artifactId>
                <version>2.1</version>
            </plugin>
            <plugin>
                <groupId>org.apache.maven.plugins</groupId>
                <artifactId>maven-surefire-plugin</artifactId>
                <version>2.6</version>
                <configuration>
                    <systemProperties>
                        <property>
                            <name>providerClass</name>
                            <value>${providerClass}</value>
                        </property>
                        <property>
                            <name>endpoint</name>
                            <value>${endpoint}</value>
                        </property>
                        <property>
                            <name>accountNumber</name>
                            <value>${accountNumber}</value>
                        </property>
                        <property>
                            <name>accessKeyShared</name>
                            <value>${apiSharedKey}</value>
                        </property>
                        <property>
                            <name>accessKeySecret</name>
                            <value>${apiSecretKey}</value>
                        </property>
                        <property>
                            <name>x509Cert</name>
                            <value>${x509Cert}</value>
                        </property>
                        <property>
                            <name>x509Key</name>
                            <value>${x509Key}</value>
                        </property>
                        <property>
                            <name>cloudName</name>
                            <value>${cloudName}</value>
                        </property>
                        <property>
                            <name>providerName</name>
                            <value>${providerName}</value>
                        </property>
                        <property>
                            <name>regionId</name>
                            <value>${regionId}</value>
                        </property>
                        <property>
                            <name>shareAccount</name>
                            <value>${test.shareAccount}</value>
                        </property>
                    </systemProperties>
                    <excludes>
                        <exclude>**/TestSuite.java</exclude>
                        <exclude>**/compute/DescribeImagesResponseParserTest.java</exclude>
                        <exclude>**/AWSSignatureV4Tests.java</exclude>
                    </excludes>
                </configuration>
            </plugin>
            <plugin>
                <artifactId>maven-dependency-plugin</artifactId>
                <executions>
                    <execution>
                        <phase>package</phase>
                        <goals>
                            <goal>copy-dependencies</goal>
                        </goals>
                        <configuration>
                            <outputDirectory>${project.build.directory}/lib</outputDirectory>
                        </configuration>
                    </execution>
                </executions>
            </plugin>
        </plugins>
    </build>

    <distributionManagement>
        <repository>
            <id>sonatype-nexus-staging</id>
            <url>https://oss.sonatype.org/service/local/staging/deploy/maven2</url>
            <uniqueVersion>false</uniqueVersion>
        </repository>
        <snapshotRepository>
            <id>sonatype-nexus-snapshots</id>
            <url>https://oss.sonatype.org/content/repositories/snapshots</url>
        </snapshotRepository>
    </distributionManagement>

    <developers>
        <developer>
            <name>George Reese</name>
            <id>georgereese</id>
            <email>george.reese -at- enstratius -dot- com</email>
            <organization>Enstratius</organization>
            <roles>
                <role>Java Developer</role>
                <role>PMC</role>
            </roles>
            <url>http://www.enstratius.com</url>
            <timezone>-6</timezone>
        </developer>
        <developer>
            <name>Morgan Catlin</name>
            <id>sylistron</id>
            <email>morgan.catlin -at- valtira -dot- com</email>
            <organization>Enstratius</organization>
            <roles>
                <role>Java Developer</role>
            </roles>
            <url>http://www.valtira.com</url>
            <timezone>-6</timezone>
        </developer>
        <developer>
            <name>Adrian Cole</name>
            <id>ferncam1</id>
            <email>adrian -at- jclouds -dot- org</email>
            <organization>jclouds</organization>
            <roles>
                <role>Java Developer</role>
                <role>PMC</role>
            </roles>
            <url>http://www.jclouds.org</url>
            <timezone>-8</timezone>
        </developer>
    </developers>
</project><|MERGE_RESOLUTION|>--- conflicted
+++ resolved
@@ -19,11 +19,7 @@
     <modelVersion>4.0.0</modelVersion>
     <groupId>org.dasein</groupId>
     <artifactId>dasein-cloud-aws</artifactId>
-<<<<<<< HEAD
-    <version>2014.03.3</version>
-=======
     <version>2014.03.5-SNAPSHOT</version>
->>>>>>> 5ed97dfa
     <packaging>jar</packaging>
 
     <name>dasein-cloud-aws</name>
