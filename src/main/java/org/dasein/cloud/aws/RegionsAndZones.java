--- conflicted
+++ resolved
@@ -466,11 +466,7 @@
         }
         return platformMap.get(regionId);
     }
-<<<<<<< HEAD
-	
-=======
-
->>>>>>> c5801938
+
 	private DataCenter toDataCenter(String regionId, Node zone) throws CloudException {
 		NodeList data = zone.getChildNodes();
 		DataCenter dc = new DataCenter();
