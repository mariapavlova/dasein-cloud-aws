--- conflicted
+++ resolved
@@ -73,14 +73,6 @@
     static public final Storage<org.dasein.util.uom.storage.Byte> MAX_OBJECT_SIZE = new Storage<org.dasein.util.uom.storage.Byte>(5000000000L, Storage.BYTE);
 
     static private final Random random = new Random();
-<<<<<<< HEAD
-    static private final boolean disableAffinityCache;
-    static {
-        String disableStr = System.getProperty("disable.dasein.cloud.affinity.cache");
-        disableAffinityCache = "true".equals(disableStr);
-    }
-=======
->>>>>>> 0545585e
 
     static private class Constraint {
         public String regionId;
@@ -262,20 +254,12 @@
         }
         Constraint c = affinity.constraints.get(bucket);
 
-<<<<<<< HEAD
-        if( disableAffinityCache || reload || c == null || c.timeout <= System.currentTimeMillis() ) {
-            String location = null;
-            S3Response response;
-
-            S3Method method = new S3Method(provider, S3Action.LOCATE_BUCKET);
-=======
         if( reload || c == null || c.timeout <= System.currentTimeMillis() ) {
             S3Method method = new S3Method(provider, S3Action.LOCATE_BUCKET);
             String location = null;
             S3Response response;
 
             method = new S3Method(provider, S3Action.LOCATE_BUCKET);
->>>>>>> 0545585e
             try {
                 response = method.invoke(bucket, "?location");
             }
@@ -312,7 +296,6 @@
                 throw new CloudException("No context was set for this request");
             }
             String regionId = ctx.getRegionId();
-<<<<<<< HEAD
 
             if( regionId == null ) {
                 throw new CloudException("No region was set for this request");
@@ -321,16 +304,6 @@
             S3Response response;
             NodeList blocks;
 
-=======
-
-            if( regionId == null ) {
-                throw new CloudException("No region was set for this request");
-            }
-            S3Method method = new S3Method(provider, S3Action.LIST_BUCKETS);
-            S3Response response;
-            NodeList blocks;
-
->>>>>>> 0545585e
             try {
                 response = method.invoke(null, null);
             }
@@ -383,7 +356,6 @@
                 return null;
             }
             ProviderContext ctx = provider.getContext();
-<<<<<<< HEAD
 
             if( ctx == null ) {
                 throw new CloudException("No context was set for this request");
@@ -398,22 +370,6 @@
             if( !myRegion.equals(regionId) ) {
                 return null;
             }
-=======
-
-            if( ctx == null ) {
-                throw new CloudException("No context was set for this request");
-            }
-            String regionId = ctx.getRegionId();
-
-            if( regionId == null ) {
-                throw new CloudException("No region was set for this request");
-            }
-            String myRegion = getRegion(bucketName, false);
-
-            if( !myRegion.equals(regionId) ) {
-                return null;
-            }
->>>>>>> 0545585e
 
             HashMap<String,String> parameters = new HashMap<String,String>();
             S3Response response;
@@ -599,35 +555,6 @@
         if( ctx == null ) {
             throw new CloudException("No context was set for this request");
         }
-<<<<<<< HEAD
-        int idx = bucket.lastIndexOf(".");
-        String prefix, rawName;
-
-        if( idx == -1 ) {
-            prefix = null;
-            rawName = bucket;
-            bucket = rawName;
-        }
-        else {
-            prefix = bucket.substring(0, idx);
-            rawName = bucket.substring(idx+1);
-            bucket = prefix + "." + rawName;
-        }
-        while( belongsToAnother(bucket) || (exists(bucket) && !getRegion(bucket, false).equals(ctx.getRegionId())) ) {
-            idx = rawName.lastIndexOf("-");
-            if( idx == -1 ) {
-                rawName = rawName + "-1";
-            }
-            else if( idx == rawName.length()-1 ) {
-                rawName = rawName + "1";
-            }
-            else {
-                String postfix = rawName.substring(idx+1);
-                int x;
-
-                try {
-                    x = Integer.parseInt(postfix) + 1;
-=======
     	int idx = bucket.lastIndexOf(".");
     	String prefix, rawName;
     	
@@ -655,7 +582,6 @@
     			
     			try {
     			    x = Integer.parseInt(postfix) + 1;
->>>>>>> 0545585e
                     rawName = rawName.substring(0,idx) + "-" + x;
                 }
                 catch( NumberFormatException e ) {
@@ -931,21 +857,12 @@
         if( regionId == null ) {
             throw new CloudException("No region ID was specified");
         }
-<<<<<<< HEAD
-        if( bucket != null && !getRegion(bucket, false).equals(regionId) ) {
-            throw new CloudException("No such bucket in target region: " + bucket + " in " + regionId);
-        }
-        provider.hold();
-        populator = new PopulatorThread<Blob>(new JiteratorPopulator<Blob>() {
-            public void populate(@Nonnull Jiterator<Blob> iterator) throws CloudException, InternalException {
-=======
     	if( bucket != null && !getRegion(bucket, false).equals(regionId) ) {
     		throw new CloudException("No such bucket in target region: " + bucket + " in " + regionId);
     	}
     	provider.hold();
     	populator = new PopulatorThread<Blob>(new JiteratorPopulator<Blob>() {
     		public void populate(@Nonnull Jiterator<Blob> iterator) throws CloudException, InternalException {
->>>>>>> 0545585e
                 try {
                     list(regionId, bucket, iterator);
                 }
@@ -1014,17 +931,10 @@
                 }
                 else if( attr.getNodeName().equals("CreationDate") ) {
                     ts = provider.parseTime(attr.getFirstChild().getNodeValue().trim());
-<<<<<<< HEAD
-                }
-            }
-            if( name == null ) {
-                throw new CloudException("Bad response from server.");
-=======
 				}
 			}
 			if( name == null ) {
 				throw new CloudException("Bad response from server.");
->>>>>>> 0545585e
             }
             if( provider.getEC2Provider().isAWS() ) {
                 String location = null;
@@ -1047,22 +957,14 @@
                         }
                     }
                 }
-<<<<<<< HEAD
-                if( toRegion(location).equals(provider.getContext().getRegionId()) ) {
-=======
                 if( toRegion(location).equals(regionId) ) {
->>>>>>> 0545585e
                     iterator.push(Blob.getInstance(regionId, getLocation(name, null), name, ts));
                 }
             }
             else {
                 iterator.push(Blob.getInstance(regionId, getLocation(name, null), name, ts));
             }
-<<<<<<< HEAD
-        }
-=======
 		}
->>>>>>> 0545585e
     }
 
     private void loadObjects(@Nonnull String regionId, @Nonnull String bucket, @Nonnull Jiterator<Blob> iterator) throws CloudException, InternalException {
@@ -1362,8 +1264,6 @@
             if( bucketIsPublic ) {
                 headers = new HashMap<String,String>();
                 headers.put("x-amz-acl", "public-read");
-<<<<<<< HEAD
-=======
             }
             File file = null;
             try {
@@ -1393,7 +1293,6 @@
                     //noinspection ResultOfMethodCallIgnored
                     file.delete();
                 }
->>>>>>> 0545585e
             }
             File file = null;
             try {
@@ -1438,11 +1337,7 @@
         APITrace.begin(provider, "Blob.removeBucket");
         try {
             S3Method method = new S3Method(provider, S3Action.DELETE_BUCKET);
-<<<<<<< HEAD
-
-=======
     	
->>>>>>> 0545585e
             try {
                 method.invoke(bucket, null);
             }
