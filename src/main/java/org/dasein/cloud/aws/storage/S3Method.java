--- conflicted
+++ resolved
@@ -19,46 +19,8 @@
 
 package org.dasein.cloud.aws.storage;
 
-<<<<<<< HEAD
-import java.io.BufferedInputStream;
-import java.io.BufferedReader;
-import java.io.ByteArrayInputStream;
-import java.io.File;
-import java.io.FileInputStream;
-import java.io.FileNotFoundException;
-import java.io.IOException;
-import java.io.InputStream;
-import java.io.InputStreamReader;
-import java.io.UnsupportedEncodingException;
-import java.net.URLEncoder;
-import java.security.MessageDigest;
-import java.security.NoSuchAlgorithmException;
-import java.text.SimpleDateFormat;
-import java.util.Calendar;
-import java.util.Date;
-import java.util.HashMap;
-import java.util.Locale;
-import java.util.Map;
-import java.util.Properties;
-import java.util.SimpleTimeZone;
-import java.util.regex.Pattern;
-
-import javax.annotation.Nonnull;
-import javax.annotation.Nullable;
-import javax.servlet.http.HttpServletResponse;
-import javax.xml.parsers.ParserConfigurationException;
-
-import com.sun.servicetag.SystemEnvironment;
-import org.apache.commons.codec.binary.Base64;
-import org.apache.http.Header;
-import org.apache.http.HttpEntity;
-import org.apache.http.HttpHost;
-import org.apache.http.HttpResponse;
-import org.apache.http.HttpVersion;
-=======
 import org.apache.commons.codec.binary.Base64;
 import org.apache.http.*;
->>>>>>> 2f26db9f
 import org.apache.http.client.HttpClient;
 import org.apache.http.client.methods.HttpEntityEnclosingRequestBase;
 import org.apache.http.client.methods.HttpRequestBase;
@@ -274,38 +236,20 @@
 
     static private final Logger wire = AWSCloud.getWireLogger(S3.class);
 
-<<<<<<< HEAD
-    // TODO(stas): This method screams for some heavy refactoring
-	S3Response invoke(@Nullable String bucket, @Nullable String object, @Nullable String temporaryEndpoint) throws S3Exception, CloudException, InternalException {
-=======
 	// TODO(stas): This method screams for some heavy refactoring
     S3Response invoke(@Nullable String bucket, @Nullable String object, @Nullable String temporaryEndpoint) throws S3Exception, CloudException, InternalException {
->>>>>>> 2f26db9f
         if( wire.isDebugEnabled() ) {
             wire.debug("");
             wire.debug("----------------------------------------------------------------------------------");
         }
         HttpClient client = null;
-<<<<<<< HEAD
-=======
         boolean leaveOpen = false;
->>>>>>> 2f26db9f
         try {
             StringBuilder url = new StringBuilder();
             HttpRequestBase method;
             int status;
 
             // Sanitise the parameters as they may have spaces and who knows what else
-<<<<<<< HEAD
-            if (bucket != null ){
-                bucket = URLEncoder.encode(bucket, "UTF-8");
-            }
-            if (object != null && !object.startsWith("?")){
-                object = URLEncoder.encode(object, "UTF-8");
-            }
-            if (temporaryEndpoint != null){
-                temporaryEndpoint = URLEncoder.encode(temporaryEndpoint, "UTF-8");
-=======
             if( bucket != null ) {
                 bucket = AWSCloud.encode(bucket, false);
             }
@@ -314,7 +258,6 @@
             }
             if( temporaryEndpoint != null ) {
                 temporaryEndpoint = AWSCloud.encode(temporaryEndpoint, false);
->>>>>>> 2f26db9f
             }
             if( provider.getEC2Provider().isAWS() ) {
                 url.append("https://");
@@ -473,10 +416,6 @@
             } 
             catch (UnsupportedEncodingException e) {
                 logger.error(e);
-<<<<<<< HEAD
-                throw new InternalException(e);
-=======
->>>>>>> 2f26db9f
             }
             if( body != null ) {
                 try {
@@ -628,11 +567,7 @@
                             doc = parseResponse(input);
                         }
                         finally {
-<<<<<<< HEAD
-                            if (input != null){
-=======
                             if( input != null ) {
->>>>>>> 2f26db9f
                                 input.close();
                             }
                         }
@@ -709,11 +644,7 @@
             throw new InternalException(e);
         }
         finally {
-<<<<<<< HEAD
-            if (client != null) {
-=======
             if (!leaveOpen && client != null) {
->>>>>>> 2f26db9f
                 client.getConnectionManager().shutdown();
             }
             if( wire.isDebugEnabled() ) {
