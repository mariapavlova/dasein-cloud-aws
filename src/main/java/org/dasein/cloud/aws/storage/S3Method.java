--- conflicted
+++ resolved
@@ -1,9 +1,5 @@
 /**
-<<<<<<< HEAD
- * Copyright (C) 2009-2013 Dell, Inc.
-=======
  * Copyright (C) 2009-2015 Dell, Inc.
->>>>>>> b459b251
  * See annotations for authorship information
  *
  * ====================================================================
@@ -359,7 +355,6 @@
             }
             else {
                 headers.put(AWSCloud.P_AWS_DATE, provider.getV4HeaderDate(null));
-<<<<<<< HEAD
             }
             if( contentType == null && body != null ) {
                 contentType = "application/xml";
@@ -368,23 +363,11 @@
             else if( contentType != null ) {
                 headers.put("Content-Type", contentType);
             }
-=======
-            }
-            if( contentType == null && body != null ) {
-                contentType = "application/xml";
-                headers.put("Content-Type", contentType);
-            }
-            else if( contentType != null ) {
-                headers.put("Content-Type", contentType);
-            }
->>>>>>> b459b251
 
             method = action.getMethod(url.toString());
             String host = method.getURI().getHost();
             headers.put("host", host);
 
-<<<<<<< HEAD
-=======
             if(action.equals(S3Action.PUT_BUCKET_TAG))
             	try {
             		headers.put("Content-MD5", toBase64(computeMD5Hash(body)));
@@ -394,7 +377,6 @@
             		logger.error(e);
             	}
             
->>>>>>> b459b251
             if( headers != null ) {
                 for( Map.Entry<String, String> entry : headers.entrySet() ) {
                     method.addHeader(entry.getKey(), entry.getValue());
