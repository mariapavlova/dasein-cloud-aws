/**
 * Copyright (C) 2009-2013 Enstratius, Inc.
 *
 * ====================================================================
 * Licensed under the Apache License, Version 2.0 (the "License");
 * you may not use this file except in compliance with the License.
 * You may obtain a copy of the License at
 *
 * http://www.apache.org/licenses/LICENSE-2.0
 *
 * Unless required by applicable law or agreed to in writing, software
 * distributed under the License is distributed on an "AS IS" BASIS,
 * WITHOUT WARRANTIES OR CONDITIONS OF ANY KIND, either express or implied.
 * See the License for the specific language governing permissions and
 * limitations under the License.
 * ====================================================================
 */

package org.dasein.cloud.aws.storage;

import java.io.BufferedInputStream;
import java.io.BufferedReader;
import java.io.ByteArrayInputStream;
import java.io.File;
import java.io.FileInputStream;
import java.io.FileNotFoundException;
import java.io.IOException;
import java.io.InputStream;
import java.io.InputStreamReader;
import java.io.UnsupportedEncodingException;
import java.security.MessageDigest;
import java.security.NoSuchAlgorithmException;
import java.text.SimpleDateFormat;
import java.util.Calendar;
import java.util.Date;
import java.util.HashMap;
import java.util.Locale;
import java.util.Map;
import java.util.Properties;
import java.util.SimpleTimeZone;
import java.util.regex.Pattern;

import javax.annotation.Nonnull;
import javax.annotation.Nullable;
import javax.servlet.http.HttpServletResponse;
import javax.xml.parsers.ParserConfigurationException;

import com.sun.servicetag.SystemEnvironment;
import org.apache.commons.codec.binary.Base64;
import org.apache.http.Header;
import org.apache.http.HttpEntity;
import org.apache.http.HttpHost;
import org.apache.http.HttpResponse;
import org.apache.http.HttpVersion;
import org.apache.http.client.HttpClient;
import org.apache.http.client.methods.HttpEntityEnclosingRequestBase;
import org.apache.http.client.methods.HttpRequestBase;
import org.apache.http.conn.params.ConnRoutePNames;
import org.apache.http.entity.FileEntity;
import org.apache.http.entity.StringEntity;
import org.apache.http.impl.client.DefaultHttpClient;
import org.apache.http.params.BasicHttpParams;
import org.apache.http.params.HttpParams;
import org.apache.http.params.HttpProtocolParams;
import org.apache.http.protocol.HTTP;
import org.apache.http.util.EntityUtils;
import org.apache.log4j.Logger;
import org.dasein.cloud.CloudException;
import org.dasein.cloud.InternalException;
import org.dasein.cloud.ProviderContext;
import org.dasein.cloud.aws.AWSCloud;
import org.dasein.cloud.identity.ServiceAction;
import org.dasein.cloud.storage.BlobStoreSupport;
import org.dasein.cloud.util.APITrace;
import org.dasein.cloud.util.XMLParser;
import org.w3c.dom.Document;
import org.w3c.dom.Node;
import org.w3c.dom.NodeList;
import org.xml.sax.SAXException;

public class S3Method {
    static private final Logger logger = Logger.getLogger(S3Method.class);

    static public final String S3_PREFIX     = "s3:";

    static public @Nonnull ServiceAction[] asS3ServiceAction(@Nonnull String action) {
        if( action.equals("CreateBucket") ) {
            return new ServiceAction[] { BlobStoreSupport.CREATE_BUCKET };
        }
        else if( action.equals("GetObject") ) {
            return new ServiceAction[] { BlobStoreSupport.DOWNLOAD };
        }
        else if( action.equals("GetBucket") ) {
            return new ServiceAction[] { BlobStoreSupport.GET_BUCKET };
        }
        else if( action.equals("ListBucket") ) {
            return new ServiceAction[] { BlobStoreSupport.LIST_BUCKET, BlobStoreSupport.LIST_BUCKET_CONTENTS };
        }
        else if( action.equals("PutAccessControlPolicy") ) {
            return new ServiceAction[] { BlobStoreSupport.MAKE_PUBLIC };
        }
        else if( action.equals("DeleteBucket") ) {
            return new ServiceAction[] { BlobStoreSupport.REMOVE_BUCKET };
        }
        else if( action.equals("PutObject") ) {
            return new ServiceAction[] { BlobStoreSupport.UPLOAD };
        }
        return new ServiceAction[0]; 
    }
    
	static public class S3Response {
		public long        contentLength;
		public String      contentType;
		public Document    document;
		public Header[]    headers;
		public InputStream input;
		public HttpRequestBase method;
		
		public void close() {
			try { input.close(); } catch( Throwable ignore ) { }
		}
	}
	
	static public byte[] computeMD5Hash(String str) throws NoSuchAlgorithmException, IOException {
		ByteArrayInputStream input = new ByteArrayInputStream(str.getBytes("utf-8"));
		
		return computeMD5Hash(input);
	}
	
    static public byte[] computeMD5Hash(InputStream is) throws NoSuchAlgorithmException, IOException {
        BufferedInputStream bis = new BufferedInputStream(is);
        
        try {
            MessageDigest messageDigest = MessageDigest.getInstance("MD5");
            byte[] buffer = new byte[16384];
            int bytesRead = -1;
            while ((bytesRead = bis.read(buffer, 0, buffer.length)) != -1) {
                messageDigest.update(buffer, 0, bytesRead);
            }
            return messageDigest.digest();
        } 
        finally {
            try {
                bis.close();
            } 
            catch (Exception e) {
                System.err.println("Unable to close input stream of hash candidate: " + e);
            }
        }
    }
    
    static public String getChecksum(File file) throws NoSuchAlgorithmException, FileNotFoundException, IOException {
        return toBase64(computeMD5Hash(new FileInputStream(file)));
    }
   
	
    static public String toBase64(byte[] data) {
        byte[] b64 = Base64.encodeBase64(data);
        
        return new String(b64);
    }
    
	private S3Action           action      = null;
	private int                attempts    = 0;
	private String             body        = null;
	private String             contentType = null;
	private Map<String,String> headers     = null;
	private Map<String,String> parameters  = null;
	private AWSCloud           provider    = null;
	private File               uploadFile  = null;

	public S3Method(AWSCloud provider, S3Action action) {
		this.action = action;
		this.headers = new HashMap<String,String>();
		this.provider = provider;
	}
	
	public S3Method(AWSCloud provider, S3Action action, Map<String,String> parameters, Map<String,String> headers) {
		this.action = action;
		this.headers = (headers == null ? new HashMap<String,String>() : headers);
		this.provider = provider;
		this.parameters = parameters;
	}
	
	public S3Method(AWSCloud provider, S3Action action, Map<String,String> parameters, Map<String,String> headers, String contentType, String body) {
		this.action = action;
		this.headers = (headers == null ? new HashMap<String,String>() : headers);
		this.contentType = contentType;
		this.body = body;
		this.provider = provider;
		this.parameters = parameters;
	}
    
	public S3Method(AWSCloud provider, S3Action action, Map<String,String> parameters, Map<String,String> headers, String contentType, File uploadFile) {
		this.action = action;
		this.headers = (headers == null ? new HashMap<String,String>() : headers);
		this.contentType = contentType;
		this.uploadFile = uploadFile;
		this.provider = provider;
		this.parameters = parameters;
	}
	
	private String getDate() throws CloudException {
        if( provider.getEC2Provider().isStorage() && "google".equalsIgnoreCase(provider.getProviderName()) ) {
            SimpleDateFormat format = new SimpleDateFormat("EEE, dd MMM yyyy HH:mm:ssz", new Locale("US"));
            Calendar cal = Calendar.getInstance(new SimpleTimeZone(0, "GMT"));

            format.setCalendar(cal);
            return format.format(new Date());
        }
        else {
<<<<<<< HEAD
            SimpleDateFormat fmt = new SimpleDateFormat("EEE, dd MMM yyyy HH:mm:ss z", new Locale("US"));
=======
            SimpleDateFormat fmt = new SimpleDateFormat("EEE, dd MMM yyyy HH:mm:ss z");
>>>>>>> 0545585e
            Calendar cal = Calendar.getInstance(new SimpleTimeZone(0, "GMT"));

            fmt.setCalendar(cal);
            return fmt.format(new Date());
        }
	}

	S3Response invoke(String bucket, String object) throws S3Exception, CloudException, InternalException {
	    return invoke(bucket, object, null);
	}

    protected @Nonnull HttpClient getClient(String url, boolean multipart) throws InternalException {
        ProviderContext ctx = provider.getContext();

        if( ctx == null ) {
            throw new InternalException("No context was specified for this request");
        }
        boolean ssl = url.startsWith("https");
        HttpParams params = new BasicHttpParams();

        HttpProtocolParams.setVersion(params, HttpVersion.HTTP_1_1);
        if( !multipart ) {
            HttpProtocolParams.setContentCharset(params, HTTP.UTF_8);
        }
        HttpProtocolParams.setUserAgent(params, "Dasein Cloud");

        Properties p = ctx.getCustomProperties();

        if( p != null ) {
            String proxyHost = p.getProperty("proxyHost");
            String proxyPort = p.getProperty("proxyPort");

            if( proxyHost != null ) {
                int port = 0;

                if( proxyPort != null && proxyPort.length() > 0 ) {
                    port = Integer.parseInt(proxyPort);
                }
                params.setParameter(ConnRoutePNames.DEFAULT_PROXY, new HttpHost(proxyHost, port, ssl ? "https" : "http"));
            }
        }
        return new DefaultHttpClient(params);
    }

    static private final Logger wire = AWSCloud.getWireLogger(S3.class);

	S3Response invoke(@Nullable String bucket, @Nullable String object, @Nullable String temporaryEndpoint) throws S3Exception, CloudException, InternalException {
        if( wire.isDebugEnabled() ) {
            wire.debug("");
            wire.debug("----------------------------------------------------------------------------------");
        }
        try {
            StringBuilder url = new StringBuilder();
            boolean leaveOpen = false;
            HttpRequestBase method;
            HttpClient client;
            int status;

            if( provider.getEC2Provider().isAWS() ) {
                url.append("https://");
                if( temporaryEndpoint == null ) {
                    boolean validDomainName = isValidDomainName(bucket);
                    if( bucket != null && validDomainName ) {
                        url.append(bucket);
                        url.append(".s3.amazonaws.com/");
                    }
                    else if ( bucket != null && !validDomainName) {
                        String regionId = provider.getContext().getRegionId();

                        if (regionId != null && !"us-east-1".equals(regionId)) {
                            url.append("s3-");
                            url.append(regionId);
                            url.append(".amazonaws.com/");
                        }
                        else {
                            url.append("s3.amazonaws.com/");
                        }
                    }
                    else {
                        url.append("s3.amazonaws.com/");
                    }
                    if ( bucket != null && !validDomainName) {
                        url.append(bucket);
                        url.append("/");
                    }
                }
                else {
                    url.append(temporaryEndpoint);
                    url.append("/");
                }
            }
            else if( provider.getEC2Provider().isStorage() && "google".equalsIgnoreCase(provider.getProviderName()) ) {
                url.append("https://");
                if( temporaryEndpoint == null ) {
                    if( bucket != null ) {
                        url.append(bucket);
                        url.append(".");
                    }
                    url.append("commondatastorage.googleapis.com/");
                }
                else {
                    url.append(temporaryEndpoint);
                    url.append("/");
                }
            }
            else {
                int idx = 0;
                
                if( !provider.getContext().getEndpoint().startsWith("http") ) {
                    url.append("https://");
                }
                else {
                    idx = provider.getContext().getEndpoint().indexOf("https://");
                    if( idx == -1 ) {
                        idx = "http://".length();
                        url.append("http://");
                    }
                    else {
                        idx = "https://".length();
                        url.append("https://");
                    }
                }
                String service = "";
                if( provider.getEC2Provider().isEucalyptus() ) {
                    service = "Walrus/";
                }

                if( temporaryEndpoint == null ) {
                    url.append(provider.getContext().getEndpoint().substring(idx));
                    if( !provider.getContext().getEndpoint().endsWith("/") ) {
                        url.append("/").append(service);
                    }
                    else {
                        url.append(service);
                    }
                }
                else {
                    url.append(temporaryEndpoint);
                    url.append("/");
                    url.append(service);
                }
                if( bucket != null ) {
                    url.append(bucket);
                    url.append("/");
                }
            }
            if( object != null ) {
                url.append(object);
            }
            else if( parameters != null ) {
                boolean first = true;

                if( object != null && object.indexOf('?') != -1 ) {
                    first = false;
                }
                for( Map.Entry<String,String> entry : parameters.entrySet() ) {
                    String key = entry.getKey();
                    String val = entry.getValue();

                    if( first ) {
                        url.append("?");
                        first = false;
                    }
                    else {
                        url.append("&");
                    }
                    if( val != null ) {
                        url.append(AWSCloud.encode(key, false));
                        url.append("=");
                        url.append(AWSCloud.encode(val, false));
                    }
                    else {
                        url.append(AWSCloud.encode(key, false));
                    }
                }
            }            

            if( provider.getEC2Provider().isStorage() && provider.getProviderName().equalsIgnoreCase("Google") ) {
                headers.put(AWSCloud.P_GOOG_DATE, getDate());
            }
            else {
                headers.put(AWSCloud.P_AWS_DATE, getDate());
            }
            method = action.getMethod(url.toString());
            if( headers != null ) {
                for( Map.Entry<String, String> entry : headers.entrySet() ) {
                    method.addHeader(entry.getKey(), entry.getValue());
                }
            }
            if( contentType == null && body != null ) {
                contentType = "application/xml";
                method.addHeader("Content-Type", contentType);
            }
            else if( contentType != null ) {
                method.addHeader("Content-Type", contentType);
            }
            try {
                String hash = null;
                String signature;
                
                signature = provider.signS3(new String(provider.getContext().getAccessPublic(), "utf-8"), provider.getContext().getAccessPrivate(), method.getMethod(), hash, contentType, headers, bucket, object);
                method.addHeader(AWSCloud.P_CFAUTH, signature);
            } 
            catch (UnsupportedEncodingException e) {
                logger.error(e);
                e.printStackTrace();
                throw new InternalException(e);
            }
            if( body != null ) {
                try {
                    ((HttpEntityEnclosingRequestBase)method).setEntity(new StringEntity(body, "application/xml", "utf-8"));
                }
                catch( UnsupportedEncodingException e ) {
                    throw new InternalException(e);
                }
            }
            else if( uploadFile != null ) {
                ((HttpEntityEnclosingRequestBase)method).setEntity(new FileEntity(uploadFile, contentType));
            }
            attempts++;
            client = getClient(url.toString(), body == null && uploadFile == null);
            
            if( wire.isDebugEnabled() ) {
                wire.debug("[" + url.toString() + "]");
                wire.debug(method.getRequestLine().toString());
                for( Header header : method.getAllHeaders() ) {
                    wire.debug(header.getName() + ": " + header.getValue());
                }
                wire.debug("");
                if( body != null ) {
                    try { wire.debug(EntityUtils.toString(((HttpEntityEnclosingRequestBase)method).getEntity())); }
                    catch( IOException ignore ) { }

                    wire.debug("");                    
                }
                else if( uploadFile != null ) {
                    wire.debug("-- file upload --");
                    wire.debug("");
                }
            }
            S3Response response = new S3Response();
            HttpResponse httpResponse;
            
            try {
                APITrace.trace(provider, action.toString());
                httpResponse = client.execute(method);
                if( wire.isDebugEnabled() ) {
                    wire.debug(httpResponse.getStatusLine().toString());
                    for( Header header : httpResponse.getAllHeaders() ) {
                        wire.debug(header.getName() + ": " + header.getValue());
                    }             
                    wire.debug("");
                }
                status = httpResponse.getStatusLine().getStatusCode();
            } 
            catch( IOException e ) {
                logger.error(url + ": " + e.getMessage());
                e.printStackTrace();
                throw new InternalException(e);
            }
            response.headers = httpResponse.getAllHeaders();
    
            HttpEntity entity = httpResponse.getEntity();
            InputStream input = null;

            if( entity != null ) {
                try {
                    input = entity.getContent();
                }
                catch( IOException e ) {
                    throw new CloudException(e);
                }
            }
            try {
                if( status == HttpServletResponse.SC_OK || status == HttpServletResponse.SC_CREATED || status == HttpServletResponse.SC_ACCEPTED ) {
                    Header clen = httpResponse.getFirstHeader("Content-Length");
                    long len = -1L;
                    
                    if( clen != null ) {
                        len = Long.parseLong(clen.getValue());
                    }
                    if( len != 0L ) {
                        try {
                            Header ct = httpResponse.getFirstHeader("Content-Type");
    
                            if( ct != null && (ct.getValue().startsWith("application/xml") || ct.getValue().startsWith("text/xml")) ) {
                                try {
                                    response.document = parseResponse(input);
                                    return response;
                                }
                                finally {
                                    input.close();
                                }
                            }
                            else if( ct != null && ct.getValue().startsWith("application/octet-stream") && len < 1 ) {
                                return null;
                            }
                            else {
                                response.contentLength = len;
                                if( ct != null ) {
                                    response.contentType = ct.getValue();
                                }
                                response.input = input;
                                response.method = method;
                                leaveOpen = true;
                                return response;
                            }
                        }
                        catch( IOException e ) {
                            logger.error(e);
                            e.printStackTrace();
                            throw new CloudException(e);
                        }
                    }
                    else {
                        return response;
                    }
                }
                else if( status == HttpServletResponse.SC_NO_CONTENT ) {
                    return response;
                }
                else if( status == HttpServletResponse.SC_NOT_FOUND ) {
                    throw new S3Exception(status, null, null, "Object not found.");
                }
                else {
                    if( status == HttpServletResponse.SC_SERVICE_UNAVAILABLE || status == HttpServletResponse.SC_INTERNAL_SERVER_ERROR ) {
                        if( attempts >= 5 ) {
                            String msg;
                            
                            if( status == HttpServletResponse.SC_SERVICE_UNAVAILABLE ) {
                                msg = "Cloud service is currently unavailable.";
                            }
                            else {
                                msg = "The cloud service encountered a server error while processing your request.";
                            }
                            logger.error(msg);
                            throw new CloudException(msg);
                        }
                        else {
                            leaveOpen = true;
                            if( input != null ) {
                                try { input.close(); }
                                catch( IOException ignore ) { }
                            }
                            try { Thread.sleep(5000L); }
                            catch( InterruptedException ignore ) { }
                            return invoke(bucket, object);
                        }
                    }
                    try {
                        Document doc;
                        
                        try {
                            logger.warn("Received error code: " + status);
                            doc = parseResponse(input);
                        }
                        finally {
                            input.close();
                        }
                        if( doc != null ) {
                            String endpoint = null, code = null, message = null, requestId = null;
                            NodeList blocks = doc.getElementsByTagName("Error");
        
                            if( blocks.getLength() > 0 ) {
                                Node error = blocks.item(0);
                                NodeList attrs;
                                
                                attrs = error.getChildNodes();
                                for( int i=0; i<attrs.getLength(); i++ ) {
                                    Node attr = attrs.item(i);
                                    
                                    if( attr.getNodeName().equals("Code") && attr.hasChildNodes() ) {
                                        code = attr.getFirstChild().getNodeValue().trim();
                                    }
                                    else if( attr.getNodeName().equals("Message") && attr.hasChildNodes() ) {
                                        message = attr.getFirstChild().getNodeValue().trim();
                                    }
                                    else if( attr.getNodeName().equals("RequestId") && attr.hasChildNodes() ) {
                                        requestId = attr.getFirstChild().getNodeValue().trim();
                                    }
                                    else if( attr.getNodeName().equals("Endpoint") && attr.hasChildNodes() ) {
                                        endpoint = attr.getFirstChild().getNodeValue().trim();
                                    }
                                }
                                
                            }
                            if( endpoint != null && code.equals("TemporaryRedirect") ) {
                                if( temporaryEndpoint != null ) {
                                    throw new CloudException("Too deep redirect to " + endpoint);
                                }
                                else {
                                    return invoke(bucket, object, endpoint);
                                }
                            }
                            else {
                                if( message == null ) {
                                    throw new CloudException("Unable to identify error condition: " + status + "/" + requestId + "/" + code);
                                }
                                throw new S3Exception(status, requestId, code, message);
                            }
                        }
                        else {
                            throw new CloudException("Unable to parse error.");
                        }
                    }
                    catch( IOException e ) {
                        if( status == HttpServletResponse.SC_FORBIDDEN ) {
                            throw new S3Exception(status, "", "AccessForbidden", "Access was denied without explanation.");
                        }                              
                        throw new CloudException(e);
                    }
                    catch( RuntimeException e ) {
                        throw new CloudException(e);
                    }
                    catch( Error e ) {
                        throw new CloudException(e);
                    }					
                }
            }
            finally {
                if( !leaveOpen ) {
                    if( input != null ) {
                        try { input.close(); }
                        catch( IOException ignore ) { }
                    }
                }
            }
        }
        finally {
            if( wire.isDebugEnabled() ) {
                wire.debug("----------------------------------------------------------------------------------");
                wire.debug("");
            }
        }
    }
	
	private boolean isValidDomainName(String bucket) {
        return (bucket != null && Pattern.matches("^[a-z0-9](-*[a-z0-9]){2,62}$", bucket));
    }

	private Document parseResponse(InputStream responseBodyAsStream) throws CloudException, InternalException {
		try {
			BufferedReader in = new BufferedReader(new InputStreamReader(responseBodyAsStream));
			StringBuilder sb = new StringBuilder();
			String line;
	            
			while( (line = in.readLine()) != null ) {
				sb.append(line);
			}
			in.close();
	            
            wire.debug(sb.toString());

			return XMLParser.parse(new ByteArrayInputStream(sb.toString().getBytes()));
<<<<<<< HEAD
        }
=======
		}
>>>>>>> 0545585e
		catch( IOException e ) {
			logger.error(e);
			e.printStackTrace();
			throw new CloudException(e);
		}
		catch( ParserConfigurationException e ) {
			logger.error(e);
			e.printStackTrace();
			throw new CloudException(e);
		}
		catch( SAXException e ) {
			logger.error(e);
			e.printStackTrace();
			throw new CloudException(e);
	    }				
	}
}<|MERGE_RESOLUTION|>--- conflicted
+++ resolved
@@ -209,11 +209,7 @@
             return format.format(new Date());
         }
         else {
-<<<<<<< HEAD
-            SimpleDateFormat fmt = new SimpleDateFormat("EEE, dd MMM yyyy HH:mm:ss z", new Locale("US"));
-=======
             SimpleDateFormat fmt = new SimpleDateFormat("EEE, dd MMM yyyy HH:mm:ss z");
->>>>>>> 0545585e
             Calendar cal = Calendar.getInstance(new SimpleTimeZone(0, "GMT"));
 
             fmt.setCalendar(cal);
@@ -668,11 +664,7 @@
             wire.debug(sb.toString());
 
 			return XMLParser.parse(new ByteArrayInputStream(sb.toString().getBytes()));
-<<<<<<< HEAD
-        }
-=======
 		}
->>>>>>> 0545585e
 		catch( IOException e ) {
 			logger.error(e);
 			e.printStackTrace();
