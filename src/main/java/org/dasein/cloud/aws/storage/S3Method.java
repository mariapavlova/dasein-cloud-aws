--- conflicted
+++ resolved
@@ -356,9 +356,6 @@
             else {
                 headers.put(AWSCloud.P_AWS_DATE, provider.getV4HeaderDate(null));
             }
-<<<<<<< HEAD
-            method = action.getMethod(url.toString().replace(" ", "%20"));
-=======
             if( contentType == null && body != null ) {
                 contentType = "application/xml";
                 headers.put("Content-Type", contentType);
@@ -371,7 +368,6 @@
             String host = method.getURI().getHost();
             headers.put("host", host);
 
->>>>>>> b4e6bc6b
             if( headers != null ) {
                 for( Map.Entry<String, String> entry : headers.entrySet() ) {
                     method.addHeader(entry.getKey(), entry.getValue());
