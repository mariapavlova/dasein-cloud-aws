/*
 * Copyright (C) 2009-2014 Dell, Inc.
 * See annotations for authorship information
 *
 * ====================================================================
 * Licensed under the Apache License, Version 2.0 (the "License");
 * you may not use this file except in compliance with the License.
 * You may obtain a copy of the License at
 *
 * http://www.apache.org/licenses/LICENSE-2.0
 *
 * Unless required by applicable law or agreed to in writing, software
 * distributed under the License is distributed on an "AS IS" BASIS,
 * WITHOUT WARRANTIES OR CONDITIONS OF ANY KIND, either express or implied.
 * See the License for the specific language governing permissions and
 * limitations under the License.
 * ====================================================================
 */
package org.dasein.cloud.aws.compute;

import org.dasein.cloud.CloudException;
import org.dasein.cloud.InternalException;
import org.dasein.cloud.compute.*;

import javax.annotation.Nonnull;
import javax.annotation.Nullable;
import javax.xml.stream.XMLInputFactory;
import javax.xml.stream.XMLStreamConstants;
import javax.xml.stream.XMLStreamException;
import javax.xml.stream.XMLStreamReader;
import java.io.IOException;
import java.io.InputStream;
import java.util.*;

import static javax.xml.stream.XMLStreamConstants.END_ELEMENT;

/**
 * Description
 * <p>Created by Stas Maksimov: 17/04/2014 19:18</p>
 *
 * @author Stas Maksimov
 * @version 2014.03 initial version
 * @since 2014.03
 */
public class DescribeImagesResponseParser implements XmlStreamParser<MachineImage> {

    private final List<MachineImage> list;
    private final String providerOwnerId;
    private final String regionId;
    private final ImageFilterOptions filterOptions;
    private int itemDepth;

    public DescribeImagesResponseParser(@Nonnull String regionId,
                                        @Nullable String providerOwnerId,
                                        @Nullable ImageFilterOptions filterOptions,
                                        @Nonnull List<MachineImage> list) {
        this.providerOwnerId = providerOwnerId;
        this.regionId = regionId;
        this.filterOptions = filterOptions;
        this.list = list;
    }

    @Override
    public List<MachineImage> parse( InputStream stream ) throws IOException, CloudException, InternalException {
        XMLStreamReader reader = null;
        try {
            XMLInputFactory factory = XMLInputFactory.newInstance();
            reader = factory.createXMLStreamReader(stream);

            // skip DescribeImageResponse, skip ImagesSet, iterate over all items
            skipToNext("imagesSet", reader);

            while ( reader.hasNext() ) {
                int event = reader.next();
                switch( event ) {
                    case XMLStreamConstants.START_ELEMENT:
                        String name = reader.getLocalName();
                        if( "item".equalsIgnoreCase(name) ) {
                            itemDepth++;
                            MachineImage image = readItem(reader);
<<<<<<< HEAD
                            if( image != null && image.getName() != null && ( filterOptions != null && filterOptions.matches(image) )) {
=======
                            if( image != null && ( filterOptions != null && filterOptions.matches(image) ) ) {
>>>>>>> 18cf0af2
                                list.add(image);
                            }
                        }
                        break;
                    case END_ELEMENT:
                        name = reader.getLocalName();
                        if( "imagesSet".equalsIgnoreCase(name) ) {
                            return list; // done with the images
                        }
                        break;
                }
            }
        }
        catch( XMLStreamException e ) {
            throw new CloudException(e);
        } finally {
            if( reader != null ) {
                try {
                    reader.close();
                } catch( XMLStreamException e ) {
                    // Ignore
                }
            }
        }
        return list;
    }

    private int skipToNext( String imagesSet, XMLStreamReader reader ) throws XMLStreamException {
        while ( reader.hasNext() ) {
            int event = reader.next();
            switch( event ) {
                case XMLStreamConstants.START_ELEMENT:
                    String name = reader.getLocalName();
                    if( "imagesSet".equalsIgnoreCase(name) ) {
                        return event;
                    }
            }
        }
        return 0;
    }

    private @Nullable MachineImage readItem(@Nullable XMLStreamReader parser) throws CloudException, InternalException, XMLStreamException {
        if( parser == null ) {
            return null;
        }
        String location = null;
        ImageClass imageClass = ImageClass.MACHINE;
        MachineImageState imageState = MachineImageState.ACTIVE;
        MachineImageType imageType = MachineImageType.STORAGE;
        MachineImageFormat imageFormat = null;
        String providerMachineImageId = null;
        String providerOwnerId = null;
        Map<String, String> tags = new HashMap<String, String>();
        Architecture architecture = Architecture.I64;
        Platform platform = Platform.UNKNOWN;
        String imageName = null;
        String description = null;
        boolean itemEnd = false;

        String value = null;
        for( int event = parser.next(); event != XMLStreamConstants.END_DOCUMENT && !itemEnd; event = parser.next() ) {
            switch( event ) {
                case XMLStreamConstants.START_ELEMENT:
                    String name = parser.getLocalName();
                    if( "stateReason".equalsIgnoreCase(name) ) {
                        String stateReason = readStateReason(parser);
                        if( stateReason != null ) {
                            tags.put("stateReason", stateReason);
                        }
                    }
                    else if( "tagSet".equalsIgnoreCase(name) ) {
                        readTags(parser, tags);
                    }
                    else if( "item".equalsIgnoreCase(name) ) {
                        itemDepth++;
                    }
                    break;

                case XMLStreamConstants.CHARACTERS:
                    value = parser.getText().trim();
                    break;

                case XMLStreamConstants.END_ELEMENT: {
                    name = parser.getLocalName();
                    if( "imageType".equals(name) ) {
                        if( value.equals("machine") ) {
                            imageClass = ImageClass.MACHINE;
                        }
                        else if( value.equals("kernel") ) {
                            imageClass = ImageClass.KERNEL;
                        }
                        else if( value.equals("ramdisk") ) {
                            imageClass = ImageClass.RAMDISK;
                        }
                    }
                    else if( "imageId".equals(name) ) {
                        providerMachineImageId = value;
                        if( providerMachineImageId.startsWith("ami") ) {
                            imageClass = ImageClass.MACHINE;
                        }
                        else if( providerMachineImageId.startsWith("aki") ) {
                            imageClass = ImageClass.KERNEL;
                        }
                        else if( providerMachineImageId.startsWith("ari") ) {
                            imageClass = ImageClass.RAMDISK;
                        }
                    }
                    else if( "imageLocation".equals(name) ) {
                        location = value;
                    }
                    else if( "imageState".equals(name) ) {
                        if( "available".equalsIgnoreCase(value) ) {
                            imageState = MachineImageState.ACTIVE;
                        }
                        else if( "failed".equalsIgnoreCase(value) ) {
                            imageState = MachineImageState.DELETED;
                        }
                        else {
                            imageState = MachineImageState.PENDING;
                        }
                    }
                    else if( "imageOwnerId".equals(name) ) {
                        providerOwnerId = value;
                    }
                    else if( "isPublic".equals(name) ) {
                        tags.put("public", value);
                    }
                    else if( "architecture".equals(name) ) {
                        if( "i386".equals(value) ) {
                            architecture = Architecture.I32;
                        }
                    }
                    else if( "platform".equals(name) ) {
                        platform = Platform.guess(value);
                    }
                    else if( "name".equals(name) ) {
                        imageName = value;
                    }
                    else if( "description".equals(name) ) {
                        description = value;
                    }
                    else if( "rootDeviceType".equals(name) ) {
                        if( "ebs".equalsIgnoreCase(value) ) {
                            imageType = MachineImageType.VOLUME;
                        }
                        else {
                            imageType = MachineImageType.STORAGE;
                            imageFormat = MachineImageFormat.AWS;
                        }
                    }
                    else if( "tagSet".equals(name) ) {
                        readTags(parser, tags);
                    }
                    else if( "item".equals(name) ) {
                        itemDepth--;
                        if( itemDepth == 0 ) {
                            itemEnd = true;
                        }
                    }
                    break;
                }
            } // switch
        } // for

        if( platform == null && location != null ) {
            platform = Platform.guess(location);
        }

        if( location != null ) {
            String[] parts = location.split("/");

            if( parts != null && parts.length > 1 ) {
                location = parts[parts.length - 1];
            }
            int i = location.indexOf(".manifest.xml");

            if( i > -1 ) {
                location = location.substring(0, i);
            }
            if( imageName == null || imageName.isEmpty() ) {
                imageName = location;
            }
            if( platform == null || platform.equals(Platform.UNKNOWN) ) {
                platform = Platform.guess(imageName);
            }
            if( description == null || description.isEmpty() ) {
                description = location + " (" + architecture.toString() + " " + platform.toString() + ")";
            }
        }

        if( imageName == null || imageName.isEmpty() ) {
            imageName = providerMachineImageId;
        }
        if( platform == null || platform.equals(Platform.UNKNOWN) ) {
            platform = Platform.guess(imageName);
        }
        if( description == null || description.isEmpty() ) {
            description = imageName + " (" + architecture.toString() + " " + platform.toString() + ")";
        }
        if( platform == null || platform.equals(Platform.UNKNOWN) ) {
            platform = Platform.guess(description);
        }

        if( this.providerOwnerId != null) {
            providerOwnerId = this.providerOwnerId;
        }

        MachineImage image = MachineImage.getImageInstance(providerOwnerId, regionId, providerMachineImageId, imageClass, imageState, imageName, description, architecture, platform, imageFormat);

        if( imageType != null ) {
            image.setType(imageType);
        }
        image.setTags(tags);
        return image;
    }

    private void readTags( XMLStreamReader parser, Map<String, String> tags ) throws XMLStreamException {
        String tagKey = null;
        String tagValue = null;
        String value = null;
        while( parser.hasNext() ) {
            int event = parser.next();
            switch( event ) {
                case XMLStreamConstants.CHARACTERS:
                    value = parser.getText().trim();
                    break;
                case XMLStreamConstants.START_ELEMENT:
                    if( "item".equalsIgnoreCase(parser.getLocalName()) ) {
                        itemDepth++;
                    }
                    break;
                case XMLStreamConstants.END_ELEMENT:
                    String name = parser.getLocalName();
                    if( "key".equalsIgnoreCase(name) ) {
                        tagKey = value;
                    }
                    else if( "value".equalsIgnoreCase(name) ) {
                        tagValue = value;
                    }
                    else if( "item".equalsIgnoreCase(name) ) {
                        if( tagKey != null && tagValue != null ) {
                            tags.put(tagKey, tagValue);
                        }
                        itemDepth--;
                        value = tagValue = tagKey = null;
                    }
                    else if( "tagSet".equalsIgnoreCase(name) ) {
                        return;
                    }
                    break;
            }
        }
    }

    private String readStateReason( XMLStreamReader parser ) throws XMLStreamException {
        String value = null;
        String returnValue = null;
        while( parser.hasNext() ) {
            int event = parser.next();
            switch( event ) {
                case XMLStreamConstants.CHARACTERS:
                    value = parser.getText().trim();
                    break;
                case XMLStreamConstants.END_ELEMENT:
                    String name = parser.getLocalName();
                    if( "message".equalsIgnoreCase(name) ) {
                        returnValue = value;
                        break;
                    }
                    else if( "stateReason".equalsIgnoreCase(name) ) {
                        return returnValue;
                    }
                    break;
            }
        }
        return null;
    }


}<|MERGE_RESOLUTION|>--- conflicted
+++ resolved
@@ -78,11 +78,7 @@
                         if( "item".equalsIgnoreCase(name) ) {
                             itemDepth++;
                             MachineImage image = readItem(reader);
-<<<<<<< HEAD
-                            if( image != null && image.getName() != null && ( filterOptions != null && filterOptions.matches(image) )) {
-=======
                             if( image != null && ( filterOptions != null && filterOptions.matches(image) ) ) {
->>>>>>> 18cf0af2
                                 list.add(image);
                             }
                         }
