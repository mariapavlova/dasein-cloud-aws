/**
 * Copyright (C) 2009-2014 Dell, Inc.
 * See annotations for authorship information
 *
 * ====================================================================
 * Licensed under the Apache License, Version 2.0 (the "License");
 * you may not use this file except in compliance with the License.
 * You may obtain a copy of the License at
 *
 * http://www.apache.org/licenses/LICENSE-2.0
 *
 * Unless required by applicable law or agreed to in writing, software
 * distributed under the License is distributed on an "AS IS" BASIS,
 * WITHOUT WARRANTIES OR CONDITIONS OF ANY KIND, either express or implied.
 * See the License for the specific language governing permissions and
 * limitations under the License.
 * ====================================================================
 */

package org.dasein.cloud.aws.compute;

import org.apache.log4j.Logger;
import org.dasein.cloud.*;
import org.dasein.cloud.aws.AWSCloud;
import org.dasein.cloud.compute.*;
import org.dasein.cloud.identity.ServiceAction;
import org.dasein.cloud.util.APITrace;
import org.dasein.util.Jiterator;
import org.dasein.util.JiteratorPopulator;
import org.dasein.util.PopulatorThread;
import org.dasein.util.uom.storage.Gigabyte;
import org.dasein.util.uom.storage.Storage;
import org.w3c.dom.Document;
import org.w3c.dom.Node;
import org.w3c.dom.NodeList;

import javax.annotation.Nonnegative;
import javax.annotation.Nonnull;
import javax.annotation.Nullable;
import java.io.UnsupportedEncodingException;
import java.text.ParseException;
import java.text.SimpleDateFormat;
import java.util.*;

public class AutoScaling extends AbstractAutoScalingSupport {
    static private final Logger logger = Logger.getLogger(AutoScaling.class);

    private AWSCloud provider = null;

    AutoScaling(AWSCloud provider) {
        super(provider);
        this.provider = provider;
    }

  @Override
  public String createAutoScalingGroup(@Nonnull AutoScalingGroupOptions autoScalingGroupOptions) throws InternalException, CloudException {
    APITrace.begin(provider, "AutoScaling.createAutoScalingGroup");
    try {
      Map<String, String> parameters = getAutoScalingParameters(provider.getContext(), EC2Method.CREATE_AUTO_SCALING_GROUP);
      EC2Method method;

      int minServers = autoScalingGroupOptions.getMinServers();
      if (minServers < 0) {
        minServers = 0;
      }
      int maxServers = autoScalingGroupOptions.getMaxServers();
      if (maxServers < minServers) {
        maxServers = minServers;
      }
      parameters.put("AutoScalingGroupName", autoScalingGroupOptions.getName());
      parameters.put("LaunchConfigurationName", autoScalingGroupOptions.getLaunchConfigurationId());
      parameters.put("MinSize", String.valueOf(minServers));
      parameters.put("MaxSize", String.valueOf(maxServers));
      if (autoScalingGroupOptions.getCooldown() != null) {
        parameters.put("DefaultCooldown", String.valueOf(autoScalingGroupOptions.getCooldown()));
      }
      if (autoScalingGroupOptions.getDesiredCapacity() != null) {
        parameters.put("DesiredCapacity", String.valueOf(autoScalingGroupOptions.getDesiredCapacity()));
      }
      if (autoScalingGroupOptions.getHealthCheckGracePeriod() != null) {
        parameters.put("HealthCheckGracePeriod", String.valueOf(autoScalingGroupOptions.getHealthCheckGracePeriod()));
      }
      if (autoScalingGroupOptions.getHealthCheckType() != null) {
        parameters.put("HealthCheckType", autoScalingGroupOptions.getHealthCheckType());
      }
      if (autoScalingGroupOptions.getProviderSubnetIds() != null) {
        StringBuilder vpcZones = new StringBuilder();
        int i = 0;
        for (String subnetId : autoScalingGroupOptions.getProviderSubnetIds()) {
          if (i > 0) {
            vpcZones.append(",");
          }
          vpcZones.append(subnetId);
          i++;
        }
        parameters.put("VPCZoneIdentifier", vpcZones.toString());
      }
      if (autoScalingGroupOptions.getProviderDataCenterIds() != null) {
        int i = 1;
        for (String zoneId : autoScalingGroupOptions.getProviderDataCenterIds()) {
          parameters.put("AvailabilityZones.member." + (i++), zoneId);
        }
      }
      if (autoScalingGroupOptions.getProviderLoadBalancerIds() != null) {
        int i = 1;
        for (String lbId : autoScalingGroupOptions.getProviderLoadBalancerIds()) {
          parameters.put("LoadBalancerNames.member." + (i++), lbId);
        }
      }
      if (autoScalingGroupOptions.getTags() != null) {
        int i = 1;
        for (AutoScalingTag tag : autoScalingGroupOptions.getTags()) {
          parameters.put("Tags.member." + i + ".Key", tag.getKey());
          parameters.put("Tags.member." + i + ".Value", tag.getValue());
          parameters.put("Tags.member." + i + ".PropagateAtLaunch", String.valueOf(tag.isPropagateAtLaunch()));
          i++;
        }
      }

      method = new EC2Method(provider, getAutoScalingUrl(), parameters);
      try {
        method.invoke();
      } catch (EC2Exception e) {
        logger.error(e.getSummary());
        throw new CloudException(e);
      }
      return autoScalingGroupOptions.getName();
    } finally {
      APITrace.end();
    }
  }

  @Override
  public String createAutoScalingGroup(@Nonnull String name, @Nonnull String launchConfigurationId, @Nonnull Integer minServers, @Nonnull Integer maxServers,
                                       @Nullable Integer cooldown, @Nullable String[] loadBalancerIds, @Nullable Integer desiredCapacity,
                                       @Nullable Integer healthCheckGracePeriod, @Nullable String healthCheckType, @Nullable String vpcZones,
                                       @Nullable String... zoneIds) throws InternalException, CloudException {
    AutoScalingGroupOptions options =
        new AutoScalingGroupOptions(name)
            .withLaunchConfigurationId(launchConfigurationId)
            .withMinServers(minServers)
            .withMaxServers(maxServers)
            .withCooldown(cooldown)
            .withProviderLoadBalancerIds(loadBalancerIds)
            .withDesiredCapacity(desiredCapacity)
            .withHealthCheckGracePeriod(healthCheckGracePeriod)
            .withHealthCheckType(healthCheckType)
            .withProviderSubnetIds(vpcZones != null ? vpcZones.split(",") : new String[]{})
            .withProviderDataCenterIds(zoneIds);

    return createAutoScalingGroup(options);

  }

    @Override
    public void updateAutoScalingGroup(@Nonnull String scalingGroupId, @Nullable String launchConfigurationId, @Nonnegative Integer minServers, @Nonnegative Integer maxServers, @Nullable Integer cooldown, @Nullable Integer desiredCapacity, @Nullable Integer healthCheckGracePeriod, @Nullable String healthCheckType, @Nullable String vpcZones, @Nullable String ... zoneIds) throws InternalException, CloudException {
      APITrace.begin(provider, "AutoScaling.updateAutoScalingGroup");
      try {
        Map<String,String> parameters = getAutoScalingParameters(provider.getContext(), EC2Method.UPDATE_AUTO_SCALING_GROUP);
        EC2Method method;

        if(scalingGroupId != null) {
          parameters.put("AutoScalingGroupName", scalingGroupId);
        }
        if(launchConfigurationId != null) {
          parameters.put("LaunchConfigurationName", launchConfigurationId);
        }
        if(minServers != null) {
          if( minServers < 0 ) {
            minServers = 0;
          }
          parameters.put("MinSize", String.valueOf(minServers));
        }
        if(maxServers != null) {
          if( minServers != null && maxServers < minServers ) {
            maxServers = minServers;
          }
          parameters.put("MaxSize", String.valueOf(maxServers));
        }
        if(cooldown != null) {
          parameters.put("DefaultCooldown", String.valueOf(cooldown));
        }
        if(desiredCapacity != null) {
          parameters.put("DesiredCapacity", String.valueOf(desiredCapacity));
        }
        if(healthCheckGracePeriod != null) {
          parameters.put("HealthCheckGracePeriod", String.valueOf(healthCheckGracePeriod));
        }
        if(healthCheckType != null) {
          parameters.put("HealthCheckType", healthCheckType);
        }
        if(vpcZones != null) {
          parameters.put("VPCZoneIdentifier", vpcZones);
        }
        if(zoneIds != null) {
          int i = 1;
          for( String zoneId : zoneIds ) {
            parameters.put("AvailabilityZones.member." + (i++), zoneId);
          }
        }
        method = new EC2Method(provider, getAutoScalingUrl(), parameters);
        try {
          method.invoke();
        }
        catch( EC2Exception e ) {
          logger.error(e.getSummary());
          throw new CloudException(e);
        }
      }
      finally {
        APITrace.end();
      }
    }

    @Override
    public String createLaunchConfiguration(String name, String imageId, VirtualMachineProduct size, String keyPairName, String userData, String providerRoleId, Boolean detailedMonitoring, String ... firewalls) throws InternalException, CloudException {
        return createLaunchConfiguration(new LaunchConfigurationCreateOptions(name, imageId, size, keyPairName, userData, providerRoleId, detailedMonitoring, firewalls));
    }

    @Override
    public String createLaunchConfiguration(@Nonnull LaunchConfigurationCreateOptions options) throws InternalException, CloudException {
      APITrace.begin(provider, "AutoScaling.createLaunchConfigursation");
      try {
        Map<String,String> parameters = getAutoScalingParameters(provider.getContext(), EC2Method.CREATE_LAUNCH_CONFIGURATION);
        EC2Method method;

        parameters.put("LaunchConfigurationName", options.getName());
        if(options.getImageId() != null) {
          parameters.put("ImageId", options.getImageId());
        }
        if(options.getKeypairName() != null) {
          parameters.put("KeyName", options.getKeypairName());
        }
        if(options.getUserData() != null) {
          parameters.put("UserData", options.getUserData());
        }
        if(options.getProviderRoleId() != null) {
          parameters.put("IamInstanceProfile", options.getProviderRoleId());
        }
        if(options.getDetailedMonitoring() != null) {
          parameters.put("InstanceMonitoring.Enabled", options.getDetailedMonitoring().toString());
        }
        if(options.getSize() != null) {
          parameters.put("InstanceType", options.getSize().getProviderProductId());
        }
        int i = 1;
        if( options.getFirewallIds() != null ) {
          for (String fw : options.getFirewallIds()) {
            parameters.put("SecurityGroups.member." + (i++), fw);
          }
        }
        if(options.getAssociatePublicIPAddress() != null) {
          parameters.put("AssociatePublicIpAddress", options.getAssociatePublicIPAddress().toString());
        }
        if(options.getIOOptimized() != null) {
          parameters.put("EbsOptimized", options.getIOOptimized().toString());
        }
        if( options.getVolumeAttachment() != null ) {
          int z = 1;
          for( VolumeAttachment va : options.getVolumeAttachment() ) {
            parameters.put("BlockDeviceMappings.member." + z + ".DeviceName", va.deviceId);
            EBSVolume ebsv = new EBSVolume( provider );
            String volType = null;
            try {
              VolumeProduct prd = ebsv.getVolumeProduct( va.volumeToCreate.getVolumeProductId() );
              volType = prd.getProviderProductId();
            } catch ( Exception e ) {
              // toss it
            }
            if( volType == null ) {
              if( options.getIOOptimized() && va.volumeToCreate.getIops() > 0 ) {
                parameters.put("BlockDeviceMappings.member." + z + ".Ebs.VolumeType", "io1");
              }
            } else {
              parameters.put("BlockDeviceMappings.member." + z + ".Ebs.VolumeType", volType);
            }
            if(va.volumeToCreate.getIops() > 0) {
              parameters.put("BlockDeviceMappings.member." + z + ".Ebs.Iops", String.valueOf(va.volumeToCreate.getIops()));
            }
            if(va.volumeToCreate.getSnapshotId() != null) {
              parameters.put("BlockDeviceMappings.member." + z + ".Ebs.SnapshotId", va.volumeToCreate.getSnapshotId());
            }
            if(va.volumeToCreate.getVolumeSize().getQuantity().intValue() > 0) {
              parameters.put("BlockDeviceMappings.member." + z + ".Ebs.VolumeSize", String.valueOf(va.volumeToCreate.getVolumeSize().getQuantity().intValue()));
            }
            z++;
          }
        }
        if(options.getVirtualMachineIdToClone() != null) {
          parameters.put("InstanceId", options.getVirtualMachineIdToClone());
        }

        method = new EC2Method(provider, getAutoScalingUrl(), parameters);
        try {
          method.invoke();
        }
        catch( EC2Exception e ) {
          logger.error(e.getSummary());
          throw new CloudException(e);
        }
        return options.getName();
      }
      finally {
        APITrace.end();
      }
    }

    @Override
    public void deleteAutoScalingGroup(String providerAutoScalingGroupId) throws InternalException, CloudException {
      deleteAutoScalingGroup( new AutoScalingGroupDeleteOptions( providerAutoScalingGroupId ) );
    }

    @Override
    public void deleteAutoScalingGroup( @Nonnull AutoScalingGroupDeleteOptions options ) throws InternalException, CloudException {
      APITrace.begin(provider, "AutoScaling.deleteAutoScalingGroup");
      try {
        Map<String,String> parameters = getAutoScalingParameters(provider.getContext(), EC2Method.DELETE_AUTO_SCALING_GROUP);
        EC2Method method;

        parameters.put( "AutoScalingGroupName", options.getProviderAutoScalingGroupId() );
        parameters.put( "ForceDelete", options.getForceDelete().toString() );
        method = new EC2Method(provider, getAutoScalingUrl(), parameters);
        try {
          method.invoke();
        }
        catch( EC2Exception e ) {
          logger.error(e.getSummary());
          throw new CloudException(e);
        }
      }
      finally {
        APITrace.end();
      }
    }

    @Override
    public void deleteLaunchConfiguration(String providerLaunchConfigurationId) throws InternalException, CloudException {
        APITrace.begin(provider, "AutoScaling.deleteLaunchConfiguration");
        try {
            Map<String,String> parameters = getAutoScalingParameters(provider.getContext(), EC2Method.DELETE_LAUNCH_CONFIGURATION);
            EC2Method method;

            parameters.put("LaunchConfigurationName", providerLaunchConfigurationId);
            method = new EC2Method(provider, getAutoScalingUrl(), parameters);
            try {
                method.invoke();
            }
            catch( EC2Exception e ) {
                logger.error(e.getSummary());
                throw new CloudException(e);
            }
        }
        finally {
            APITrace.end();
        }
    }

    @Override
    public String setTrigger(String name, String scalingGroupId, String statistic, String unitOfMeasure, String metric, int periodInSeconds, double lowerThreshold, double upperThreshold, int lowerIncrement, boolean lowerIncrementAbsolute, int upperIncrement, boolean upperIncrementAbsolute, int breachDuration) throws InternalException, CloudException {
        APITrace.begin(provider, "AutoScaling.setTrigger");
        try {
            Map<String,String> parameters = getAutoScalingParameters(provider.getContext(), EC2Method.CREATE_OR_UPDATE_SCALING_TRIGGER);
            EC2Method method;

            parameters.put("AutoScalingGroupName", scalingGroupId);
            parameters.put("MeasureName", metric);
            parameters.put("Period", String.valueOf(periodInSeconds));
            parameters.put("LowerThreshold", String.valueOf(lowerThreshold));
            parameters.put("UpperThreshold", String.valueOf(upperThreshold));
            parameters.put("UpperBreachScaleIncrement", String.valueOf(upperIncrement));
            parameters.put("LowerBreachScaleIncrement", String.valueOf(lowerIncrement));
            parameters.put("BreachDuration", String.valueOf(breachDuration));
            parameters.put("TriggerName", name);
            parameters.put("Unit", unitOfMeasure);
            parameters.put("Statistic", statistic);
            parameters.put("Dimensions.member.1.Name", "AutoScalingGroupName");
            parameters.put("Dimensions.member.1.Value", scalingGroupId);
            method = new EC2Method(provider, getAutoScalingUrl(), parameters);
            try {
                method.invoke();
            }
            catch( EC2Exception e ) {
                logger.error(e.getSummary());
                throw new CloudException(e);
            }
            return name;
        }
        finally {
            APITrace.end();
        }
    }

    private Map<String,String> getAutoScalingParameters(ProviderContext ctx, String action) throws InternalException {
        APITrace.begin(provider, "AutoScaling.getAutoScalingParameters");
        try {
            HashMap<String,String> parameters = new HashMap<String,String>();

            parameters.put(AWSCloud.P_ACTION, action);
            parameters.put(AWSCloud.P_SIGNATURE_VERSION, AWSCloud.SIGNATURE);
            try {
                parameters.put(AWSCloud.P_ACCESS, new String(ctx.getAccessPublic(), "utf-8"));
            }
            catch( UnsupportedEncodingException e ) {
                logger.error(e);
                e.printStackTrace();
                throw new InternalException(e);
            }
            parameters.put(AWSCloud.P_SIGNATURE_METHOD, AWSCloud.EC2_ALGORITHM);
            parameters.put(AWSCloud.P_TIMESTAMP, provider.getTimestamp(System.currentTimeMillis(), true));
            parameters.put(AWSCloud.P_VERSION, provider.getAutoScaleVersion());
            return parameters;
        }
        finally {
            APITrace.end();
        }
    }

    private String getAutoScalingUrl() throws CloudException {
        ProviderContext ctx = provider.getContext();

        if( ctx == null ) {
            throw new CloudException("No context has been set for this request");
        }
        return "https://autoscaling." + ctx.getRegionId() + ".amazonaws.com";
    }

    @Override
    public LaunchConfiguration getLaunchConfiguration(String providerLaunchConfigurationId) throws CloudException, InternalException {
        APITrace.begin(provider, "AutoScaling.getLaunchConfiguration");
        try {
            Map<String,String> parameters = getAutoScalingParameters(provider.getContext(), EC2Method.DESCRIBE_LAUNCH_CONFIGURATIONS);
            EC2Method method;
            NodeList blocks;
            Document doc;

            parameters.put("LaunchConfigurationNames.member.1", providerLaunchConfigurationId);
            method = new EC2Method(provider, getAutoScalingUrl(), parameters);
            try {
                doc = method.invoke();
            }
            catch( EC2Exception e ) {
                logger.error(e.getSummary());
                throw new CloudException(e);
            }
            blocks = doc.getElementsByTagName("LaunchConfigurations");
            for( int i=0; i<blocks.getLength(); i++ ) {
                NodeList items = blocks.item(i).getChildNodes();

                for( int j=0; j<items.getLength(); j++ ) {
                    Node item = items.item(j);

                    if( item.getNodeName().equals("member") ) {
                        LaunchConfiguration cfg = toLaunchConfiguration(item);

                        if( cfg != null ) {
                            return cfg;
                        }
                    }
                }
            }
            return null;
        }
        finally {
            APITrace.end();
        }
    }

    @Override
    public ScalingGroup getScalingGroup(String providerScalingGroupId) throws CloudException, InternalException {
        APITrace.begin(provider, "AutoScaling.getScalingGroup");
        try {
            ProviderContext ctx = provider.getContext();

            if( ctx == null ) {
                throw new CloudException("No context has been set for this request");
            }
            Map<String,String> parameters = getAutoScalingParameters(provider.getContext(), EC2Method.DESCRIBE_AUTO_SCALING_GROUPS);
            EC2Method method;
            NodeList blocks;
            Document doc;

            parameters.put("AutoScalingGroupNames.member.1", providerScalingGroupId);
            method = new EC2Method(provider, getAutoScalingUrl(), parameters);
            try {
                doc = method.invoke();
            }
            catch( EC2Exception e ) {
                logger.error(e.getSummary());
                throw new CloudException(e);
            }
            blocks = doc.getElementsByTagName("AutoScalingGroups");
            for( int i=0; i<blocks.getLength(); i++ ) {
                NodeList members = blocks.item(i).getChildNodes();

                for( int j=0; j<members.getLength(); j++ ) {
                    Node item = members.item(j);

                    if( item.getNodeName().equals("member") ) {
                        ScalingGroup group = toScalingGroup(ctx, item);

                        if( group != null ) {
                            return group;
                        }
                    }
                }
            }
            return null;
        }
        finally {
            APITrace.end();
        }
    }

    @Override
    public boolean isSubscribed() throws CloudException, InternalException {
        APITrace.begin(provider, "AutoScaling.isSubscribed");
        try {
            Map<String,String> parameters = getAutoScalingParameters(provider.getContext(), EC2Method.DESCRIBE_AUTO_SCALING_GROUPS);
            EC2Method method;

            method = new EC2Method(provider, getAutoScalingUrl(), parameters);
            try {
                method.invoke();
                return true;
            }
            catch( EC2Exception e ) {
                String msg = e.getSummary();

                if( msg != null && msg.contains("not able to validate the provided access credentials") ) {
                    return false;
                }
                logger.error("AWS Error checking subscription: " + e.getCode() + "/" + e.getSummary());
                if( logger.isDebugEnabled() ) {
                    e.printStackTrace();
                }
                throw new CloudException(e);
            }
        }
        finally {
            APITrace.end();
        }
    }

    @Override
    public void suspendAutoScaling(String providerScalingGroupId, String[] processesToSuspend) throws CloudException, InternalException {
      APITrace.begin(provider, "AutoScaling.suspendAutoScaling");
      try {
        Map<String,String> parameters = getAutoScalingParameters(provider.getContext(), EC2Method.SUSPEND_AUTO_SCALING_GROUP);
        EC2Method method;

        parameters.put("AutoScalingGroupName", providerScalingGroupId);
        int x = 1;
        if(processesToSuspend != null) {
          for( String process : processesToSuspend ) {
            parameters.put("ScalingProcesses.member." + (x++), process);
          }
        }
        method = new EC2Method(provider, getAutoScalingUrl(), parameters);
        try {
          method.invoke();
        }
        catch( EC2Exception e ) {
          logger.error(e.getSummary());
          throw new CloudException(e);
        }
      }
      finally {
        APITrace.end();
      }
    }

    @Override
    public void resumeAutoScaling(String providerScalingGroupId, String[] processesToResume) throws CloudException, InternalException {
      APITrace.begin(provider, "AutoScaling.resumeAutoScaling");
      try {
        Map<String,String> parameters = getAutoScalingParameters(provider.getContext(), EC2Method.RESUME_AUTO_SCALING_GROUP);
        EC2Method method;

        parameters.put("AutoScalingGroupName", providerScalingGroupId);
        int x = 1;
        if(processesToResume != null) {
          for( String process : processesToResume ) {
            parameters.put("ScalingProcesses.member." + (x++), process);
          }
        }
        method = new EC2Method(provider, getAutoScalingUrl(), parameters);
        try {
          method.invoke();
        }
        catch( EC2Exception e ) {
          logger.error(e.getSummary());
          throw new CloudException(e);
        }
      }
      finally {
        APITrace.end();
      }
    }

    @Override
    public String updateScalingPolicy(String policyName, String adjustmentType, String autoScalingGroupName, Integer cooldown, Integer minAdjustmentStep, Integer scalingAdjustment) throws CloudException, InternalException {
      APITrace.begin(provider, "AutoScaling.updateScalingPolicy");
      try {
        Map<String,String> parameters = getAutoScalingParameters(provider.getContext(), EC2Method.PUT_SCALING_POLICY);
        EC2Method method;
        NodeList blocks;
        Document doc;

        parameters.put("PolicyName", policyName);
        parameters.put("AdjustmentType", adjustmentType);
        parameters.put("AutoScalingGroupName", autoScalingGroupName);
        if(cooldown != null){
          parameters.put("Cooldown", String.valueOf(cooldown));
        }
        if(minAdjustmentStep != null){
          parameters.put("MinAdjustmentStep", String.valueOf(minAdjustmentStep));
        }
        parameters.put("ScalingAdjustment", String.valueOf(scalingAdjustment));
        method = new EC2Method(provider, getAutoScalingUrl(), parameters);
        try {
          doc = method.invoke();
        }
        catch( EC2Exception e ) {
          logger.error(e.getSummary());
          throw new CloudException(e);
        }
        blocks = doc.getElementsByTagName("PolicyARN");
        if( blocks.getLength() > 0 ) {
          return blocks.item(0).getFirstChild().getNodeValue().trim();
        }
        throw new CloudException("Successful POST, but no Policy information was provided");
      }
      finally {
        APITrace.end();
      }
    }

    @Override
    public void deleteScalingPolicy(@Nonnull String policyName, @Nullable String autoScalingGroupName) throws InternalException, CloudException {
      APITrace.begin(provider, "AutoScaling.deleteScalingPolicy");
      try {
        Map<String,String> parameters = getAutoScalingParameters(provider.getContext(), EC2Method.DELETE_SCALING_POLICY);
        EC2Method method;

        parameters.put("PolicyName", policyName);
        if(autoScalingGroupName != null) {
          parameters.put("AutoScalingGroupName", autoScalingGroupName);
        }
        method = new EC2Method(provider, getAutoScalingUrl(), parameters);
        try {
          method.invoke();
        }
        catch( EC2Exception e ) {
          logger.error(e.getSummary());
          throw new CloudException(e);
        }
      }
      finally {
        APITrace.end();
      }
    }

    @Override
    public Collection<ScalingPolicy> listScalingPolicies(@Nullable String autoScalingGroupName) throws CloudException, InternalException {
      APITrace.begin(provider, "AutoScaling.getScalingPolicies");
      try {
        Map<String,String> parameters = getAutoScalingParameters(provider.getContext(), EC2Method.DESCRIBE_SCALING_POLICIES);
        ArrayList<ScalingPolicy> list = new ArrayList<ScalingPolicy>();
        EC2Method method;
        NodeList blocks;
        Document doc;

        if(autoScalingGroupName != null) {
          parameters.put("AutoScalingGroupName", autoScalingGroupName);
        }
        method = new EC2Method(provider, getAutoScalingUrl(), parameters);
        try {
          doc = method.invoke();
        }
        catch( EC2Exception e ) {
          logger.error(e.getSummary());
          throw new CloudException(e);
        }
        blocks = doc.getElementsByTagName("ScalingPolicies");
        for( int i=0; i<blocks.getLength(); i++ ) {
          NodeList items = blocks.item(i).getChildNodes();

          for( int j=0; j<items.getLength(); j++ ) {
            Node item = items.item(j);

            if( item.getNodeName().equals("member") ) {
              ScalingPolicy sp = toScalingPolicy(item);

              if( sp != null ) {
                list.add(sp);
              }
            }
          }
        }
        return list;
      }
      finally {
        APITrace.end();
      }
    }

    @Override
    public ScalingPolicy getScalingPolicy(@Nonnull String policyName) throws CloudException, InternalException {
      APITrace.begin(provider, "AutoScaling.getScalingPolicy");
      try {
        Map<String,String> parameters = getAutoScalingParameters(provider.getContext(), EC2Method.DESCRIBE_SCALING_POLICIES);
        EC2Method method;
        NodeList blocks;
        Document doc;

        parameters.put("PolicyNames.member.1", policyName);

        method = new EC2Method(provider, getAutoScalingUrl(), parameters);
        try {
          doc = method.invoke();
        }
        catch( EC2Exception e ) {
          logger.error(e.getSummary());
          throw new CloudException(e);
        }
        ScalingPolicy sp = null;
        blocks = doc.getElementsByTagName("ScalingPolicies");
        for( int i=0; i<blocks.getLength(); i++ ) {
          NodeList items = blocks.item(i).getChildNodes();

          for( int j=0; j<items.getLength(); j++ ) {
            Node item = items.item(j);

            if( item.getNodeName().equals("member") ) {
              sp = toScalingPolicy(item);
              return sp;
            }
          }
        }
        return sp;
      }
      finally {
        APITrace.end();
      }
    }

    @Override
    public @Nonnull Iterable<ResourceStatus> listLaunchConfigurationStatus() throws CloudException, InternalException {
        APITrace.begin(provider, "AutoScaling.listLaunchConfigurationStatus");
        try {
            Map<String,String> parameters = getAutoScalingParameters(provider.getContext(), EC2Method.DESCRIBE_LAUNCH_CONFIGURATIONS);
            ArrayList<ResourceStatus> list = new ArrayList<ResourceStatus>();
            EC2Method method;
            NodeList blocks;
            Document doc;

            method = new EC2Method(provider, getAutoScalingUrl(), parameters);
            try {
                doc = method.invoke();
            }
            catch( EC2Exception e ) {
                logger.error(e.getSummary());
                throw new CloudException(e);
            }
            blocks = doc.getElementsByTagName("LaunchConfigurations");
            for( int i=0; i<blocks.getLength(); i++ ) {
                NodeList items = blocks.item(i).getChildNodes();

                for( int j=0; j<items.getLength(); j++ ) {
                    Node item = items.item(j);

                    if( item.getNodeName().equals("member") ) {
                        ResourceStatus status = toLCStatus(item);

                        if( status != null ) {
                            list.add(status);
                        }
                    }
                }
            }
            return list;
        }
        finally {
            APITrace.end();
        }
    }

    @Override
    public Collection<LaunchConfiguration> listLaunchConfigurations() throws CloudException, InternalException {
        APITrace.begin(provider, "AutoScaling.listLaunchConfigurations");
        try {
            Map<String,String> parameters = getAutoScalingParameters(provider.getContext(), EC2Method.DESCRIBE_LAUNCH_CONFIGURATIONS);
            ArrayList<LaunchConfiguration> list = new ArrayList<LaunchConfiguration>();
            EC2Method method;
            NodeList blocks;
            Document doc;

            method = new EC2Method(provider, getAutoScalingUrl(), parameters);
            try {
                doc = method.invoke();
            }
            catch( EC2Exception e ) {
                logger.error(e.getSummary());
                throw new CloudException(e);
            }
            blocks = doc.getElementsByTagName("LaunchConfigurations");
            for( int i=0; i<blocks.getLength(); i++ ) {
                NodeList items = blocks.item(i).getChildNodes();

                for( int j=0; j<items.getLength(); j++ ) {
                    Node item = items.item(j);

                    if( item.getNodeName().equals("member") ) {
                        LaunchConfiguration cfg = toLaunchConfiguration(item);

                        if( cfg != null ) {
                            list.add(cfg);
                        }
                    }
                }
            }
            return list;
        }
        finally {
            APITrace.end();
        }
    }

    @Override
    public Iterable<ResourceStatus> listScalingGroupStatus() throws CloudException, InternalException {
        APITrace.begin(provider, "AutoScaling.listScalingGroupStatus");
        try {
            ProviderContext ctx = provider.getContext();

            if( ctx == null ) {
                throw new CloudException("No context has been set for this request");
            }
            ArrayList<ResourceStatus> list = new ArrayList<ResourceStatus>();

            Map<String,String> parameters = getAutoScalingParameters(provider.getContext(), EC2Method.DESCRIBE_AUTO_SCALING_GROUPS);
            EC2Method method;
            NodeList blocks;
            Document doc;

            method = new EC2Method(provider, getAutoScalingUrl(), parameters);
            try {
                doc = method.invoke();
            }
            catch( EC2Exception e ) {
                logger.error(e.getSummary());
                throw new CloudException(e);
            }
            blocks = doc.getElementsByTagName("AutoScalingGroups");
            for( int i=0; i<blocks.getLength(); i++ ) {
                NodeList items = blocks.item(i).getChildNodes();

                for( int j=0; j<items.getLength(); j++ ) {
                    Node item = items.item(j);

                    if( item.getNodeName().equals("member") ) {
                        ResourceStatus status = toGroupStatus(item);

                        if( status != null ) {
                            list.add(status);
                        }
                    }
                }
            }
            return list;
        }
        finally {
            APITrace.end();
        }
    }

	/**
	 * Provides backwards compatibility
	 */
	@Override
	public Collection<ScalingGroup> listScalingGroups() throws CloudException, InternalException {
		return listScalingGroups(AutoScalingGroupFilterOptions.getInstance());
	}

	/**
	 * Returns filtered list of auto scaling groups.
	 *
	 * @param options the filter parameters
	 * @return filtered list of scaling groups
	 */
	@Override
    public Collection<ScalingGroup> listScalingGroups(AutoScalingGroupFilterOptions options) throws CloudException, InternalException {
        APITrace.begin(provider, "AutoScaling.listScalingGroups");
        try {
            ProviderContext ctx = provider.getContext();

            if( ctx == null ) {
                throw new CloudException("No context has been set for this request");
            }
            ArrayList<ScalingGroup> list = new ArrayList<ScalingGroup>();

            Map<String,String> parameters = getAutoScalingParameters(provider.getContext(), EC2Method.DESCRIBE_AUTO_SCALING_GROUPS);
            EC2Method method;
            NodeList blocks;
            Document doc;

            method = new EC2Method(provider, getAutoScalingUrl(), parameters);
            try {
                doc = method.invoke();
            }
            catch( EC2Exception e ) {
                logger.error(e.getSummary());
                throw new CloudException(e);
            }
            blocks = doc.getElementsByTagName("AutoScalingGroups");
            for( int i=0; i<blocks.getLength(); i++ ) {
                NodeList items = blocks.item(i).getChildNodes();

                for( int j=0; j<items.getLength(); j++ ) {
                    Node item = items.item(j);

                    if( item.getNodeName().equals("member") ) {
                        ScalingGroup group = toScalingGroup(ctx, item);

                        if( (group != null && (options != null && !options.hasCriteria()))
		                        || (group != null && (options != null && options.hasCriteria() && options.matches(group))) ) {
                            list.add(group);
                        }
                    }
                }
            }
            return list;
        }
        finally {
            APITrace.end();
        }
    }

    @Override
    public @Nonnull String[] mapServiceAction(@Nonnull ServiceAction action) {
        if( action.equals(AutoScalingSupport.ANY) ) {
            return new String[] { EC2Method.AUTOSCALING_PREFIX + "*" };
        }
        if( action.equals(AutoScalingSupport.CREATE_LAUNCH_CONFIGURATION) ) {
            return new String[] { EC2Method.AUTOSCALING_PREFIX + EC2Method.CREATE_LAUNCH_CONFIGURATION };
        }
        else if( action.equals(AutoScalingSupport.CREATE_SCALING_GROUP) ) {
            return new String[] { EC2Method.AUTOSCALING_PREFIX + EC2Method.CREATE_AUTO_SCALING_GROUP };
        }
        else if( action.equals(AutoScalingSupport.GET_LAUNCH_CONFIGURATION) ) {
            return new String[] { EC2Method.AUTOSCALING_PREFIX + EC2Method.DESCRIBE_LAUNCH_CONFIGURATIONS };
        }
        else if( action.equals(AutoScalingSupport.GET_SCALING_GROUP) ) {
            return new String[] { EC2Method.AUTOSCALING_PREFIX + EC2Method.DESCRIBE_AUTO_SCALING_GROUPS };
        }
        else if( action.equals(AutoScalingSupport.LIST_LAUNCH_CONFIGURATION) ) {
            return new String[] { EC2Method.AUTOSCALING_PREFIX + EC2Method.DESCRIBE_LAUNCH_CONFIGURATIONS };
        }
        else if( action.equals(AutoScalingSupport.LIST_SCALING_GROUP) ) {
            return new String[] { EC2Method.AUTOSCALING_PREFIX + EC2Method.DESCRIBE_AUTO_SCALING_GROUPS };
        }
        else if( action.equals(AutoScalingSupport.REMOVE_LAUNCH_CONFIGURATION) ) {
            return new String[] { EC2Method.AUTOSCALING_PREFIX + EC2Method.DELETE_LAUNCH_CONFIGURATION };
        }
        else if( action.equals(AutoScalingSupport.REMOVE_SCALING_GROUP) ) {
            return new String[] { EC2Method.AUTOSCALING_PREFIX + EC2Method.DELETE_AUTO_SCALING_GROUP };
        }
        else if( action.equals(AutoScalingSupport.SET_CAPACITY) ) {
            return new String[] { EC2Method.AUTOSCALING_PREFIX + EC2Method.SET_DESIRED_CAPACITY };
        }
        else if( action.equals(AutoScalingSupport.SET_SCALING_TRIGGER) ) {
            return new String[] { EC2Method.AUTOSCALING_PREFIX + EC2Method.CREATE_OR_UPDATE_SCALING_TRIGGER };
        }
        else if( action.equals(AutoScalingSupport.UPDATE_SCALING_GROUP) ) {
            return new String[] { EC2Method.AUTOSCALING_PREFIX + EC2Method.UPDATE_AUTO_SCALING_GROUP };
        }
        else if( action.equals(AutoScalingSupport.SUSPEND_AUTO_SCALING_GROUP) ) {
          return new String[] { EC2Method.AUTOSCALING_PREFIX + EC2Method.SUSPEND_AUTO_SCALING_GROUP };
        }
        else if( action.equals(AutoScalingSupport.RESUME_AUTO_SCALING_GROUP) ) {
          return new String[] { EC2Method.AUTOSCALING_PREFIX + EC2Method.RESUME_AUTO_SCALING_GROUP };
        }
        else if( action.equals(AutoScalingSupport.PUT_SCALING_POLICY) ) {
          return new String[] { EC2Method.AUTOSCALING_PREFIX + EC2Method.PUT_SCALING_POLICY };
        }
        else if( action.equals(AutoScalingSupport.DELETE_SCALING_POLICY) ) {
          return new String[] { EC2Method.AUTOSCALING_PREFIX + EC2Method.DELETE_SCALING_POLICY };
        }
        else if( action.equals(AutoScalingSupport.LIST_SCALING_POLICIES) ) {
          return new String[] { EC2Method.AUTOSCALING_PREFIX + EC2Method.DESCRIBE_SCALING_POLICIES };
        }
        return new String[0];
    }

    @Override
    public void setDesiredCapacity(String scalingGroupId, int capacity) throws CloudException, InternalException {
        APITrace.begin(provider, "AutoScaling.setDesiredCapacity");
        try {
            Map<String,String> parameters = getAutoScalingParameters(provider.getContext(), EC2Method.SET_DESIRED_CAPACITY);
            EC2Method method;

            parameters.put("AutoScalingGroupName", scalingGroupId);
            parameters.put("DesiredCapacity", String.valueOf(capacity));
            method = new EC2Method(provider, getAutoScalingUrl(), parameters);
            try {
                method.invoke();
            }
            catch( EC2Exception e ) {
                logger.error(e.getSummary());
                throw new CloudException(e);
            }
        }
        finally {
            APITrace.end();
        }
    }

   @Override
   public void updateTags( @Nonnull String[] providerScalingGroupIds, @Nonnull AutoScalingTag... tags ) throws CloudException, InternalException {
     APITrace.begin( provider, "AutoScaling.removeTags" );
     try {
       handleTagRequest( EC2Method.UPDATE_AUTO_SCALING_GROUP_TAGS, providerScalingGroupIds, tags );
     }
     finally {
       APITrace.end();
     }
   }

   @Override
   public void removeTags( @Nonnull String[] providerScalingGroupIds, @Nonnull AutoScalingTag... tags ) throws CloudException, InternalException {
     APITrace.begin( provider, "AutoScaling.removeTags" );
     try {
       handleTagRequest( EC2Method.DELETE_AUTO_SCALING_GROUP_TAGS, providerScalingGroupIds, tags );
     }
     finally {
       APITrace.end();
     }
   }

<<<<<<< HEAD
    private Collection<AutoScalingTag> getTagsForDelete(@Nullable Collection<AutoScalingTag> all, @Nonnull AutoScalingTag[] tags) {
        Collection<AutoScalingTag> result = null;
        if (all != null) {
            result = new ArrayList<AutoScalingTag>();
            for (AutoScalingTag tag : all) {
                if (!isTagInTags(tag, tags)) {
                    result.add(tag);
                }
            }
        }
        return result;
    }

    private boolean isTagInTags(@Nonnull AutoScalingTag tag, @Nonnull AutoScalingTag[] tags) {
        for (AutoScalingTag t : tags) {
            if (t.getKey().equals(tag.getKey())) {
                return true;
            }
        }
        return false;
    }

  private void handleTagRequest( @Nonnull String methodName, @Nonnull String[] providerScalingGroupIds, @Nonnull AutoScalingTag... tags ) throws CloudException, InternalException {
=======
    @Override
    public void setNotificationConfig(@Nonnull String scalingGroupId, @Nonnull String topicARN, @Nonnull String[] notificationTypes) throws CloudException, InternalException {
        APITrace.begin(provider, "AutoScaling.setNotificationConfig");
        try {

            Map<String, String> parameters = getAutoScalingParameters(provider.getContext(), EC2Method.PUT_NOTIFICATION_CONFIGURATION);

            parameters.put("AutoScalingGroupName", scalingGroupId);
            parameters.put("TopicARN", topicARN);
            for (int i = 0; i < notificationTypes.length; i++) {
                parameters.put("NotificationTypes.member." + (i + 1), notificationTypes[i]);
            }

            EC2Method method = new EC2Method(provider, getAutoScalingUrl(), parameters);
            method.invoke();

        } finally {
            APITrace.end();
        }
    }

    @Override
    public Collection<AutoScalingGroupNotificationConfig> listNotificationConfigs(final String[] scalingGroupIds) throws CloudException, InternalException {
        PopulatorThread<AutoScalingGroupNotificationConfig> populatorThread;

        provider.hold();
        populatorThread = new PopulatorThread<AutoScalingGroupNotificationConfig>(new JiteratorPopulator<AutoScalingGroupNotificationConfig>() {
            @Override
            public void populate(@Nonnull Jiterator<AutoScalingGroupNotificationConfig> autoScalingGroupNotificationConfigs) throws Exception {
                try {
                    populateNotificationConfig(autoScalingGroupNotificationConfigs, null, scalingGroupIds);
                } finally {
                    provider.release();
                }
            }
        });

        populatorThread.populate();
        return populatorThread.getResult();
    }

    private void populateNotificationConfig(@Nonnull Jiterator<AutoScalingGroupNotificationConfig> asgNotificationConfig, @Nullable String token, String[] scalingGroupIds) throws CloudException, InternalException {
        APITrace.begin(provider, "AutoScaling.listNotificationConfigs");
        try {

            Map<String, String> parameters = getAutoScalingParameters(provider.getContext(), EC2Method.DESCRIBE_NOTIFICATION_CONFIGURATIONS);
            provider.putValueIfNotNull(parameters, "NextToken", token);
            for (int i = 0; i < scalingGroupIds.length; i++) {
                provider.putValueIfNotNull(parameters, "AutoScalingGroupNames.member." + (i + 1), scalingGroupIds[i]);
            }

            EC2Method method = new EC2Method(provider, getAutoScalingUrl(), parameters);
            Document document = method.invoke();

            NodeList blocks = document.getElementsByTagName("NotificationConfigurations");
            if (blocks == null) return;
            NodeList result = blocks.item(0).getChildNodes();

            for (int i = 0; i < result.getLength(); i++) {
                Node configNode = result.item(i);
                if (configNode.getNodeName().equalsIgnoreCase("member")) {
                    AutoScalingGroupNotificationConfig nc = toASGNotificationConfig(configNode.getChildNodes());
                    if (nc != null) asgNotificationConfig.push(nc);
                }
            }

            blocks = document.getElementsByTagName("NextToken");
            if( blocks != null && blocks.getLength() == 1 && blocks.item(0).hasChildNodes() ) {
                String nextToken = AWSCloud.getTextValue(blocks.item(0));
                populateNotificationConfig(asgNotificationConfig, nextToken, scalingGroupIds);
            }

        } finally {
            APITrace.end();
        }
    }

    private AutoScalingGroupNotificationConfig toASGNotificationConfig(NodeList attributes) {
        if (attributes != null && attributes.getLength() != 0) {
            AutoScalingGroupNotificationConfig result = new AutoScalingGroupNotificationConfig();
            for (int i = 0; i < attributes.getLength(); i++) {
                Node attr = attributes.item(i);
                if (attr.getNodeName().equalsIgnoreCase("TopicARN")) {
                    result.setTopic(attr.getFirstChild().getNodeValue());
                } else if (attr.getNodeName().equalsIgnoreCase("AutoScalingGroupName")) {
                    result.setAutoScalingGroupName(attr.getFirstChild().getNodeValue());
                } else if (attr.getNodeName().equalsIgnoreCase("NotificationType")) {
                    result.setNotificationType(attr.getFirstChild().getNodeValue());
                }
            }
            return result;
        }
        return null;
    }

    private void handleTagRequest( @Nonnull String methodName, @Nonnull String[] providerScalingGroupIds, @Nonnull AutoScalingTag... tags ) throws CloudException, InternalException {
>>>>>>> 10e05c7e
    Map<String, String> parameters = getAutoScalingParameters( provider.getContext(), methodName );
    EC2Method method;

    addAutoScalingTagParameters( parameters, providerScalingGroupIds, tags );

    if ( parameters.size() == 0 ) {
      return;
    }

    method = new EC2Method( provider, getAutoScalingUrl(), parameters );
    try {
      method.invoke();
    }
    catch ( EC2Exception e ) {
      logger.error( e.getSummary() );
      throw new CloudException( e );
    }
  }

  static private void addAutoScalingTagParameters( @Nonnull Map<String, String> parameters, @Nonnull String[] providerScalingGroupIds, @Nonnull AutoScalingTag... tags ) {
    /**
     * unlike EC2's regular CreateTags call, for autoscaling we must add a set of tag parameters for each auto scaling group
     * http://docs.aws.amazon.com/AutoScaling/latest/APIReference/API_CreateOrUpdateTags.html
     */
    int tagCounter = 1;
    for ( int i = 0; i < providerScalingGroupIds.length; i++ ) {
      for ( AutoScalingTag tag : tags ) {
        parameters.put( "Tags.member." + tagCounter + ".ResourceType", "auto-scaling-group" );
        parameters.put( "Tags.member." + tagCounter + ".ResourceId", providerScalingGroupIds[i] );
        parameters.put( "Tags.member." + tagCounter + ".Key", tag.getKey() );
        if ( tag.getValue() != null ) {
          parameters.put( "Tags.member." + tagCounter + ".Value", tag.getValue() );
        }
        parameters.put( "Tags.member." + tagCounter + ".PropagateAtLaunch", String.valueOf( tag.isPropagateAtLaunch() ) );

        tagCounter++;
      }
    }
  }

  private @Nullable ResourceStatus toGroupStatus( @Nullable Node item) {
        if( item == null ) {
            return null;
        }
        NodeList attrs = item.getChildNodes();
        String groupId = null;

        for( int i=0; i<attrs.getLength(); i++ ) {
            Node attr = attrs.item(i);

            if( attr.getNodeName().equalsIgnoreCase("AutoScalingGroupName") ) {
                groupId = attr.getFirstChild().getNodeValue();
            }
        }
        if( groupId == null ) {
            return null;
        }
        return new ResourceStatus(groupId, true);
  }

    private @Nullable LaunchConfiguration toLaunchConfiguration(@Nullable Node item) {
        if( item == null ) {
            return null;
        }
        LaunchConfiguration cfg = new LaunchConfiguration();
        NodeList attrs = item.getChildNodes();

        for( int i=0; i<attrs.getLength(); i++ ) {
            Node attr = attrs.item(i);
            String name;

            name = attr.getNodeName();
            if( name.equalsIgnoreCase("ImageId") ) {
              if(attr.getFirstChild() != null){
                cfg.setProviderImageId(attr.getFirstChild().getNodeValue());
              }
            }
            else if( name.equalsIgnoreCase("KeyName") ) {
              if(attr.getFirstChild() != null){
                cfg.setProviderKeypairName(attr.getFirstChild().getNodeValue());
              }
            }
            else if( name.equalsIgnoreCase("LaunchConfigurationARN") ) {
              if(attr.getFirstChild() != null){
                cfg.setId(attr.getFirstChild().getNodeValue());
              }
            }
            else if( name.equalsIgnoreCase("UserData") ) {
              if(attr.getFirstChild() != null){
                cfg.setUserData(attr.getFirstChild().getNodeValue());
              }
            }
            else if( name.equalsIgnoreCase("InstanceType") ) {
              if(attr.getFirstChild() != null){
                cfg.setServerSizeId(attr.getFirstChild().getNodeValue());
              }
            }
            else if( name.equalsIgnoreCase("LaunchConfigurationName") ) {
              if(attr.getFirstChild() != null){
                String lcname = attr.getFirstChild().getNodeValue();

                cfg.setProviderLaunchConfigurationId(lcname);
                cfg.setName(lcname);
              }
            }
            else if( name.equalsIgnoreCase("CreatedTime") ) {
                SimpleDateFormat fmt = new SimpleDateFormat("yyyy-MM-dd'T'HH:mm:ss.SSS'Z'");

                try {
                    cfg.setCreationTimestamp(fmt.parse(attr.getFirstChild().getNodeValue()).getTime());
                }
                catch( ParseException e ) {
                    logger.error("Could not parse timestamp: " + attr.getFirstChild().getNodeValue());
                    cfg.setCreationTimestamp(System.currentTimeMillis());
                }
            }
            else if( name.equalsIgnoreCase("SecurityGroups") ) {
                String[] ids;

                if( attr.hasChildNodes() ) {
                    ArrayList<String> securityIds = new ArrayList<String>();
                    NodeList securityGroups = attr.getChildNodes();

                    for( int j=0; j<securityGroups.getLength(); j++ ) {
                        Node securityGroup = securityGroups.item(j);

                        if( securityGroup.getNodeName().equalsIgnoreCase("member") ) {
                            if( securityGroup.hasChildNodes() ) {
                              securityIds.add(securityGroup.getFirstChild().getNodeValue());
                            }
                        }
                    }
                    ids = new String[securityIds.size()];
                    int j=0;
                    for( String securityId : securityIds ) {
                        ids[j++] = securityId;
                    }
                }
                else {
                    ids = new String[0];
                }
                cfg.setProviderFirewallIds(ids);
            }
            else if( name.equalsIgnoreCase("IamInstanceProfile") ) {
              if(attr.getFirstChild() != null){
                String providerId = attr.getFirstChild().getNodeValue();
                cfg.setProviderRoleId(providerId);
              }
            }
            else if ( "InstanceMonitoring".equals(name) && attr.hasChildNodes() ) {
              NodeList details = attr.getChildNodes();

              for (int j = 0; j < details.getLength(); j++) {
                Node detail = details.item(j);

                name = detail.getNodeName();
                if (name.equals("Enabled")) {
                  if (detail.hasChildNodes()) {
                    String value = detail.getFirstChild().getNodeValue().trim();
                    cfg.setDetailedMonitoring( Boolean.valueOf( value ) );
                  }
                }
              }
            }
            else if( name.equalsIgnoreCase("AssociatePublicIpAddress") ) {
              if(attr.getFirstChild() != null){
                cfg.setAssociatePublicIPAddress( Boolean.valueOf(attr.getFirstChild().getNodeValue()) );
              }
            }
            else if( name.equalsIgnoreCase("EbsOptimized") ) {
              if(attr.getFirstChild() != null){
                cfg.setIoOptimized(Boolean.valueOf(attr.getFirstChild().getNodeValue()));
              }
            }
            else if( name.equalsIgnoreCase("BlockDeviceMappings") ) {
              ArrayList<VolumeAttachment> VAs = new ArrayList<VolumeAttachment>();
              VolumeAttachment[] VAArray;

              if( attr.hasChildNodes() ) {
                NodeList blockDeviceMaps = attr.getChildNodes();

                for( int j=0; j<blockDeviceMaps.getLength(); j++ ) {
                  Node blockDeviceMap = blockDeviceMaps.item(j);

                  if( blockDeviceMap.getNodeName().equalsIgnoreCase("member") ) {

                    VolumeAttachment va = new VolumeAttachment();

                    if( blockDeviceMap.hasChildNodes() ) {
                      NodeList blockDeviceChildren = blockDeviceMap.getChildNodes();
                      for( int y=0; y<blockDeviceChildren.getLength(); y++ ) {
                        Node blockDeviceChild = blockDeviceChildren.item(y);

                        String blockDeviceChildName = blockDeviceChild.getNodeName();

                        if( blockDeviceChildName.equalsIgnoreCase("DeviceName") ) {

                          String value = blockDeviceChild.getFirstChild().getNodeValue().trim();
                          va.setDeviceId(value);

                        } else if( blockDeviceChildName.equalsIgnoreCase("Ebs") ) {
                          if( blockDeviceChild.hasChildNodes() ) {
                            NodeList ebsChildren = blockDeviceChild.getChildNodes();
                            int size = 0;
                            String iops = null;
                            String snapShotId = null;
                            String volumeType = null;

                            for( int q=0; q<ebsChildren.getLength(); q++ ) {
                              Node ebsChild = ebsChildren.item(q);
                              String ebsChildName = ebsChild.getNodeName();

                              if( ebsChildName.equalsIgnoreCase("Iops") ) {
                                iops = ebsChild.getFirstChild().getNodeValue().trim();
                              } else if( ebsChildName.equalsIgnoreCase("VolumeSize") ) {
                                String value = ebsChild.getFirstChild().getNodeValue().trim();
                                size = Integer.parseInt(value);
                              } else if( ebsChildName.equalsIgnoreCase("SnapshotId") ) {
                                snapShotId = ebsChild.getFirstChild().getNodeValue().trim();
                              } else if( ebsChildName.equalsIgnoreCase("VolumeType") ) {
                                volumeType = ebsChild.getFirstChild().getNodeValue().trim();
                              }
                            }
                            VolumeCreateOptions vco = VolumeCreateOptions.getInstance( new Storage<Gigabyte>(size, Storage.GIGABYTE), "", "" );
                            try {
                              vco.setIops( Integer.parseInt( iops ) );
                            } catch( NumberFormatException nfe ) {
                              vco.setIops( 0 );
                            }
                            vco.setSnapshotId( snapShotId );
                            vco.setVolumeProductId( volumeType );
                            va.setVolumeToCreate( vco );
                          }
                        }
                      }
                      VAs.add( va );
                    }
                  }
                }
                VAArray = new VolumeAttachment[VAs.size()];
                int v=0;
                for( VolumeAttachment va : VAs ) {
                  VAArray[v++] = va;
                }
              } else {
                VAArray = new VolumeAttachment[0];
              }
              cfg.setVolumeAttachment( VAArray );
            }
        }
        return cfg;
    }

    private @Nullable ResourceStatus toLCStatus(@Nullable Node item) {
        if( item == null ) {
            return null;
        }
        NodeList attrs = item.getChildNodes();
        String lcId = null;

        for( int i=0; i<attrs.getLength(); i++ ) {
            Node attr = attrs.item(i);

            if( attr.getNodeName().equalsIgnoreCase("LaunchConfigurationName") ) {
                lcId = attr.getFirstChild().getNodeValue();
            }
        }
        if( lcId == null ) {
            return null;
        }
        return new ResourceStatus(lcId, true);
    }

    private @Nullable ScalingGroup toScalingGroup(@Nonnull ProviderContext ctx, @Nullable Node item) {
        if( item == null ) {
            return null;
        }
        NodeList attrs = item.getChildNodes();
        ScalingGroup group = new ScalingGroup();
        group.setProviderOwnerId(ctx.getAccountNumber());
        group.setProviderRegionId(ctx.getRegionId());
        for( int i=0; i<attrs.getLength(); i++ ) {
            Node attr = attrs.item(i);
            String name;

            name = attr.getNodeName();
            if( name.equalsIgnoreCase("MinSize") ) {
                group.setMinServers(Integer.parseInt(attr.getFirstChild().getNodeValue()));
            }
            else if( name.equalsIgnoreCase("MaxSize") ) {
                group.setMaxServers(Integer.parseInt(attr.getFirstChild().getNodeValue()));
            }
            else if( name.equalsIgnoreCase("DefaultCooldown") ) {
                group.setDefaultCooldown(Integer.parseInt(attr.getFirstChild().getNodeValue()));
            }
            else if( name.equalsIgnoreCase("CreatedTime") ) {
                SimpleDateFormat fmt = new SimpleDateFormat("yyyy-MM-dd'T'HH:mm:ss.SSS'Z'");

                try {
                    group.setCreationTimestamp(fmt.parse(attr.getFirstChild().getNodeValue()).getTime());
                }
                catch( ParseException e ) {
                    logger.error("Could not parse timestamp: " + attr.getFirstChild().getNodeValue());
                    group.setCreationTimestamp(System.currentTimeMillis());
                }
            }
            else if( name.equalsIgnoreCase("DesiredCapacity") ) {
                group.setTargetCapacity(Integer.parseInt(attr.getFirstChild().getNodeValue()));
            }
            else if( name.equalsIgnoreCase("LaunchConfigurationName") ) {
                group.setProviderLaunchConfigurationId(attr.getFirstChild().getNodeValue());
            }
            else if( name.equalsIgnoreCase("AutoScalingGroupARN") ) {
              group.setId(attr.getFirstChild().getNodeValue());
            }
            else if( name.equalsIgnoreCase("HealthCheckGracePeriod") ) {
              group.setHealthCheckGracePeriod(Integer.parseInt(attr.getFirstChild().getNodeValue()));
            }
            else if( name.equalsIgnoreCase("HealthCheckType") ) {
              group.setHealthCheckType(attr.getFirstChild().getNodeValue());
            }
            else if( name.equalsIgnoreCase("Status") ) {
              group.setStatus(attr.getFirstChild().getNodeValue());
            }
            else if( name.equalsIgnoreCase("VPCZoneIdentifier") ) {
              Node subnetChild = attr.getFirstChild();
              if(subnetChild != null) {
                group.setSubnetIds(subnetChild.getNodeValue());
              }
            }
            else if( name.equalsIgnoreCase("AutoScalingGroupName") ) {
                String gname = attr.getFirstChild().getNodeValue();

                group.setProviderScalingGroupId(gname);
                group.setName(gname);
                group.setDescription(gname);
            }
            else if( name.equalsIgnoreCase("Instances") ) {
                String[] ids;

                if( attr.hasChildNodes() ) {
                    ArrayList<String> instanceIds = new ArrayList<String>();
                    NodeList instances = attr.getChildNodes();

                    for( int j=0; j<instances.getLength(); j++ ) {
                        Node instance = instances.item(j);

                        if( instance.getNodeName().equals("member") ) {
                            if( instance.hasChildNodes() ) {
                                NodeList items = instance.getChildNodes();

                                for( int k=0; k<items.getLength(); k++ ) {
                                    Node val = items.item(k);

                                    if( val.getNodeName().equalsIgnoreCase("InstanceId") ) {
                                        instanceIds.add(val.getFirstChild().getNodeValue());
                                    }
                                }
                            }
                        }
                    }
                    ids = new String[instanceIds.size()];
                    int j=0;
                    for( String id : instanceIds ) {
                        ids[j++] = id;
                    }
                }
                else {
                    ids = new String[0];
                }
                group.setProviderServerIds(ids);
            }
            else if( name.equalsIgnoreCase("AvailabilityZones") ) {
                String[] ids;

                if( attr.hasChildNodes() ) {
                    ArrayList<String> zoneIds = new ArrayList<String>();
                    NodeList zones = attr.getChildNodes();

                    for( int j=0; j<zones.getLength(); j++ ) {
                        Node zone = zones.item(j);

                        if( zone.getNodeName().equalsIgnoreCase("member") ) {
                            zoneIds.add(zone.getFirstChild().getNodeValue());
                        }
                    }
                    ids = new String[zoneIds.size()];
                    int j=0;
                    for( String zoneId : zoneIds ) {
                        ids[j++] = zoneId;
                    }
                }
                else {
                    ids = new String[0];
                }
                group.setProviderDataCenterIds(ids);
            }
            else if( name.equalsIgnoreCase("EnabledMetrics") ) {
              String[] names;

              if( attr.hasChildNodes() ) {
                ArrayList<String> metricNames = new ArrayList<String>();
                NodeList metrics = attr.getChildNodes();

                for( int j=0; j< metrics.getLength(); j++ ) {
                  Node metric = metrics.item(j);

                  if( metric.getNodeName().equalsIgnoreCase("Metric") ) {
                    metricNames.add(metric.getFirstChild().getNodeValue());
                  }
                }
                names = new String[metricNames.size()];
                int j=0;
                for( String metricName : metricNames ) {
                  names[j++] = metricName;
                }
              }
              else {
                names = new String[0];
              }
              group.setEnabledMetrics(names);
            }
            else if( name.equalsIgnoreCase("LoadBalancerNames") ) {
              String[] names;

              if( attr.hasChildNodes() ) {
                ArrayList<String> lbNames = new ArrayList<String>();
                NodeList loadBalancers = attr.getChildNodes();

                for( int j=0; j< loadBalancers.getLength(); j++ ) {
                  Node lb = loadBalancers.item(j);

                  if( lb.getNodeName().equalsIgnoreCase("member") ) {
                    lbNames.add(lb.getFirstChild().getNodeValue());
                  }
                }
                names = new String[lbNames.size()];
                int j=0;
                for( String lbName : lbNames ) {
                  names[j++] = lbName;
                }
              }
              else {
                names = new String[0];
              }
              group.setProviderLoadBalancerNames(names);
            }
            else if( name.equalsIgnoreCase("SuspendedProcesses") ) {
              Collection<String[]> processes;

              if( attr.hasChildNodes() ) {
                ArrayList<String[]> processList = new ArrayList<String[]>();
                NodeList processesList = attr.getChildNodes();

                for( int j=0; j< processesList.getLength(); j++ ) {
                  Node processParent = processesList.item(j);
                  ArrayList<String> theProcess = new ArrayList<String>();

                  if( processParent.getNodeName().equals("member") ) {
                    if( processParent.hasChildNodes() ) {
                      NodeList items = processParent.getChildNodes();

                      for( int k=0; k<items.getLength(); k++ ) {
                        Node val = items.item(k);
                        if( val.getNodeName().equalsIgnoreCase("SuspensionReason") ) {
                          theProcess.add(val.getFirstChild().getNodeValue());
                        }
                        // seems to come second...
                        if( val.getNodeName().equalsIgnoreCase("ProcessName") ) {
                          theProcess.add(val.getFirstChild().getNodeValue());
                        }
                      }
                    }
                  }
                  if(theProcess.size() > 0){
                    String[] stringArr = new String[theProcess.size()];
                    stringArr = theProcess.toArray(stringArr);
                    processList.add(stringArr);
                  }
                }
                processes = processList;
              }
              else {
                processes = new ArrayList<String[]>();
              }
              group.setSuspendedProcesses(processes);
            }
            else if( name.equalsIgnoreCase("TerminationPolicies") ) {
              String[] policies;

              if( attr.hasChildNodes() ) {
                ArrayList<String> subPolicies = new ArrayList<String>();
                NodeList policyList = attr.getChildNodes();

                for( int j=0; j< policyList.getLength(); j++ ) {
                  Node lb = policyList.item(j);

                  if( lb.getNodeName().equalsIgnoreCase("member") ) {
                    subPolicies.add(lb.getFirstChild().getNodeValue());
                  }
                }
                policies = new String[subPolicies.size()];
                int j=0;
                for( String policyString : subPolicies ) {
                  policies[j++] = policyString;
                }
              }
              else {
                policies = new String[0];
              }
              group.setTerminationPolicies(policies);
            }
            else if (name.equalsIgnoreCase("Tags") && attr.hasChildNodes()) {
              ArrayList<AutoScalingTag> tags = new ArrayList<AutoScalingTag>();
              NodeList tagList = attr.getChildNodes();

              for (int j = 0; j < tagList.getLength(); j++) {
                Node parent = tagList.item(j);
                if (parent.getNodeName().equals("member") && parent.hasChildNodes()) {
                  String key = null;
                  String value = null;
                  Boolean propagateAtLaunch = null;

                  NodeList memberNodes = parent.getChildNodes();

                  for (int k = 0; k < memberNodes.getLength(); k++) {
                    Node val = memberNodes.item(k);
                    if (val.getNodeName().equalsIgnoreCase("Key")) {
                      key = AWSCloud.getTextValue(val);
                    }
                    else if (val.getNodeName().equalsIgnoreCase("Value")) {
                      value = AWSCloud.getTextValue(val);
                    }
                    else if (val.getNodeName().equalsIgnoreCase("PropagateAtLaunch")) {
                      propagateAtLaunch = AWSCloud.getBooleanValue(val);
                    }
                  }
                  tags.add(new AutoScalingTag(key, value, propagateAtLaunch));
                }
              }

              if (tags.size() > 0) {
                group.setTags(tags.toArray(new AutoScalingTag[tags.size()]));
              }
            }
        }
        return group;
    }

    private @Nullable ScalingPolicy toScalingPolicy(@Nullable Node item) {
      if( item == null ) {
        return null;
      }
      ScalingPolicy sp = new ScalingPolicy();
      NodeList attrs = item.getChildNodes();

      for( int i=0; i<attrs.getLength(); i++ ) {
        Node attr = attrs.item(i);
        String name;

        name = attr.getNodeName();
        if( name.equalsIgnoreCase("AdjustmentType") ) {
          if(attr.getFirstChild() != null){
            sp.setAdjustmentType(attr.getFirstChild().getNodeValue());
          }
        }
        else if( name.equalsIgnoreCase("Alarms") ) {
          Collection<Alarm> alarms;

          if( attr.hasChildNodes() ) {
            ArrayList<Alarm> alarmList = new ArrayList<Alarm>();
            NodeList alarmsList = attr.getChildNodes();

            for( int j=0; j< alarmsList.getLength(); j++ ) {
              Node alarmParent = alarmsList.item(j);
              Alarm anAlarm = new Alarm();

              if( alarmParent.getNodeName().equals("member") ) {
                if( alarmParent.hasChildNodes() ) {
                  NodeList items = alarmParent.getChildNodes();

                  for( int k=0; k<items.getLength(); k++ ) {
                    Node val = items.item(k);
                    if( val.getNodeName().equalsIgnoreCase("AlarmARN") ) {
                      anAlarm.setId(val.getFirstChild().getNodeValue());
                    }
                    if( val.getNodeName().equalsIgnoreCase("AlarmName") ) {
                      anAlarm.setName(val.getFirstChild().getNodeValue());
                    }
                  }
                  alarmList.add(anAlarm);
                }
              }
            }
            alarms = alarmList;
          }
          else {
            alarms = new ArrayList<Alarm>();
          }
          Alarm[] alarmArr = new Alarm[alarms.size()];
          alarmArr = alarms.toArray(alarmArr);
          sp.setAlarms(alarmArr);
        }
        else if( name.equalsIgnoreCase("AutoScalingGroupName") ) {
          if(attr.getFirstChild() != null){
            sp.setAutoScalingGroupName(attr.getFirstChild().getNodeValue());
          }
        }
        else if( name.equalsIgnoreCase("Cooldown") ) {
          if(attr.getFirstChild() != null){
            sp.setCoolDown(Integer.parseInt(attr.getFirstChild().getNodeValue()));
          }
        }
        else if( name.equalsIgnoreCase("MinAdjustmentStep") ) {
          if(attr.getFirstChild() != null){
            sp.setMinAdjustmentStep(Integer.parseInt(attr.getFirstChild().getNodeValue()));
          }
        }
        else if( name.equalsIgnoreCase("PolicyARN") ) {
          if(attr.getFirstChild() != null){
            sp.setId(attr.getFirstChild().getNodeValue());
          }
        }
        else if( name.equalsIgnoreCase("PolicyName") ) {
          if(attr.getFirstChild() != null){
            sp.setName(attr.getFirstChild().getNodeValue());
          }
        }
        else if( name.equalsIgnoreCase("ScalingAdjustment") ) {
          if(attr.getFirstChild() != null){
            sp.setScalingAdjustment(Integer.parseInt(attr.getFirstChild().getNodeValue()));
          }
        }
      }
      return sp;
    }

}<|MERGE_RESOLUTION|>--- conflicted
+++ resolved
@@ -1036,7 +1036,6 @@
      }
    }
 
-<<<<<<< HEAD
     private Collection<AutoScalingTag> getTagsForDelete(@Nullable Collection<AutoScalingTag> all, @Nonnull AutoScalingTag[] tags) {
         Collection<AutoScalingTag> result = null;
         if (all != null) {
@@ -1059,8 +1058,26 @@
         return false;
     }
 
-  private void handleTagRequest( @Nonnull String methodName, @Nonnull String[] providerScalingGroupIds, @Nonnull AutoScalingTag... tags ) throws CloudException, InternalException {
-=======
+    private void handleTagRequest( @Nonnull String methodName, @Nonnull String[] providerScalingGroupIds, @Nonnull AutoScalingTag... tags ) throws CloudException, InternalException {
+        Map<String, String> parameters = getAutoScalingParameters( provider.getContext(), methodName );
+        EC2Method method;
+
+        addAutoScalingTagParameters( parameters, providerScalingGroupIds, tags );
+
+        if ( parameters.size() == 0 ) {
+            return;
+        }
+
+        method = new EC2Method( provider, getAutoScalingUrl(), parameters );
+        try {
+            method.invoke();
+        }
+        catch ( EC2Exception e ) {
+            logger.error( e.getSummary() );
+            throw new CloudException( e );
+        }
+    }
+
     @Override
     public void setNotificationConfig(@Nonnull String scalingGroupId, @Nonnull String topicARN, @Nonnull String[] notificationTypes) throws CloudException, InternalException {
         APITrace.begin(provider, "AutoScaling.setNotificationConfig");
@@ -1155,27 +1172,6 @@
         }
         return null;
     }
-
-    private void handleTagRequest( @Nonnull String methodName, @Nonnull String[] providerScalingGroupIds, @Nonnull AutoScalingTag... tags ) throws CloudException, InternalException {
->>>>>>> 10e05c7e
-    Map<String, String> parameters = getAutoScalingParameters( provider.getContext(), methodName );
-    EC2Method method;
-
-    addAutoScalingTagParameters( parameters, providerScalingGroupIds, tags );
-
-    if ( parameters.size() == 0 ) {
-      return;
-    }
-
-    method = new EC2Method( provider, getAutoScalingUrl(), parameters );
-    try {
-      method.invoke();
-    }
-    catch ( EC2Exception e ) {
-      logger.error( e.getSummary() );
-      throw new CloudException( e );
-    }
-  }
 
   static private void addAutoScalingTagParameters( @Nonnull Map<String, String> parameters, @Nonnull String[] providerScalingGroupIds, @Nonnull AutoScalingTag... tags ) {
     /**
