/**
<<<<<<< HEAD
 * Copyright (C) 2009-2013 Dell, Inc.
=======
 * Copyright (C) 2009-2015 Dell, Inc.
>>>>>>> b459b251
 * See annotations for authorship information
 *
 * ====================================================================
 * Licensed under the Apache License, Version 2.0 (the "License");
 * you may not use this file except in compliance with the License.
 * You may obtain a copy of the License at
 *
 * http://www.apache.org/licenses/LICENSE-2.0
 *
 * Unless required by applicable law or agreed to in writing, software
 * distributed under the License is distributed on an "AS IS" BASIS,
 * WITHOUT WARRANTIES OR CONDITIONS OF ANY KIND, either express or implied.
 * See the License for the specific language governing permissions and
 * limitations under the License.
 * ====================================================================
 */

package org.dasein.cloud.aws.compute;

import org.dasein.cloud.CloudErrorType;
import org.dasein.cloud.CloudException;

import java.net.HttpURLConnection;

@SuppressWarnings("serial")
public class EC2Exception extends CloudException {

    private static final String DEFAULT_ERROR_CODE = "NoResponse";
    private static final String DEFAULT_ERROR_MESSAGE = "No response body was specified";

    private String requestId = null;

    private EC2Exception(CloudErrorType errorType, int status, String requestId, String code, String message) {
        super(errorType, status, code, message);
        this.requestId = requestId;
    }

    public String getCode() {
        return getProviderCode();
    }

    public String getRequestId() {
        return requestId;
    }

    public int getStatus() {
        return getHttpCode();
    }

    public String getSummary() {
        return (getStatus() + "/" + requestId + "/" + getCode() + ": " + getMessage());
    }

    public static EC2Exception create(int status) {
        return new EC2Exception(CloudErrorType.GENERAL, status, null, DEFAULT_ERROR_CODE, DEFAULT_ERROR_MESSAGE);
    }

    public static EC2Exception create(int status, String requestId, String code, String message) {
        CloudErrorType errorType = toCloudErrorType(code);
        if (CloudErrorType.AUTHENTICATION.equals(errorType)) {
            // for authentication exception use 401 error code
            return new EC2Exception(errorType, HttpURLConnection.HTTP_UNAUTHORIZED, requestId, code, message);
        }
        return new EC2Exception(errorType, status, requestId, code, message);
    }

    /**
     * Converts AWS error code to dasein cloud error type
     *
     * @param code AWS error code
     * @return dasein cloud error type
     */
    private static CloudErrorType toCloudErrorType(String code) {
        if ("Throttling".equals(code)) {
            return CloudErrorType.THROTTLING;
        } else if ("TooManyBuckets".equals(code)) {
            return CloudErrorType.QUOTA;
        } else if ("SignatureDoesNotMatch".equals(code)) {
            return CloudErrorType.AUTHENTICATION;
        } else {
            return CloudErrorType.GENERAL;
        }
    }
}<|MERGE_RESOLUTION|>--- conflicted
+++ resolved
@@ -1,9 +1,5 @@
 /**
-<<<<<<< HEAD
- * Copyright (C) 2009-2013 Dell, Inc.
-=======
  * Copyright (C) 2009-2015 Dell, Inc.
->>>>>>> b459b251
  * See annotations for authorship information
  *
  * ====================================================================
