/**
 * Copyright (C) 2009-2014 Dell, Inc.
 * See annotations for authorship information
 *
 * ====================================================================
 * Licensed under the Apache License, Version 2.0 (the "License");
 * you may not use this file except in compliance with the License.
 * You may obtain a copy of the License at
 *
 * http://www.apache.org/licenses/LICENSE-2.0
 *
 * Unless required by applicable law or agreed to in writing, software
 * distributed under the License is distributed on an "AS IS" BASIS,
 * WITHOUT WARRANTIES OR CONDITIONS OF ANY KIND, either express or implied.
 * See the License for the specific language governing permissions and
 * limitations under the License.
 * ====================================================================
 */

package org.dasein.cloud.aws.compute;

import org.apache.http.Header;
import org.apache.http.HttpEntity;
import org.apache.http.HttpResponse;
import org.apache.http.NameValuePair;
import org.apache.http.client.HttpClient;
import org.apache.http.client.entity.UrlEncodedFormEntity;
import org.apache.http.client.methods.HttpPost;
import org.apache.http.message.BasicNameValuePair;
import org.apache.http.util.EntityUtils;
import org.apache.log4j.Logger;
import org.dasein.cloud.*;
import org.dasein.cloud.admin.PrepaymentSupport;
import org.dasein.cloud.aws.AWSCloud;
import org.dasein.cloud.compute.*;
import org.dasein.cloud.identity.ServiceAction;
import org.dasein.cloud.identity.ShellKeySupport;
import org.dasein.cloud.network.*;
import org.dasein.cloud.platform.MonitoringSupport;
import org.dasein.cloud.util.APITrace;
import org.dasein.cloud.util.XMLParser;
import org.w3c.dom.Document;
import org.w3c.dom.Node;
import org.w3c.dom.NodeList;
import org.xml.sax.SAXException;

import javax.annotation.Nonnull;
import javax.servlet.http.HttpServletResponse;
import javax.xml.parsers.ParserConfigurationException;
import java.io.*;
import java.util.ArrayList;
import java.util.List;
import java.util.Map;

public class EC2Method {
    static private final Logger logger = AWSCloud.getLogger(EC2Method.class);
    static private final Logger wire = AWSCloud.getWireLogger(EC2Method.class);

    static public final String AUTOSCALING_PREFIX = "autoscaling:";

    // Auto-scaling operations
    static public final String CREATE_AUTO_SCALING_GROUP        = "CreateAutoScalingGroup";
    static public final String CREATE_LAUNCH_CONFIGURATION      = "CreateLaunchConfiguration";
    static public final String CREATE_OR_UPDATE_SCALING_TRIGGER = "CreateOrUpdateScalingTrigger";
    static public final String DELETE_AUTO_SCALING_GROUP        = "DeleteAutoScalingGroup";
    static public final String DELETE_LAUNCH_CONFIGURATION      = "DeleteLaunchConfiguration";
    static public final String DELETE_SCALING_POLICY            = "DeletePolicy";
    static public final String DESCRIBE_AUTO_SCALING_GROUPS     = "DescribeAutoScalingGroups";
    static public final String SUSPEND_AUTO_SCALING_GROUP       = "SuspendProcesses";
    static public final String RESUME_AUTO_SCALING_GROUP        = "ResumeProcesses";
    static public final String PUT_SCALING_POLICY               = "PutScalingPolicy";
    static public final String DESCRIBE_SCALING_POLICIES        = "DescribePolicies";
    static public final String DESCRIBE_LAUNCH_CONFIGURATIONS   = "DescribeLaunchConfigurations";
    static public final String SET_DESIRED_CAPACITY             = "SetDesiredCapacity";
    static public final String UPDATE_AUTO_SCALING_GROUP        = "UpdateAutoScalingGroup";
    static public final String UPDATE_AUTO_SCALING_GROUP_TAGS   = "CreateOrUpdateTags";
    static public final String DELETE_AUTO_SCALING_GROUP_TAGS   = "DeleteTags";
    static public final String DESCRIBE_TAGS = "DescribeTags";
    static public final String PUT_NOTIFICATION_CONFIGURATION     = "PutNotificationConfiguration";
    static public final String DESCRIBE_NOTIFICATION_CONFIGURATIONS = "DescribeNotificationConfigurations";

    static public @Nonnull ServiceAction[] asAutoScalingServiceAction(@Nonnull String action) {
        if( action.equals(CREATE_AUTO_SCALING_GROUP) ) {
            return new ServiceAction[] { AutoScalingSupport.CREATE_SCALING_GROUP };
        }
        else if( action.equals(CREATE_LAUNCH_CONFIGURATION) ) {
            return new ServiceAction[] { AutoScalingSupport.CREATE_LAUNCH_CONFIGURATION };
        }
        else if( action.equals(CREATE_OR_UPDATE_SCALING_TRIGGER) ) {
            return new ServiceAction[] { AutoScalingSupport.SET_SCALING_TRIGGER };
        }
        else if( action.equals(DELETE_AUTO_SCALING_GROUP) ) {
            return new ServiceAction[] { AutoScalingSupport.REMOVE_SCALING_GROUP };
        }
        else if( action.equals(DELETE_LAUNCH_CONFIGURATION) ) {
            return new ServiceAction[] { AutoScalingSupport.REMOVE_LAUNCH_CONFIGURATION };
        }
        else if( action.equals(DESCRIBE_AUTO_SCALING_GROUPS) ) {
            return new ServiceAction[] { AutoScalingSupport.GET_SCALING_GROUP, AutoScalingSupport.LIST_SCALING_GROUP };
        }
        else if( action.equals(DESCRIBE_LAUNCH_CONFIGURATIONS) ) {
            return new ServiceAction[] { AutoScalingSupport.GET_LAUNCH_CONFIGURATION, AutoScalingSupport.LIST_LAUNCH_CONFIGURATION };
        }
        else if( action.equals(SET_DESIRED_CAPACITY) ) {
            return new ServiceAction[] { AutoScalingSupport.SET_CAPACITY };
        }
        else if( action.equals(UPDATE_AUTO_SCALING_GROUP) ) {
            return new ServiceAction[] { AutoScalingSupport.UPDATE_SCALING_GROUP };
        }
        else if( action.equals(SUSPEND_AUTO_SCALING_GROUP) ) {
          return new ServiceAction[] { AutoScalingSupport.SUSPEND_AUTO_SCALING_GROUP };
        }
        else if( action.equals(RESUME_AUTO_SCALING_GROUP) ) {
          return new ServiceAction[] { AutoScalingSupport.RESUME_AUTO_SCALING_GROUP };
        }
        else if( action.equals(PUT_SCALING_POLICY) ) {
          return new ServiceAction[] { AutoScalingSupport.PUT_SCALING_POLICY };
        }
        else if( action.equals(DELETE_SCALING_POLICY) ) {
          return new ServiceAction[] { AutoScalingSupport.DELETE_SCALING_POLICY };
        }
        else if( action.equals(DESCRIBE_SCALING_POLICIES) ) {
          return new ServiceAction[] { AutoScalingSupport.LIST_SCALING_POLICIES };
        }
        return new ServiceAction[0];
    }

    static public final String EC2_PREFIX = "ec2:";
    static public final String RDS_PREFIX = "rds:";
    static public final String SDB_PREFIX = "sdb:";
    static public final String SNS_PREFIX = "sns:";
    static public final String SQS_PREFIX = "sqs:";
    static public final String CW_PREFIX  = "cloudwatch:";

    // AMI operations
    static public final String BUNDLE_INSTANCE          = "BundleInstance";
    static public final String CREATE_IMAGE             = "CreateImage";
    static public final String COPY_IMAGE               = "CopyImage";
    static public final String DESCRIBE_BUNDLE_TASKS    = "DescribeBundleTasks";
    static public final String DEREGISTER_IMAGE         = "DeregisterImage";
    static public final String DESCRIBE_IMAGE_ATTRIBUTE = "DescribeImageAttribute";
    static public final String DESCRIBE_IMAGES          = "DescribeImages";
    static public final String MODIFY_IMAGE_ATTRIBUTE   = "ModifyImageAttribute";
    static public final String REGISTER_IMAGE           = "RegisterImage";

    // EBS operations
    static public final String ATTACH_VOLUME    = "AttachVolume";
    static public final String CREATE_VOLUME    = "CreateVolume";
    static public final String DELETE_VOLUME    = "DeleteVolume";
    static public final String DETACH_VOLUME    = "DetachVolume";
    static public final String DESCRIBE_VOLUMES = "DescribeVolumes";

    // Elastic IP operations
    static public final String ALLOCATE_ADDRESS     = "AllocateAddress";
    static public final String ASSOCIATE_ADDRESS    = "AssociateAddress";
    static public final String DESCRIBE_ADDRESSES   = "DescribeAddresses";
    static public final String DISASSOCIATE_ADDRESS = "DisassociateAddress";
    static public final String RELEASE_ADDRESS      = "ReleaseAddress";

    // Instance operations
    static public final String DESCRIBE_INSTANCES          = "DescribeInstances";
    static public final String GET_CONSOLE_OUTPUT          = "GetConsoleOutput";
    static public final String GET_METRIC_STATISTICS       = "GetMetricStatistics";
    static public final String GET_PASSWORD_DATA           = "GetPasswordData";
    static public final String MONITOR_INSTANCES           = "MonitorInstances";
    static public final String REBOOT_INSTANCES            = "RebootInstances";
    static public final String RUN_INSTANCES               = "RunInstances";
    static public final String START_INSTANCES             = "StartInstances";
    static public final String STOP_INSTANCES              = "StopInstances";
    static public final String TERMINATE_INSTANCES         = "TerminateInstances";
    static public final String UNMONITOR_INSTANCES         = "UnmonitorInstances";
    static public final String MODIFY_INSTANCE_ATTRIBUTE   = "ModifyInstanceAttribute";
	static public final String DESCRIBE_INSTANCE_ATTRIBUTE = "DescribeInstanceAttribute";
    static public final String DESCRIBE_INSTANCE_STATUS    = "DescribeInstanceStatus";

    // Keypair operations
    static public final String CREATE_KEY_PAIR    = "CreateKeyPair";
    static public final String DELETE_KEY_PAIR    = "DeleteKeyPair";
    static public final String DESCRIBE_KEY_PAIRS = "DescribeKeyPairs";
    static public final String IMPORT_KEY_PAIR    = "ImportKeyPair";

    // Reserved instances operations
    static public final String DESCRIBE_RESERVED_INSTANCES           = "DescribeReservedInstances";
    static public final String DESCRIBE_RESERVED_INSTANCES_OFFERINGS = "DescribeReservedInstancesOfferings";
    static public final String PURCHASE_RESERVED_INSTANCES_OFFERING  = "PurchaseReservedInstancesOffering";

    // Security group operations
    static public final String AUTHORIZE_SECURITY_GROUP_INGRESS = "AuthorizeSecurityGroupIngress";
    static public final String AUTHORIZE_SECURITY_GROUP_EGRESS  = "AuthorizeSecurityGroupEgress";
    static public final String CREATE_SECURITY_GROUP            = "CreateSecurityGroup";
    static public final String DELETE_SECURITY_GROUP            = "DeleteSecurityGroup";
    static public final String DESCRIBE_SECURITY_GROUPS         = "DescribeSecurityGroups";
    static public final String REVOKE_SECURITY_GROUP_EGRESS     = "RevokeSecurityGroupEgress";
    static public final String REVOKE_SECURITY_GROUP_INGRESS    = "RevokeSecurityGroupIngress";

    // Snapshot operations
    static public final String COPY_SNAPSHOT               = "CopySnapshot";
    static public final String CREATE_SNAPSHOT             = "CreateSnapshot";
    static public final String DELETE_SNAPSHOT             = "DeleteSnapshot";
    static public final String DESCRIBE_SNAPSHOTS          = "DescribeSnapshots";
    static public final String DESCRIBE_SNAPSHOT_ATTRIBUTE = "DescribeSnapshotAttribute";
    static public final String MODIFY_SNAPSHOT_ATTRIBUTE   = "ModifySnapshotAttribute";

    // VPC operations
    static public final String ASSOCIATE_DHCP_OPTIONS  = "AssociateDhcpOptions";
    static public final String ASSOCIATE_ROUTE_TABLE   = "AssociateRouteTable";
    static public final String ATTACH_INTERNET_GATEWAY = "AttachInternetGateway";
    static public final String CREATE_DHCP_OPTIONS     = "CreateDhcpOptions";
    static public final String CREATE_INTERNET_GATEWAY = "CreateInternetGateway";
    static public final String CREATE_ROUTE            = "CreateRoute";
    static public final String CREATE_ROUTE_TABLE      = "CreateRouteTable";
    static public final String CREATE_SUBNET           = "CreateSubnet";
    static public final String CREATE_VPC              = "CreateVpc";
    static public final String DELETE_INTERNET_GATEWAY = "DeleteInternetGateway";
    static public final String DELETE_SUBNET           = "DeleteSubnet";
    static public final String DELETE_VPC              = "DeleteVpc";
    static public final String DESCRIBE_DHCP_OPTIONS   = "DescribeDhcpOptions";
    static public final String DESCRIBE_INTERNET_GATEWAYS = "DescribeInternetGateways";
    static public final String DELETE_ROUTE            = "DeleteRoute";
    static public final String DELETE_ROUTE_TABLE      = "DeleteRouteTable";
    static public final String DESCRIBE_ROUTE_TABLES   = "DescribeRouteTables";
    static public final String DESCRIBE_SUBNETS        = "DescribeSubnets";
    static public final String DESCRIBE_VPCS           = "DescribeVpcs";
    static public final String DETACH_INTERNET_GATEWAY = "DetachInternetGateway";
    static public final String DISASSOCIATE_ROUTE_TABLE = "DisassociateRouteTable";
    static public final String REPLACE_ROUTE_TABLE_ASSOCIATION = "ReplaceRouteTableAssociation";

    // network ACL operations
    static public final String CREATE_NETWORK_ACL        = "CreateNetworkAcl";
    static public final String DESCRIBE_NETWORK_ACLS     = "DescribeNetworkAcls";
    static public final String DELETE_NETWORK_ACL        = "DeleteNetworkAcl";
    static public final String CREATE_NETWORK_ACL_ENTRY  = "CreateNetworkAclEntry";
    static public final String DELETE_NETWORK_ACL_ENTRY  = "DeleteNetworkAclEntry";
    static public final String REPLACE_NETWORK_ACL_ENTRY = "ReplaceNetworkAclEntry";
    static public final String REPLACE_NETWORK_ACL_ASSOC = "ReplaceNetworkAclAssociation";

    // network interface operations
    static public final String ATTACH_NIC             = "AttachNetworkInterface";
    static public final String CREATE_NIC             = "CreateNetworkInterface";
    static public final String DELETE_NIC             = "DeleteNetworkInterface";
    static public final String DETACH_NIC             = "DetachNetworkInterface";
    static public final String DESCRIBE_NICS          = "DescribeNetworkInterfaces";

    // VPN operations
    static public final String ATTACH_VPN_GATEWAY          = "AttachVpnGateway";
    static public final String CREATE_CUSTOMER_GATEWAY     = "CreateCustomerGateway";
    static public final String CREATE_VPN_CONNECTION       = "CreateVpnConnection";
    static public final String CREATE_VPN_GATEWAY          = "CreateVpnGateway";
    static public final String DELETE_CUSTOMER_GATEWAY     = "DeleteCustomerGateway";
    static public final String DELETE_VPN_GATEWAY          = "DeleteVpnGateway";
    static public final String DELETE_VPN_CONNECTION       = "DeleteVpnConnection";
    static public final String DESCRIBE_CUSTOMER_GATEWAYS  = "DescribeCustomerCateways";
    static public final String DESCRIBE_VPN_CONNECTIONS    = "DescribeVpnConnections";
    static public final String DESCRIBE_VPN_GATEWAYS       = "DescribeVpnGateways";
    static public final String DETACH_VPN_GATEWAY          = "DetachVpnGateway";

    // CloudWatch operations
    static public final String LIST_METRICS = "ListMetrics";
    static public final String DESCRIBE_ALARMS = "DescribeAlarms";
    static public final String PUT_METRIC_ALARM = "PutMetricAlarm";
    static public final String DELETE_ALARMS = "DeleteAlarms";
    static public final String ENABLE_ALARM_ACTIONS = "EnableAlarmActions";
    static public final String DISABLE_ALARM_ACTIONS = "DisableAlarmActions";

    // Account operations
    static public final String DESCRIBE_ACCOUNT_ATTRIBUTES      = "DescribeAccountAttributes";

    // Spot instances
    static public final String CREATE_SPOT_DATAFEED_SUBSCRIPTION    = "CreateSpotDatafeedSubscription";
    static public final String DESCRIBE_SPOT_DATAFEED_SUBSCRIPTION  = "DescribeSpotDatafeedSubscription";
    static public final String DELETE_SPOT_DATAFEED_SUBSCRIPTION    = "DeleteSpotDatafeedSubscription";
    static public final String REQUEST_SPOT_INSTANCES               = "RequestSpotInstances";
    static public final String DESCRIBE_SPOT_INSTANCE_REQUESTS      = "DescribeSpotInstanceRequests";
    static public final String CANCEL_SPOT_INSTANCE_REQUESTS        = "CancelSpotInstanceRequests";
    static public final String DESCRIBE_SPOT_PRICE_HISTORY          = "DescribeSpotPriceHistory";



    static public @Nonnull ServiceAction[] asEC2ServiceAction(@Nonnull String action) {
        // TODO: implement me
        // AMI operations
        if( action.equals(BUNDLE_INSTANCE) ) {
            return new ServiceAction[] { MachineImageSupport.IMAGE_VM };
        }
        else if( action.equals(CREATE_IMAGE) || action.equals(REGISTER_IMAGE) ) {
            return new ServiceAction[] { MachineImageSupport.REGISTER_IMAGE };
        }
        else if( action.equals(COPY_IMAGE) ) {
            return new ServiceAction[] { MachineImageSupport.COPY_IMAGE };
        }
        else if( action.equals(DESCRIBE_BUNDLE_TASKS) ) {
            return new ServiceAction[0];
        }
        else if( action.equals(DEREGISTER_IMAGE) ) {
            return new ServiceAction[] { MachineImageSupport.REMOVE_IMAGE };
        }
        else if( action.equals(DESCRIBE_IMAGE_ATTRIBUTE) || action.equals(DESCRIBE_IMAGES) ) {
            return new ServiceAction[] { MachineImageSupport.GET_IMAGE, MachineImageSupport.LIST_IMAGE };
        }
        else if( action.equals(MODIFY_IMAGE_ATTRIBUTE) ) {
            return new ServiceAction[] { MachineImageSupport.MAKE_PUBLIC, MachineImageSupport.SHARE_IMAGE };
        }
        // EBS operations
        if( action.equals(ATTACH_VOLUME) ) {
            return new ServiceAction[] { VolumeSupport.ATTACH };
        }
        else if( action.equals(CREATE_VOLUME) ) {
            return new ServiceAction[] { VolumeSupport.CREATE_VOLUME };
        }
        else if( action.equals(DELETE_VOLUME) ) {
            return new ServiceAction[] { VolumeSupport.REMOVE_VOLUME };
        }
        else if( action.equals(DETACH_VOLUME) ) {
            return new ServiceAction[] { VolumeSupport.DETACH };
        }
        else if( action.equals(DESCRIBE_VOLUMES) ) {
            return new ServiceAction[] { VolumeSupport.GET_VOLUME, VolumeSupport.LIST_VOLUME };
        }
        // elastic IP operations
        if( action.equals(ALLOCATE_ADDRESS) ) {
            return new ServiceAction[] { IpAddressSupport.CREATE_IP_ADDRESS };
        }
        else if( action.equals(ASSOCIATE_ADDRESS) ) {
            return new ServiceAction[] { IpAddressSupport.ASSIGN };
        }
        else if( action.equals(DESCRIBE_ADDRESSES) ) {
            return new ServiceAction[] { IpAddressSupport.GET_IP_ADDRESS, IpAddressSupport.LIST_IP_ADDRESS };
        }
        else if( action.equals(DISASSOCIATE_ADDRESS) ) {
            return new ServiceAction[] { IpAddressSupport.RELEASE };
        }
        else if( action.equals(RELEASE_ADDRESS) ) {
            return new ServiceAction[] { IpAddressSupport.REMOVE_IP_ADDRESS };
        }
        // instance operations
        if( action.equals(DESCRIBE_INSTANCES) ) {
            return new ServiceAction[] { VirtualMachineSupport.GET_VM, VirtualMachineSupport.LIST_VM };
        }
        else if( action.equals(GET_CONSOLE_OUTPUT) ) {
            return new ServiceAction[] { VirtualMachineSupport.VIEW_CONSOLE };
        }
        else if( action.equals(GET_METRIC_STATISTICS) ) {
            return new ServiceAction[] { VirtualMachineSupport.VIEW_ANALYTICS };
        }
        else if( action.equals(GET_PASSWORD_DATA) ) {
            return new ServiceAction[] { VirtualMachineSupport.GET_VM };
        }
        else if( action.equals(MONITOR_INSTANCES) || action.equals(UNMONITOR_INSTANCES) ) {
            return new ServiceAction[] { VirtualMachineSupport.TOGGLE_ANALYTICS };
        }
        else if( action.equals(REBOOT_INSTANCES) ) {
            return new ServiceAction[] { VirtualMachineSupport.REBOOT };
        }
        else if( action.equals(RUN_INSTANCES) ) {
            return new ServiceAction[] { VirtualMachineSupport.CREATE_VM };
        }
        else if( action.equals(START_INSTANCES) ) {
            return new ServiceAction[] { VirtualMachineSupport.BOOT };
        }
        else if( action.equals(STOP_INSTANCES) ) {
            return new ServiceAction[] { VirtualMachineSupport.PAUSE };
        }
        else if( action.equals(TERMINATE_INSTANCES) ) {
            return new ServiceAction[] { VirtualMachineSupport.REMOVE_VM };
        }
        // keypair operations
        if( action.equals(CREATE_KEY_PAIR) ) {
            return new ServiceAction[] { ShellKeySupport.CREATE_KEYPAIR };
        }
        else if( action.equals(DELETE_KEY_PAIR) ) {
            return new ServiceAction[] { ShellKeySupport.REMOVE_KEYPAIR };
        }
        else if( action.equals(IMPORT_KEY_PAIR) ) {
            return new ServiceAction[] { ShellKeySupport.CREATE_KEYPAIR };
        }
        else if( action.equals(DESCRIBE_KEY_PAIRS) ) {
            return new ServiceAction[] { ShellKeySupport.GET_KEYPAIR, ShellKeySupport.LIST_KEYPAIR };
        }
        // reserved instance operations
        if( action.equals(DESCRIBE_RESERVED_INSTANCES) ) {
            return new ServiceAction[] { PrepaymentSupport.GET_PREPAYMENT, PrepaymentSupport.LIST_PREPAYMENT };
        }
        else if( action.equals(DESCRIBE_RESERVED_INSTANCES_OFFERINGS) ) {
            return new ServiceAction[] { PrepaymentSupport.GET_OFFERING, PrepaymentSupport.LIST_OFFERING };
        }
        else if( action.equals(PURCHASE_RESERVED_INSTANCES_OFFERING) ) {
            return new ServiceAction[] { PrepaymentSupport.PREPAY };
        }
        // security group operations
        if( action.equals(AUTHORIZE_SECURITY_GROUP_INGRESS) ) {
            return new ServiceAction[] { FirewallSupport.AUTHORIZE };
        }
        else if( action.equals(AUTHORIZE_SECURITY_GROUP_EGRESS) ) {
            return new ServiceAction[] { FirewallSupport.AUTHORIZE };
        }
        else if( action.equals(CREATE_SECURITY_GROUP) ) {
            return new ServiceAction[] { FirewallSupport.CREATE_FIREWALL };
        }
        else if( action.equals(DELETE_SECURITY_GROUP) ) {
            return new ServiceAction[] { FirewallSupport.REMOVE_FIREWALL };
        }
        else if( action.equals(DESCRIBE_SECURITY_GROUPS) ) {
            return new ServiceAction[] { FirewallSupport.GET_FIREWALL, FirewallSupport.LIST_FIREWALL };
        }
        else if( action.equals(REVOKE_SECURITY_GROUP_INGRESS) ) {
            return new ServiceAction[] { FirewallSupport.REVOKE };
        }
        else if( action.equals(REVOKE_SECURITY_GROUP_EGRESS) ) {
            return new ServiceAction[] { FirewallSupport.REVOKE };
        }

        // network ACL operations
        if( action.equals(CREATE_NETWORK_ACL_ENTRY) || action.equals(REPLACE_NETWORK_ACL_ENTRY) ) {
            return new ServiceAction[] { NetworkFirewallSupport.AUTHORIZE };
        }
        else if( action.equals(REPLACE_NETWORK_ACL_ASSOC) ) {
            return new ServiceAction[] { NetworkFirewallSupport.ASSOCIATE };
        }
        else if( action.equals(CREATE_NETWORK_ACL) ) {
            return new ServiceAction[] { NetworkFirewallSupport.CREATE_FIREWALL };
        }
        else if( action.equals(DELETE_NETWORK_ACL) ) {
            return new ServiceAction[] { NetworkFirewallSupport.REMOVE_FIREWALL };
        }
        else if( action.equals(DESCRIBE_NETWORK_ACLS) ) {
            return new ServiceAction[] { NetworkFirewallSupport.GET_FIREWALL, NetworkFirewallSupport.LIST_FIREWALL };
        }
        else if( action.equals(DELETE_NETWORK_ACL_ENTRY) ) {
            return new ServiceAction[] { NetworkFirewallSupport.REVOKE };
        }

        // snapshot operations
        if( action.equals(COPY_SNAPSHOT) ) {
            return new ServiceAction[] { SnapshotSupport.CREATE_SNAPSHOT };
        }
        else if( action.equals(CREATE_SNAPSHOT) ) {
            return new ServiceAction[] { SnapshotSupport.CREATE_SNAPSHOT };
        }
        else if( action.equals(DELETE_SNAPSHOT) ) {
            return new ServiceAction[] { SnapshotSupport.REMOVE_SNAPSHOT };
        }
        else if( action.equals(DESCRIBE_SNAPSHOTS) ) {
            return new ServiceAction[] { SnapshotSupport.GET_SNAPSHOT, SnapshotSupport.LIST_SNAPSHOT };
        }
        else if( action.equals(DESCRIBE_SNAPSHOT_ATTRIBUTE) ) {
            return new ServiceAction[] { SnapshotSupport.GET_SNAPSHOT };
        }
        else if( action.equals(MODIFY_SNAPSHOT_ATTRIBUTE) ) {
            return new ServiceAction[] { SnapshotSupport.MAKE_PUBLIC, SnapshotSupport.SHARE_SNAPSHOT };
        }
        // VPC operations
        if( action.equals(ASSOCIATE_DHCP_OPTIONS) ) {
            return new ServiceAction[0];
        }
        else if( action.equals(ASSOCIATE_ROUTE_TABLE) ) {
            return new ServiceAction[] { VLANSupport.ASSIGN_ROUTE_TO_SUBNET };
        }
        else if( action.equals(CREATE_DHCP_OPTIONS) ) {
            return new ServiceAction[0];
        }
        else if( action.equals(CREATE_ROUTE_TABLE) ) {
            return new ServiceAction[] { VLANSupport.CREATE_ROUTING_TABLE };
        }
        else if( action.equals(CREATE_ROUTE) ) {
            return new ServiceAction[] { VLANSupport.ADD_ROUTE };
        }
        else if( action.equals(CREATE_SUBNET) ) {
            return new ServiceAction[] { VLANSupport.CREATE_SUBNET };
        }
        else if( action.equals(CREATE_VPC) ) {
            return new ServiceAction[] { VLANSupport.CREATE_VLAN};
        }
        else if( action.equals(DELETE_INTERNET_GATEWAY) ) {
            return new ServiceAction[] { VLANSupport.REMOVE_INTERNET_GATEWAY};
        }
        else if( action.equals(DELETE_ROUTE) ) {
            return new ServiceAction[] { VLANSupport.REMOVE_ROUTE };
        }
        else if( action.equals(DELETE_ROUTE_TABLE) ) {
            return new ServiceAction[] { VLANSupport.REMOVE_ROUTING_TABLE };
        }
        else if( action.equals(DELETE_SUBNET) ) {
            return new ServiceAction[] { VLANSupport.REMOVE_SUBNET };
        }
        else if( action.equals(DELETE_VPC) ) {
            return new ServiceAction[] { VLANSupport.REMOVE_VLAN };
        }
        else if( action.equals(DESCRIBE_DHCP_OPTIONS) ) {
            return new ServiceAction[0];
        }
        else if( action.equalsIgnoreCase(DESCRIBE_ROUTE_TABLES) ) {
            return new ServiceAction[] { VLANSupport.GET_ROUTING_TABLE, VLANSupport.LIST_ROUTING_TABLE };
        }
        else if( action.equals(DESCRIBE_SUBNETS) ) {
            return new ServiceAction[] { VLANSupport.GET_SUBNET, VLANSupport.LIST_SUBNET };
        }
        else if( action.equals(DESCRIBE_VPCS) ) {
            return new ServiceAction[] { VLANSupport.GET_VLAN, VLANSupport.LIST_VLAN };
        }
        else if( action.equals(CREATE_INTERNET_GATEWAY) ) {
            return new ServiceAction[] { VLANSupport.CREATE_VLAN };
        }
        else if( action.equals(ATTACH_INTERNET_GATEWAY) ) {
            return new ServiceAction[] { VLANSupport.CREATE_VLAN };
        }

        // NIC operations
        if( action.equals(CREATE_NIC) ) {
            return new ServiceAction[] { VLANSupport.CREATE_NIC };
        }
        else if( action.equals(ATTACH_NIC) ) {
            return new ServiceAction[] { VLANSupport.ATTACH_NIC };
        }
        else if( action.equals(DETACH_NIC) ) {
            return new ServiceAction[] { VLANSupport.DETACH_NIC };
        }
        else if( action.equals(DELETE_NIC) ) {
            return new ServiceAction[] { VLANSupport.REMOVE_NIC };
        }
        else if( action.equals(DESCRIBE_NICS) ) {
            return new ServiceAction[] { VLANSupport.GET_NIC, VLANSupport.LIST_NIC };
        }
        // VPN operations
        if( action.equals(CREATE_CUSTOMER_GATEWAY) ) {
            return new ServiceAction[] {VPNSupport.CREATE_GATEWAY };
        }
        else if( action.equals(ATTACH_VPN_GATEWAY) ) {
            return new ServiceAction[] { VPNSupport.ATTACH };
        }
        else if( action.equals(CREATE_VPN_GATEWAY) ) {
            return new ServiceAction[] {VPNSupport.CREATE_VPN };
        }
        else if( action.equals(DELETE_CUSTOMER_GATEWAY) ) {
            return new ServiceAction[] { VPNSupport.REMOVE_GATEWAY };
        }
        else if( action.equals(DELETE_VPN_GATEWAY) ) {
            return new ServiceAction[] { VPNSupport.REMOVE_VPN };
        }
        else if( action.equals(DESCRIBE_CUSTOMER_GATEWAYS) ) {
            return new ServiceAction[] { VPNSupport.LIST_GATEWAY, VPNSupport.GET_GATEWAY };
        }
        else if( action.equals(DESCRIBE_VPN_CONNECTIONS) ) {
            return new ServiceAction[] { VPNSupport.LIST_GATEWAY, VPNSupport.GET_GATEWAY, VPNSupport.LIST_VPN, VPNSupport.GET_VPN  };
        }
        else if( action.equals(DESCRIBE_VPN_GATEWAYS) ) {
            return new ServiceAction[] { VPNSupport.LIST_VPN, VPNSupport.GET_VPN };
        }
        else if( action.equals(CREATE_VPN_CONNECTION) ) {
            return new ServiceAction[] { VPNSupport.CONNECT_GATEWAY };
        }
        else if( action.equals(DELETE_VPN_CONNECTION) ) {
            return new ServiceAction[] { VPNSupport.DISCONNECT_GATEWAY };
        }
        else if( action.equals(DETACH_INTERNET_GATEWAY) ) {
            return new ServiceAction[] { VPNSupport.REMOVE_GATEWAY };
        }
        else if( action.equals(DETACH_VPN_GATEWAY) ) {
            return new ServiceAction[] { VPNSupport.DETACH };
        }

        // CloudWatch operations
        if( action.equals(LIST_METRICS) ) {
          return new ServiceAction[] {MonitoringSupport.LIST_METRICS};
        }
        else if ( action.equals( DESCRIBE_ALARMS ) ) {
          return new ServiceAction[] {MonitoringSupport.DESCRIBE_ALARMS};
        }
        else if ( action.equals( PUT_METRIC_ALARM ) ) {
          return new ServiceAction[] {MonitoringSupport.UPDATE_ALARM};
        }
        else if ( action.equals( DELETE_ALARMS ) ) {
          return new ServiceAction[] {MonitoringSupport.REMOVE_ALARMS};
        }
        else if ( action.equals( ENABLE_ALARM_ACTIONS ) ) {
          return new ServiceAction[] {MonitoringSupport.ENABLE_ALARM_ACTIONS};
        }
        else if ( action.equals( DISABLE_ALARM_ACTIONS ) ) {
          return new ServiceAction[] {MonitoringSupport.DISABLE_ALARM_ACTIONS};
        }

        return new ServiceAction[0];
    }

	private int                attempts    = 0;
	private Map<String,String> parameters  = null;
	private AWSCloud           provider    = null;
	private String             url         = null;

	public EC2Method(AWSCloud provider, String url, Map<String,String> parameters) throws InternalException, CloudException {
		this.url = url;
		this.parameters = parameters;
		this.provider = provider;
        ProviderContext ctx = provider.getContext();

        if( ctx == null ) {
            throw new CloudException("Provider context is necessary for this request");
        }
		parameters.put(AWSCloud.P_SIGNATURE, provider.signEc2(ctx.getAccessPrivate(), url, parameters));
	}

    public void checkSuccess(NodeList returnNodes) throws CloudException {
        if( returnNodes.getLength() > 0 ) {
            if( !returnNodes.item(0).getFirstChild().getNodeValue().equalsIgnoreCase("true") ) {
                throw new CloudException("Failed to revoke security group rule without explanation.");
            }
        }
    }

    public Document invoke() throws EC2Exception, CloudException, InternalException {
        return invoke(false);
    }

    public Document invoke(boolean debug) throws InternalException, CloudException, EC2Exception {
        return this.invoke(debug, null);
    }

    /**
     * The invoke method which isn't itself parsing the successful response,
     * but relies on the callback to parse it.
     *
     * @param callback
     * @throws InternalException
     * @throws CloudException
     * @throws EC2Exception
     */
    public void invoke(XmlStreamParser callback) throws InternalException, CloudException, EC2Exception {
        this.invoke(false, callback);
    }

    private Document invoke(boolean debug, XmlStreamParser callback) throws EC2Exception, CloudException, InternalException {
	    if( logger.isTraceEnabled() ) {
	        logger.trace("ENTER - " + EC2Method.class.getName() + ".invoke(" + debug + ")");
	    }
        if( wire.isDebugEnabled() ) {
            wire.debug("");
            wire.debug("--------------------------------------------------------------------------------------");
        }
        HttpClient client = null;
	    try {
    		if( logger.isDebugEnabled() ) {
    			logger.debug("Talking to server at " + url);
    		}

            HttpPost post = new HttpPost(url);
            client = provider.getClient();

            HttpResponse response;

            attempts++;
            post.addHeader("Content-Type", "application/x-www-form-urlencoded; charset=utf-8");
<<<<<<< HEAD
            if ( provider.isDebug() ) {
                post.addHeader("Connection", "close");
=======
            RequestTrackingStrategy strategy = provider.getContext().getRequestTrackingStrategy();
            if( strategy != null && strategy.getSendAsHeader() ){
                post.addHeader(strategy.getHeaderName(), strategy.getRequestId());
>>>>>>> 79d4dfa8
            }

            List<NameValuePair> params = new ArrayList<NameValuePair>();

            for( Map.Entry<String, String> entry : parameters.entrySet() ) {
                params.add(new BasicNameValuePair(entry.getKey(), entry.getValue()));
            }
            try {
                post.setEntity(new UrlEncodedFormEntity(params, "UTF-8"));
            }
            catch( UnsupportedEncodingException e ) {
                throw new InternalException(e);
            }
            if( wire.isDebugEnabled() ) {
                wire.debug(post.getRequestLine().toString());
                for( Header header : post.getAllHeaders() ) {
                    wire.debug(header.getName() + ": " + header.getValue());
                }
                wire.debug("");

                try { wire.debug(EntityUtils.toString(post.getEntity())); }
                catch( IOException ignore ) { }

                wire.debug("");
            }
            try {
                APITrace.trace(provider, parameters.get(AWSCloud.P_ACTION));
                response = client.execute(post);
                if( wire.isDebugEnabled() ) {
                    wire.debug(response.getStatusLine().toString());
                }
            }
            catch( IOException e ) {
                logger.error("I/O error from server communications: " + e.getMessage());
                throw new InternalException(e);
            }
            int status = response.getStatusLine().getStatusCode();
            if( status == HttpServletResponse.SC_OK ) {
                try {
                    HttpEntity entity = response.getEntity();

                    if( entity == null ) {
                        throw EC2Exception.create(status);
                    }
                    InputStream input = entity.getContent();

                    try {
                        // When callback is passed, callback will parse the response, and therefore there
                        // will be no DOM document created. The callback will likely take a list to populate
                        // the results with.
                        if (callback != null) {
                            callback.parse(input);
                            return null;
                        }
                        else {
                            return parseResponse(input);
                        }
                    }
                    finally {
                        input.close();
                    }
                }
                catch( IOException e ) {
                    logger.error("Error parsing response from AWS: " + e.getMessage());
                    throw new CloudException(CloudErrorType.COMMUNICATION, status, null, e.getMessage());
                }
            }
            else if( status == HttpServletResponse.SC_FORBIDDEN ) {
                String msg = "API Access Denied (403)";

                try {
                    HttpEntity entity = response.getEntity();

                    if( entity == null ) {
                        throw EC2Exception.create(status);
                    }
                    InputStream input = entity.getContent();

                    try {
                        BufferedReader in = new BufferedReader(new InputStreamReader(input));
                        StringBuilder sb = new StringBuilder();
                        String line;

                        while( (line = in.readLine()) != null ) {
                            sb.append(line);
                            sb.append("\n");
                        }
                        //System.out.println(sb);
                        try {
                            Document doc = parseResponse(sb.toString());

                            if( doc != null ) {
                                NodeList blocks = doc.getElementsByTagName("Error");
                                String code = null, message = null, requestId = null;

                                if( blocks.getLength() > 0 ) {
                                    Node error = blocks.item(0);
                                    NodeList attrs;

                                    attrs = error.getChildNodes();
                                    for( int i=0; i<attrs.getLength(); i++ ) {
                                        Node attr = attrs.item(i);

                                        if( attr.getNodeName().equals("Code") ) {
                                            code = attr.getFirstChild().getNodeValue().trim();
                                        }
                                        else if( attr.getNodeName().equals("Message") ) {
                                            message = attr.getFirstChild().getNodeValue().trim();
                                        }
                                    }

                                }
                                blocks = doc.getElementsByTagName("RequestID");
                                if( blocks.getLength() > 0 ) {
                                    Node id = blocks.item(0);

                                    requestId = id.getFirstChild().getNodeValue().trim();
                                }
                                if( message == null && code == null ) {
                                    throw new CloudException(CloudErrorType.COMMUNICATION, status, null, "Unable to identify error condition: " + status + "/" + requestId + "/null");
                                }
                                else if( message == null ) {
                                    message = code;
                                }
                                throw EC2Exception.create(status, requestId, code, message);
                            }
                        }
                        catch( RuntimeException ignore  ) {
                            // ignore me
                        }
                        catch( Error ignore  ) {
                            // ignore me
                        }
                        msg = msg + ": " + sb.toString().trim().replaceAll("\n", " / ");
                    }
                    finally {
                        input.close();
                    }
                }
                catch( IOException ignore ) {
                    // ignore me
                }
                catch( RuntimeException ignore ) {
                    // ignore me
                }
                catch( Error ignore ) {
                    // ignore me
                }
                throw new CloudException(msg);
            }
            else {
                if( logger.isDebugEnabled() ) {
                    logger.debug("Received " + status + " from " + parameters.get(AWSCloud.P_ACTION));
                }
                if( status == HttpServletResponse.SC_SERVICE_UNAVAILABLE || status == HttpServletResponse.SC_INTERNAL_SERVER_ERROR ) {
                    if( attempts >= 5 ) {
                        String msg;

                        if( status == HttpServletResponse.SC_SERVICE_UNAVAILABLE ) {
                            msg = "Cloud service is currently unavailable.";
                        }
                        else {
                            msg = "The cloud service encountered a server error while processing your request.";
                            try {
                                HttpEntity entity = response.getEntity();

                                if( entity == null ) {
                                    throw EC2Exception.create(status);
                                }
                                msg = msg + "Response from server was:\n" + EntityUtils.toString(entity);
                            }
                            catch( IOException ignore ) {
                                // ignore me
                            }
                            catch( RuntimeException ignore ) {
                                // ignore me
                            }
                            catch( Error ignore ) {
                                // ignore me
                            }
                        }
                        logger.error(msg);
                        throw new CloudException(msg);
                    }
                    else {
                        try { Thread.sleep(5000L); }
                        catch( InterruptedException e ) { /* ignore */ }
                        return invoke();
                    }
                }
                try {
                    HttpEntity entity = response.getEntity();

                    if( entity == null ) {
                        throw EC2Exception.create(status);
                    }
                    InputStream input = entity.getContent();
                    Document doc;

                    try {
                        doc = parseResponse(input);
                    }
                    finally {
                        input.close();
                    }
                    if( doc != null ) {
                        NodeList blocks = doc.getElementsByTagName("Error");
                        String code = null, message = null, requestId = null;

                        if( blocks.getLength() > 0 ) {
                            Node error = blocks.item(0);
                            NodeList attrs;

                            attrs = error.getChildNodes();
                            for( int i=0; i<attrs.getLength(); i++ ) {
                                Node attr = attrs.item(i);

                                if( attr.getNodeName().equals("Code") ) {
                                    code = attr.getFirstChild().getNodeValue().trim();
                                }
                                else if( attr.getNodeName().equals("Message") ) {
                                    message = attr.getFirstChild().getNodeValue().trim();
                                }
                            }

                        }
                        blocks = doc.getElementsByTagName("RequestID");
                        if( blocks.getLength() > 0 ) {
                            Node id = blocks.item(0);

                            requestId = id.getFirstChild().getNodeValue().trim();
                        }
                        if( message == null ) {
                            throw new CloudException(CloudErrorType.COMMUNICATION, status, null, "Unable to identify error condition: " + status + "/" + requestId + "/" + code);
                        }
                        throw EC2Exception.create(status, requestId, code, message);
                    }
                    throw new CloudException("Unable to parse error.");
                }
                catch( IOException e ) {
                    logger.error(e);
                    throw new CloudException(e);
                }
            }
	    }
	    finally {
            if (client != null) {
                client.getConnectionManager().shutdown();
            }
	        if( logger.isTraceEnabled() ) {
	            logger.trace("EXIT - " + EC2Method.class.getName() + ".invoke()");
	        }
            if( wire.isDebugEnabled() ) {
                wire.debug("--------------------------------------------------------------------------------------");
                wire.debug("");
            }

	    }
	}

	private Document parseResponse(String responseBody) throws CloudException, InternalException {
	    try {
            if( wire.isDebugEnabled() ) {
                String[] lines = responseBody.split("\n");

                if( lines.length < 1 ) {
                    lines = new String[] { responseBody };
                }
                for( String l : lines ) {
                    wire.debug(l);
                }
            }
            return XMLParser.parse(new ByteArrayInputStream(responseBody.getBytes()));
	    }
	    catch( IOException e ) {
	        throw new CloudException(e);
	    }
	    catch( ParserConfigurationException e ) {
            throw new CloudException(e);
        }
        catch( SAXException e ) {
            throw new CloudException(e);
        }
	}

	private Document parseResponse(InputStream responseBodyAsStream) throws CloudException, InternalException {
        BufferedReader in = null;
		try {
			in = new BufferedReader(new InputStreamReader(responseBodyAsStream));
			StringBuilder sb = new StringBuilder();
			String line;

			while( (line = in.readLine()) != null ) {
				sb.append(line);
				sb.append("\n");
			}
			return parseResponse(sb.toString());
		}
		catch( IOException e ) {
			throw new CloudException(e);
		}
        finally {
            if( in != null ) {
                try {
                    in.close();
                } catch( IOException e ) {
                    // Ignore
                }
            }
        }
    }

}<|MERGE_RESOLUTION|>--- conflicted
+++ resolved
@@ -170,7 +170,7 @@
     static public final String TERMINATE_INSTANCES         = "TerminateInstances";
     static public final String UNMONITOR_INSTANCES         = "UnmonitorInstances";
     static public final String MODIFY_INSTANCE_ATTRIBUTE   = "ModifyInstanceAttribute";
-	static public final String DESCRIBE_INSTANCE_ATTRIBUTE = "DescribeInstanceAttribute";
+    static public final String DESCRIBE_INSTANCE_ATTRIBUTE = "DescribeInstanceAttribute";
     static public final String DESCRIBE_INSTANCE_STATUS    = "DescribeInstanceStatus";
 
     // Keypair operations
@@ -581,22 +581,22 @@
         return new ServiceAction[0];
     }
 
-	private int                attempts    = 0;
-	private Map<String,String> parameters  = null;
-	private AWSCloud           provider    = null;
-	private String             url         = null;
-
-	public EC2Method(AWSCloud provider, String url, Map<String,String> parameters) throws InternalException, CloudException {
-		this.url = url;
-		this.parameters = parameters;
-		this.provider = provider;
+  private int                attempts    = 0;
+  private Map<String,String> parameters  = null;
+  private AWSCloud           provider    = null;
+  private String             url         = null;
+
+  public EC2Method(AWSCloud provider, String url, Map<String,String> parameters) throws InternalException, CloudException {
+    this.url = url;
+    this.parameters = parameters;
+    this.provider = provider;
         ProviderContext ctx = provider.getContext();
 
         if( ctx == null ) {
             throw new CloudException("Provider context is necessary for this request");
         }
-		parameters.put(AWSCloud.P_SIGNATURE, provider.signEc2(ctx.getAccessPrivate(), url, parameters));
-	}
+    parameters.put(AWSCloud.P_SIGNATURE, provider.signEc2(ctx.getAccessPrivate(), url, parameters));
+  }
 
     public void checkSuccess(NodeList returnNodes) throws CloudException {
         if( returnNodes.getLength() > 0 ) {
@@ -628,18 +628,18 @@
     }
 
     private Document invoke(boolean debug, XmlStreamParser callback) throws EC2Exception, CloudException, InternalException {
-	    if( logger.isTraceEnabled() ) {
-	        logger.trace("ENTER - " + EC2Method.class.getName() + ".invoke(" + debug + ")");
-	    }
+      if( logger.isTraceEnabled() ) {
+          logger.trace("ENTER - " + EC2Method.class.getName() + ".invoke(" + debug + ")");
+      }
         if( wire.isDebugEnabled() ) {
             wire.debug("");
             wire.debug("--------------------------------------------------------------------------------------");
         }
         HttpClient client = null;
-	    try {
-    		if( logger.isDebugEnabled() ) {
-    			logger.debug("Talking to server at " + url);
-    		}
+      try {
+        if( logger.isDebugEnabled() ) {
+          logger.debug("Talking to server at " + url);
+        }
 
             HttpPost post = new HttpPost(url);
             client = provider.getClient();
@@ -648,14 +648,14 @@
 
             attempts++;
             post.addHeader("Content-Type", "application/x-www-form-urlencoded; charset=utf-8");
-<<<<<<< HEAD
+
             if ( provider.isDebug() ) {
                 post.addHeader("Connection", "close");
-=======
+            }
+            
             RequestTrackingStrategy strategy = provider.getContext().getRequestTrackingStrategy();
             if( strategy != null && strategy.getSendAsHeader() ){
                 post.addHeader(strategy.getHeaderName(), strategy.getRequestId());
->>>>>>> 79d4dfa8
             }
 
             List<NameValuePair> params = new ArrayList<NameValuePair>();
@@ -900,24 +900,24 @@
                     throw new CloudException(e);
                 }
             }
-	    }
-	    finally {
+      }
+      finally {
             if (client != null) {
                 client.getConnectionManager().shutdown();
             }
-	        if( logger.isTraceEnabled() ) {
-	            logger.trace("EXIT - " + EC2Method.class.getName() + ".invoke()");
-	        }
+          if( logger.isTraceEnabled() ) {
+              logger.trace("EXIT - " + EC2Method.class.getName() + ".invoke()");
+          }
             if( wire.isDebugEnabled() ) {
                 wire.debug("--------------------------------------------------------------------------------------");
                 wire.debug("");
             }
 
-	    }
-	}
-
-	private Document parseResponse(String responseBody) throws CloudException, InternalException {
-	    try {
+      }
+  }
+
+  private Document parseResponse(String responseBody) throws CloudException, InternalException {
+      try {
             if( wire.isDebugEnabled() ) {
                 String[] lines = responseBody.split("\n");
 
@@ -929,34 +929,34 @@
                 }
             }
             return XMLParser.parse(new ByteArrayInputStream(responseBody.getBytes()));
-	    }
-	    catch( IOException e ) {
-	        throw new CloudException(e);
-	    }
-	    catch( ParserConfigurationException e ) {
+      }
+      catch( IOException e ) {
+          throw new CloudException(e);
+      }
+      catch( ParserConfigurationException e ) {
             throw new CloudException(e);
         }
         catch( SAXException e ) {
             throw new CloudException(e);
         }
-	}
-
-	private Document parseResponse(InputStream responseBodyAsStream) throws CloudException, InternalException {
+  }
+
+  private Document parseResponse(InputStream responseBodyAsStream) throws CloudException, InternalException {
         BufferedReader in = null;
-		try {
-			in = new BufferedReader(new InputStreamReader(responseBodyAsStream));
-			StringBuilder sb = new StringBuilder();
-			String line;
-
-			while( (line = in.readLine()) != null ) {
-				sb.append(line);
-				sb.append("\n");
-			}
-			return parseResponse(sb.toString());
-		}
-		catch( IOException e ) {
-			throw new CloudException(e);
-		}
+    try {
+      in = new BufferedReader(new InputStreamReader(responseBodyAsStream));
+      StringBuilder sb = new StringBuilder();
+      String line;
+
+      while( (line = in.readLine()) != null ) {
+        sb.append(line);
+        sb.append("\n");
+      }
+      return parseResponse(sb.toString());
+    }
+    catch( IOException e ) {
+      throw new CloudException(e);
+    }
         finally {
             if( in != null ) {
                 try {
