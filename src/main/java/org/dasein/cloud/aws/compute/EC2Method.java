--- conflicted
+++ resolved
@@ -78,12 +78,9 @@
     static public final String UPDATE_AUTO_SCALING_GROUP        = "UpdateAutoScalingGroup";
     static public final String UPDATE_AUTO_SCALING_GROUP_TAGS   = "CreateOrUpdateTags";
     static public final String DELETE_AUTO_SCALING_GROUP_TAGS   = "DeleteTags";
-<<<<<<< HEAD
     static public final String DESCRIBE_TAGS = "DescribeTags";
-=======
     static public final String PUT_NOTIFICATION_CONFIGURATION     = "PutNotificationConfiguration";
     static public final String DESCRIBE_NOTIFICATION_CONFIGURATIONS = "DescribeNotificationConfigurations";
->>>>>>> 10e05c7e
 
     static public @Nonnull ServiceAction[] asAutoScalingServiceAction(@Nonnull String action) {
         if( action.equals(CREATE_AUTO_SCALING_GROUP) ) {
