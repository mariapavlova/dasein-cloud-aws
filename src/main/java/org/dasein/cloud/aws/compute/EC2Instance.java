/**
 * Copyright (C) 2009-2014 Dell, Inc.
 * See annotations for authorship information
 *
 * ====================================================================
 * Licensed under the Apache License, Version 2.0 (the "License");
 * you may not use this file except in compliance with the License.
 * You may obtain a copy of the License at
 *
 * http://www.apache.org/licenses/LICENSE-2.0
 *
 * Unless required by applicable law or agreed to in writing, software
 * distributed under the License is distributed on an "AS IS" BASIS,
 * WITHOUT WARRANTIES OR CONDITIONS OF ANY KIND, either express or implied.
 * See the License for the specific language governing permissions and
 * limitations under the License.
 * ====================================================================
 */

package org.dasein.cloud.aws.compute;

import org.apache.commons.codec.binary.Base64;
import org.apache.log4j.Logger;
import org.dasein.cloud.*;
import org.dasein.cloud.aws.AWSCloud;
import org.dasein.cloud.aws.AWSResourceNotFoundException;
import org.dasein.cloud.compute.*;
import org.dasein.cloud.identity.ServiceAction;
import org.dasein.cloud.network.*;
import org.dasein.cloud.util.APITrace;
import org.dasein.cloud.util.Cache;
import org.dasein.cloud.util.CacheLevel;
import org.dasein.util.CalendarWrapper;
import org.dasein.util.uom.storage.Gigabyte;
import org.dasein.util.uom.storage.Megabyte;
import org.dasein.util.uom.storage.Storage;
import org.dasein.util.uom.time.Day;
import org.dasein.util.uom.time.TimePeriod;
import org.json.JSONArray;
import org.json.JSONException;
import org.json.JSONObject;
import org.w3c.dom.Document;
import org.w3c.dom.Node;
import org.w3c.dom.NodeList;

import javax.annotation.Nonnegative;
import javax.annotation.Nonnull;
import javax.annotation.Nullable;
import javax.servlet.http.HttpServletResponse;
import java.io.*;
import java.text.ParseException;
import java.text.SimpleDateFormat;
import java.util.*;
import java.util.concurrent.*;

public class EC2Instance extends AbstractVMSupport<AWSCloud> {
  static private final Logger logger = Logger.getLogger(EC2Instance.class);
  static private final Calendar UTC_CALENDAR = Calendar.getInstance(new SimpleTimeZone(0, "GMT"));

  private transient volatile EC2InstanceCapabilities capabilities;

  EC2Instance(AWSCloud provider) {
    super(provider);
  }

  @Override
  public VirtualMachine alterVirtualMachine(@Nonnull String vmId, @Nonnull VMScalingOptions options) throws InternalException, CloudException {
    APITrace.begin(getProvider(), "alterVirtualMachine");
    try {
      Map<String, String> parameters = getProvider().getStandardParameters(getProvider().getContext(), EC2Method.MODIFY_INSTANCE_ATTRIBUTE);
      EC2Method method;

      parameters.put("InstanceId", vmId);
      parameters.put("InstanceType.Value", options.getProviderProductId());

      method = new EC2Method(getProvider(), getProvider().getEc2Url(), parameters);
      try {
        method.invoke();
      } catch( EC2Exception e ) {
        logger.error(e.getSummary());
        throw new CloudException(e);
      } catch( Throwable ex ) {
        throw new CloudException(ex);
      }
      return getVirtualMachine(vmId);
    } finally {
      APITrace.end();
    }
  }

  @Override
  public VirtualMachine modifyInstance(@Nonnull String vmId, @Nonnull String[] firewalls) throws InternalException, CloudException {
    APITrace.begin(getProvider(), "alterVirtualMachine");
    try {
      Map<String, String> parameters = getProvider().getStandardParameters(getProvider().getContext(), EC2Method.MODIFY_INSTANCE_ATTRIBUTE);
      EC2Method method;

      parameters.put("InstanceId", vmId);
      for (int i = 0; i < firewalls.length; i++) {
        parameters.put("GroupId."+i, firewalls[i]);
      }

      method = new EC2Method(getProvider(), getProvider().getEc2Url(), parameters);
      try {
        method.invoke();
      } catch ( EC2Exception e ) {
        logger.error(e.getSummary());
        throw new CloudException(e);
      } catch ( Throwable ex ) {
        throw new CloudException(ex);
      }
      return getVirtualMachine(vmId);
    } finally {
      APITrace.end();
    }
  }

  @Override
  public void start(@Nonnull String instanceId) throws InternalException, CloudException {
    APITrace.begin(getProvider(), "startVM");
    try {
      VirtualMachine vm = getVirtualMachine(instanceId);

      if( vm == null ) {
        throw new CloudException("No such instance: " + instanceId);
      }
      if( !vm.isPersistent() ) {
        throw new OperationNotSupportedException("Instances backed by ephemeral drives are not start/stop capable");
      }
      Map<String, String> parameters = getProvider().getStandardParameters(getProvider().getContext(), EC2Method.START_INSTANCES);
      EC2Method method;

      parameters.put("InstanceId.1", instanceId);
      method = new EC2Method(getProvider(), getProvider().getEc2Url(), parameters);
      try {
        method.invoke();
      } catch( EC2Exception e ) {
        logger.error(e.getSummary());
        throw new CloudException(e);
      }
    } finally {
      APITrace.end();
    }
  }

  static private class Metric implements Comparable<Metric> {
    int samples = 0;
    long timestamp = -1L;
    double minimum = -1.0;
    double maximum = 0.0;
    double average = 0.0;

    public int compareTo(Metric other) {
      if( other == this ) {
        return 0;
      }
      return ( new Long(timestamp) ).compareTo(other.timestamp);
    }
  }

  private Set<Metric> calculate(String metric, String unit, String id, boolean idIsVolumeId, long startTimestamp, long endTimestamp) throws CloudException, InternalException {
    APITrace.begin(getProvider(), "calculateVMAnalytics");
    try {
      if( !getProvider().getEC2Provider().isAWS() ) {
        return new TreeSet<Metric>();
      }
      Map<String, String> parameters = getProvider().getStandardCloudWatchParameters(getContext(), EC2Method.GET_METRIC_STATISTICS);
      SimpleDateFormat fmt = new SimpleDateFormat("yyyy-MM-dd'T'HH:mm:ssZ");
      fmt.setCalendar(UTC_CALENDAR);
      EC2Method method;
      NodeList blocks;
      Document doc;

      parameters.put("EndTime", fmt.format(new Date(endTimestamp)));
      parameters.put("StartTime", fmt.format(new Date(startTimestamp)));
      parameters.put("MetricName", metric);
      parameters.put("Namespace", idIsVolumeId ? "AWS/EBS" : "AWS/EC2");
      parameters.put("Unit", unit);
      parameters.put("Dimensions.member.Name.1", idIsVolumeId ? "VolumeId" : "InstanceId");
      parameters.put("Dimensions.member.Value.1", id);
      parameters.put("Statistics.member.1", "Average");
      parameters.put("Statistics.member.2", "Minimum");
      parameters.put("Statistics.member.3", "Maximum");
      parameters.put("Period", "60");
      method = new EC2Method(getProvider(), getCloudWatchUrl(getContext()), parameters);
      try {
        doc = method.invoke();
      } catch( EC2Exception e ) {
        logger.error(e.getSummary());
        throw new CloudException(e);
      }
      TreeSet<Metric> metrics = new TreeSet<Metric>();
      fmt = new SimpleDateFormat("yyyy-MM-dd'T'HH:mm:ss'Z'");
      fmt.setCalendar(UTC_CALENDAR);
      blocks = doc.getElementsByTagName("member");
      for( int i = 0; i < blocks.getLength(); i++ ) {
        NodeList items = blocks.item(i).getChildNodes();
        Metric m = new Metric();

        for( int j = 0; j < items.getLength(); j++ ) {
          Node item = items.item(j);

          if( item.getNodeName().equals("Timestamp") ) {
            String dateString = item.getFirstChild().getNodeValue();

            try {
              m.timestamp = fmt.parse(dateString).getTime();
            } catch( ParseException e ) {
              logger.error(e);
              throw new InternalException(e);
            }
          } else if( item.getNodeName().equals("Average") ) {
            m.average = Double.parseDouble(item.getFirstChild().getNodeValue());
          } else if( item.getNodeName().equals("Minimum") ) {
            m.minimum = Double.parseDouble(item.getFirstChild().getNodeValue());
          } else if( item.getNodeName().equals("Maximum") ) {
            m.maximum = Double.parseDouble(item.getFirstChild().getNodeValue());
          } else if( item.getNodeName().equals("Samples") ) {
            m.samples = (int) Double.parseDouble(item.getFirstChild().getNodeValue());
          }
        }
        metrics.add(m);
      }
      return metrics;
    } finally {
      APITrace.end();
    }
  }

  private interface ApplyCalcs {
    public void apply(VmStatistics stats, long start, long end, int samples, double average, double minimum, double maximum);
  }

  private void calculate(VmStatistics stats, String metricName, String unit, String id, boolean idIsVolumeId, long startTimestamp, long endTimestamp, ApplyCalcs apply) throws CloudException, InternalException {
    Set<Metric> metrics = calculate(metricName, unit, id, idIsVolumeId, startTimestamp, endTimestamp);
    double minimum = -1.0, maximum = 0.0, sum = 0.0;
    long start = -1L, end = 0L;
    int samples = 0;

    for( Metric metric : metrics ) {
      if( start < 0L ) {
        start = metric.timestamp;
      }
      if( metric.timestamp > end ) {
        end = metric.timestamp;
      }
      samples++;
      if( metric.minimum < minimum || minimum < 0.0 ) {
        minimum = metric.minimum;
      }
      if( metric.maximum > maximum ) {
        maximum = metric.maximum;
      }
      sum += metric.average;
    }
    if( start < 0L ) {
      start = startTimestamp;
    }
    if( end < 0L ) {
      end = endTimestamp;
      if( end < 1L ) {
        end = System.currentTimeMillis();
      }
    }
    if( minimum < 0.0 ) {
      minimum = 0.0;
    }
    apply.apply(stats, start, end, samples, samples == 0 ? 0.0 : sum / samples, minimum, maximum);
  }

  private void calculateCpuUtilization(VmStatistics statistics, String instanceId, long startTimestamp, long endTimestamp) throws CloudException, InternalException {
    ApplyCalcs apply = new ApplyCalcs() {
      public void apply(VmStatistics stats, long start, long end, int samples, double average, double minimum, double maximum) {
        stats.setSamples(samples);
        stats.setStartTimestamp(start);
        stats.setMinimumCpuUtilization(minimum);
        stats.setAverageCpuUtilization(average);
        stats.setMaximumCpuUtilization(maximum);
        stats.setEndTimestamp(end);
      }
    };
    calculate(statistics, "CPUUtilization", "Percent", instanceId, false, startTimestamp, endTimestamp, apply);
  }

  private void calculateDiskReadBytes(VmStatistics statistics, String id, boolean idIsVolumeId, long startTimestamp, long endTimestamp) throws CloudException, InternalException {
    ApplyCalcs apply = new ApplyCalcs() {
      public void apply(VmStatistics stats, long start, long end, int samples, double average, double minimum, double maximum) {
        stats.setMinimumDiskReadBytes(minimum);
        stats.setAverageDiskReadBytes(average);
        stats.setMaximumDiskReadBytes(maximum);
      }
    };
    calculate(statistics, idIsVolumeId ? "VolumeReadBytes" : "DiskReadBytes", "Bytes", id, idIsVolumeId, startTimestamp, endTimestamp, apply);
  }

  private void calculateDiskReadOps(VmStatistics statistics, String id, boolean idIsVolumeId, long startTimestamp, long endTimestamp) throws CloudException, InternalException {
    ApplyCalcs apply = new ApplyCalcs() {
      public void apply(VmStatistics stats, long start, long end, int samples, double average, double minimum, double maximum) {
        stats.setMinimumDiskReadOperations(minimum);
        stats.setAverageDiskReadOperations(average);
        stats.setMaximumDiskReadOperations(maximum);
      }
    };
    calculate(statistics, idIsVolumeId ? "VolumeReadOps" : "DiskReadOps", "Count", id, idIsVolumeId, startTimestamp, endTimestamp, apply);
  }

  private void calculateDiskWriteBytes(VmStatistics statistics, String id, boolean idIsVolumeId, long startTimestamp, long endTimestamp) throws CloudException, InternalException {
    ApplyCalcs apply = new ApplyCalcs() {
      public void apply(VmStatistics stats, long start, long end, int samples, double average, double minimum, double maximum) {
        stats.setMinimumDiskWriteBytes(minimum);
        stats.setAverageDiskWriteBytes(average);
        stats.setMaximumDiskWriteBytes(maximum);
      }
    };
    calculate(statistics, idIsVolumeId ? "VolumeWriteBytes" : "DiskWriteBytes", "Bytes", id, idIsVolumeId, startTimestamp, endTimestamp, apply);
  }

  private void calculateDiskWriteOps(VmStatistics statistics, String id, boolean idIsVolumeId, long startTimestamp, long endTimestamp) throws CloudException, InternalException {
    ApplyCalcs apply = new ApplyCalcs() {
      public void apply(VmStatistics stats, long start, long end, int samples, double average, double minimum, double maximum) {
        stats.setMinimumDiskWriteOperations(minimum);
        stats.setAverageDiskWriteOperations(average);
        stats.setMaximumDiskWriteOperations(maximum);
      }
    };
    calculate(statistics, idIsVolumeId ? "VolumeWriteOps" : "DiskWriteOps", "Count", id, idIsVolumeId, startTimestamp, endTimestamp, apply);
  }

  private void calculateNetworkIn(VmStatistics statistics, String instanceId, long startTimestamp, long endTimestamp) throws CloudException, InternalException {
    ApplyCalcs apply = new ApplyCalcs() {
      public void apply(VmStatistics stats, long start, long end, int samples, double average, double minimum, double maximum) {
        stats.setMinimumNetworkIn(minimum);
        stats.setAverageNetworkIn(average);
        stats.setMaximumNetworkIn(maximum);
      }
    };
    calculate(statistics, "NetworkIn", "Bytes", instanceId, false, startTimestamp, endTimestamp, apply);
  }

  private void calculateNetworkOut(VmStatistics statistics, String instanceId, long startTimestamp, long endTimestamp) throws CloudException, InternalException {
    ApplyCalcs apply = new ApplyCalcs() {
      public void apply(VmStatistics stats, long start, long end, int samples, double average, double minimum, double maximum) {
        stats.setMinimumNetworkOut(minimum);
        stats.setAverageNetworkOut(average);
        stats.setMaximumNetworkOut(maximum);
      }
    };
    calculate(statistics, "NetworkOut", "Bytes", instanceId, false, startTimestamp, endTimestamp, apply);
  }

  @Override
  public @Nonnull VirtualMachine clone(@Nonnull String vmId, @Nonnull String intoDcId, @Nonnull String name, @Nonnull String description, boolean powerOn, @Nullable String... firewallIds) throws InternalException, CloudException {
    throw new OperationNotSupportedException("AWS instances cannot be cloned.");
  }

  @Override
  public void enableAnalytics(@Nonnull String instanceId) throws InternalException, CloudException {
    APITrace.begin(getProvider(), "enableVMAnalytics");
    try {
      if( getProvider().getEC2Provider().isAWS() || getProvider().getEC2Provider().isEnStratus() ) {
        Map<String, String> parameters = getProvider().getStandardParameters(getProvider().getContext(), EC2Method.MONITOR_INSTANCES);
        EC2Method method;

        parameters.put("InstanceId.1", instanceId);
        method = new EC2Method(getProvider(), getProvider().getEc2Url(), parameters);
        try {
          method.invoke();
        } catch( EC2Exception e ) {
          logger.error(e.getSummary());
          throw new CloudException(e);
        }
      }
    } finally {
      APITrace.end();
    }
  }

  private Architecture getArchitecture(String size) {
    if( size.equals("m1.small") || size.equals("c1.medium") ) {
      return Architecture.I32;
    } else {
      return Architecture.I64;
    }
  }

  public @Nonnull EC2InstanceCapabilities getCapabilities() {
    if( capabilities == null ) {
      capabilities = new EC2InstanceCapabilities(getProvider());
    }
    return capabilities;
  }

  private @Nonnull String getCloudWatchUrl(@Nonnull ProviderContext ctx) {
    return ( "https://monitoring." + ctx.getRegionId() + ".amazonaws.com" );
  }

  @Override
  public
  @Nullable String getPassword(@Nonnull String instanceId) throws InternalException, CloudException {
    APITrace.begin(getProvider(), "getPassword");
    try {
      Callable<String> callable = new GetPassCallable(
        instanceId,
        getProvider().getStandardParameters(getProvider().getContext(), EC2Method.GET_PASSWORD_DATA),
        getProvider(),
        getProvider().getEc2Url()
      );
      return callable.call();
    } catch( EC2Exception e ) {
      logger.error(e.getSummary());
      throw new CloudException(e);
    } catch( CloudException ce ) {
      throw ce;
    } catch( Exception e ) {
      throw new InternalException(e);
    } finally {
      APITrace.end();
    }
  }

  public static class GetPassCallable implements Callable {
    private String instanceId;
    private Map<String, String> params;
    private AWSCloud awsProvider;
    private String ec2url;

    public GetPassCallable(String iId, Map<String, String> p, AWSCloud ap, String eUrl) {
      instanceId = iId;
      params = p;
      awsProvider = ap;
      ec2url = eUrl;
    }

    public String call() throws CloudException {
      EC2Method method;
      NodeList blocks;
      Document doc;

      params.put("InstanceId", instanceId);
      try {
        method = new EC2Method(awsProvider, ec2url, params);
      } catch( InternalException e ) {
        logger.error(e.getMessage());
        throw new CloudException(e);
      }
      try {
        doc = method.invoke();
      } catch( EC2Exception e ) {
        logger.error(e.getSummary());
        throw new CloudException(e);
      } catch( InternalException e ) {
        logger.error(e.getMessage());
        throw new CloudException(e);
      }
      blocks = doc.getElementsByTagName("passwordData");

      if( blocks.getLength() > 0 ) {
        Node pw = blocks.item(0);

        if( pw.hasChildNodes() ) {
          return pw.getFirstChild().getNodeValue();
        }
        return null;
      }
      return null;
    }
  }

  @Override
  public @Nonnull String getConsoleOutput(@Nonnull String instanceId) throws InternalException, CloudException {
    APITrace.begin(getProvider(), "getConsoleOutput");
    try {
      Map<String, String> parameters = getProvider().getStandardParameters(getProvider().getContext(), EC2Method.GET_CONSOLE_OUTPUT);
      String output = null;
      EC2Method method;
      NodeList blocks;
      Document doc;

      parameters.put("InstanceId", instanceId);
      method = new EC2Method(getProvider(), getProvider().getEc2Url(), parameters);
      try {
        doc = method.invoke();
      } catch( EC2Exception e ) {
        String code = e.getCode();

        if( code != null && code.startsWith("InvalidInstanceID") ) {
          return "";
        }
        logger.error(e.getSummary());
        throw new CloudException(e);
      }
      blocks = doc.getElementsByTagName("timestamp");
      for( int i = 0; i < blocks.getLength(); i++ ) {
        SimpleDateFormat fmt = new SimpleDateFormat("yyyy-MM-dd'T'HH:mm:ss.SSS'Z'");
        fmt.setCalendar(UTC_CALENDAR);
        String ts = blocks.item(i).getFirstChild().getNodeValue();
        long timestamp;

        try {
          timestamp = fmt.parse(ts).getTime();
        } catch( ParseException e ) {
          logger.error(e);
          throw new CloudException(e);
        }
        if( timestamp > -1L ) {
          break;
        }
      }
      blocks = doc.getElementsByTagName("output");
      for( int i = 0; i < blocks.getLength(); i++ ) {
        Node item = blocks.item(i);

        if( item.hasChildNodes() ) {
          output = item.getFirstChild().getNodeValue().trim();
          if( output != null ) {
            break;
          }
        }
      }
      if( output != null ) {
        try {
          return new String(Base64.decodeBase64(output.getBytes("utf-8")), "utf-8");
        } catch( UnsupportedEncodingException e ) {
          logger.error(e);
          throw new InternalException(e);
        }
      }
      return "";
    } finally {
      APITrace.end();
    }
  }

  @Override
  public int getCostFactor(@Nonnull VmState vmState) throws InternalException, CloudException {
    return (vmState.equals(VmState.STOPPED) ? 0 : 100);
  }

  @Override
  public int getMaximumVirtualMachineCount() throws CloudException, InternalException {
    return -2;
  }

  @Override
  public @Nonnull Iterable<String> listFirewalls(@Nonnull String instanceId) throws InternalException, CloudException {
    APITrace.begin(getProvider(), "listFirewallsForVM");
    try {
      Map<String, String> parameters = getProvider().getStandardParameters(getProvider().getContext(), EC2Method.DESCRIBE_INSTANCES);
      ArrayList<String> firewalls = new ArrayList<String>();
      EC2Method method;
      NodeList blocks;
      Document doc;

      parameters.put("InstanceId.1", instanceId);
      method = new EC2Method(getProvider(), getProvider().getEc2Url(), parameters);
      try {
        doc = method.invoke();
      } catch( EC2Exception e ) {
        String code = e.getCode();

        if( code != null && code.startsWith("InvalidInstanceID") ) {
          return firewalls;
        }
        logger.error(e.getSummary());
        throw new CloudException(e);
      }
      blocks = doc.getElementsByTagName("groupSet");
      for( int i = 0; i < blocks.getLength(); i++ ) {
        NodeList items = blocks.item(i).getChildNodes();

        for( int j = 0; j < items.getLength(); j++ ) {
          Node item = items.item(j);

          if( item.getNodeName().equals("item") ) {
            NodeList sub = item.getChildNodes();

            for( int k = 0; k < sub.getLength(); k++ ) {
              Node id = sub.item(k);

              if( id.getNodeName().equalsIgnoreCase("groupId") && id.hasChildNodes() ) {
                firewalls.add(id.getFirstChild().getNodeValue().trim());
                break;
              }
            }
          }
        }
      }
      return firewalls;
    } finally {
      APITrace.end();
    }
  }

  @Override
  public @Nullable VirtualMachine getVirtualMachine(@Nonnull String instanceId) throws InternalException, CloudException {
    APITrace.begin(getProvider(), "getVirtualMachine");
    try {
      ProviderContext ctx = getProvider().getContext();

      if( ctx == null ) {
        throw new CloudException("No context was established for this request");
      }

      Future<Iterable<IpAddress>> ipPoolFuture = null;
      Iterable<IpAddress> addresses;
      if (getProvider().hasNetworkServices()) {
        NetworkServices services = getProvider().getNetworkServices();

        if (services != null) {
          if (services.hasIpAddressSupport()) {
            IpAddressSupport support = services.getIpAddressSupport();

            if (support != null) {
              ipPoolFuture = support.listIpPoolConcurrently( IPVersion.IPV4, false );
            }
          }
        }
      }


      Map<String, String> parameters = getProvider().getStandardParameters(getProvider().getContext(), EC2Method.DESCRIBE_INSTANCES);
      EC2Method method;
      NodeList blocks;
      Document doc;

      parameters.put("InstanceId.1", instanceId);
      method = new EC2Method(getProvider(), getProvider().getEc2Url(), parameters);
      try {
        doc = method.invoke();
      } catch( EC2Exception e ) {
        String code = e.getCode();

        if( code != null && code.startsWith("InvalidInstanceID") ) {
          return null;
        }
        logger.error(e.getSummary());
        throw new CloudException(e);
      }
      blocks = doc.getElementsByTagName("instancesSet");
      for( int i = 0; i < blocks.getLength(); i++ ) {
        NodeList instances = blocks.item(i).getChildNodes();

        for( int j = 0; j < instances.getLength(); j++ ) {
          Node instance = instances.item(j);

          if( instance.getNodeName().equals("item") ) {
            try{
              if (ipPoolFuture != null) {
                addresses = ipPoolFuture.get( 30, TimeUnit.SECONDS );
              } else {
                addresses = Collections.emptyList();
              }
            } catch (InterruptedException e) {
              logger.error(e.getMessage());
              addresses = Collections.emptyList();
            } catch (ExecutionException e) {
              logger.error(e.getMessage());
              addresses = Collections.emptyList();
            } catch (TimeoutException e) {
              logger.error(e.getMessage());
              addresses = Collections.emptyList();
            }

            return toVirtualMachine(ctx, instance, addresses);
          }
        }
      }
      return null;
    } catch (Exception e) {
      e.printStackTrace();
      if (e instanceof CloudException) {
        throw (CloudException) e;
      }
      throw new InternalException(e);
    } finally {
      APITrace.end();
    }
  }

  @Override
  public @Nullable VirtualMachineProduct getProduct(@Nonnull String sizeId) throws CloudException, InternalException {
    for( Architecture a : getCapabilities().listSupportedArchitectures() ) {
      for( VirtualMachineProduct prd : listProducts(a) ) {
        if( prd.getProviderProductId().equals(sizeId) ) {
          return prd;
        }
      }
    }
    return null;
  }

  private VmState getServerState(String state) {
    if( state.equals("pending") ) {
      return VmState.PENDING;
    } else if( state.equals("running") ) {
      return VmState.RUNNING;
    } else if( state.equals("terminating") || state.equals("stopping") ) {
      return VmState.STOPPING;
    } else if( state.equals("stopped") ) {
      return VmState.STOPPED;
    } else if( state.equals("shutting-down") ) {
      return VmState.STOPPING;
    } else if( state.equals("terminated") ) {
      return VmState.TERMINATED;
    } else if( state.equals("rebooting") ) {
      return VmState.REBOOTING;
    }
    logger.warn("Unknown server state: " + state);
    return VmState.PENDING;
  }

  @Override
  public @Nonnull VmStatistics getVMStatistics(@Nonnull String instanceId, @Nonnegative long startTimestamp, @Nonnegative long endTimestamp) throws InternalException, CloudException {
    APITrace.begin(getProvider(), "getVMStatistics");
    try {
      VmStatistics statistics = new VmStatistics();

      if( endTimestamp < 1L ) {
        endTimestamp = System.currentTimeMillis() + 1000L;
      }
      if( startTimestamp < ( System.currentTimeMillis() - ( 2L * CalendarWrapper.DAY ) ) ) {
        startTimestamp = System.currentTimeMillis() - ( 2L * CalendarWrapper.DAY );
        if( startTimestamp > ( endTimestamp - ( 2L * CalendarWrapper.MINUTE ) ) ) {
          endTimestamp = startTimestamp + ( 2L * CalendarWrapper.MINUTE );
        }
      } else if( startTimestamp > ( endTimestamp - ( 2L * CalendarWrapper.MINUTE ) ) ) {
        startTimestamp = endTimestamp - ( 2L * CalendarWrapper.MINUTE );
      }

      String id = instanceId;
      boolean idIsVolumeId = false;
      VirtualMachine vm = getVirtualMachine(instanceId);
      if( vm != null ) {
        if( vm.isPersistent() ) {
          if( vm.getProviderVolumeIds(getProvider()).length > 0 ) {
            id = vm.getProviderVolumeIds(getProvider())[0];
            idIsVolumeId = true;
          }
        }
        calculateCpuUtilization(statistics, instanceId, startTimestamp, endTimestamp);
        calculateDiskReadBytes(statistics, id, idIsVolumeId, startTimestamp, endTimestamp);
        calculateDiskReadOps(statistics, id, idIsVolumeId, startTimestamp, endTimestamp);
        calculateDiskWriteBytes(statistics, id, idIsVolumeId, startTimestamp, endTimestamp);
        calculateDiskWriteOps(statistics, id, idIsVolumeId, startTimestamp, endTimestamp);
        calculateNetworkIn(statistics, instanceId, startTimestamp, endTimestamp);
        calculateNetworkOut(statistics, instanceId, startTimestamp, endTimestamp);
      }
      return statistics;
    } finally {
      APITrace.end();
    }
  }

  @Override
  public @Nonnull Iterable<VmStatistics> getVMStatisticsForPeriod(@Nonnull String instanceId, long startTimestamp, long endTimestamp) throws InternalException, CloudException {
    APITrace.begin(getProvider(), "getVMStatisticsForPeriod");
    try {
      if( endTimestamp < 1L ) {
        endTimestamp = System.currentTimeMillis() + 1000L;
      }
      if( startTimestamp < ( System.currentTimeMillis() - CalendarWrapper.DAY ) ) {
        startTimestamp = System.currentTimeMillis() - CalendarWrapper.DAY;
        if( startTimestamp > ( endTimestamp - ( 2L * CalendarWrapper.MINUTE ) ) ) {
          endTimestamp = startTimestamp + ( 2L * CalendarWrapper.MINUTE );
        }
      } else if( startTimestamp > ( endTimestamp - ( 2L * CalendarWrapper.MINUTE ) ) ) {
        startTimestamp = endTimestamp - ( 2L * CalendarWrapper.MINUTE );
      }
      TreeMap<Integer, VmStatistics> statMap = new TreeMap<Integer, VmStatistics>();
      int minutes = (int) ( ( endTimestamp - startTimestamp ) / CalendarWrapper.MINUTE );

      for( int i = 1; i <= minutes; i++ ) {
        statMap.put(i, new VmStatistics());
      }
      Set<Metric> metrics = calculate("CPUUtilization", "Percent", instanceId, false, startTimestamp, endTimestamp);
      for( Metric m : metrics ) {
        int minute = 1 + (int) ( ( m.timestamp - startTimestamp ) / CalendarWrapper.MINUTE );
        VmStatistics stats = statMap.get(minute);

        if( stats == null ) {
          stats = new VmStatistics();
          statMap.put(minute, stats);
        }
        stats.setAverageCpuUtilization(m.average);
        stats.setMaximumCpuUtilization(m.maximum);
        stats.setMinimumCpuUtilization(m.minimum);
        stats.setStartTimestamp(m.timestamp);
        stats.setEndTimestamp(m.timestamp);
        stats.setSamples(m.samples);
      }
      String id = instanceId;
      boolean idIsVolumeId = false;
      VirtualMachine vm = getVirtualMachine(instanceId);
      if( vm != null && vm.isPersistent() ) {
        if( vm.getProviderVolumeIds(getProvider()).length > 0 ) {
          id = vm.getProviderVolumeIds(getProvider())[0];
          idIsVolumeId = true;
        }
      }
      metrics = calculate(idIsVolumeId ? "VolumeReadBytes" : "DiskReadBytes", "Bytes", id, idIsVolumeId, startTimestamp, endTimestamp);
      for( Metric m : metrics ) {
        int minute = 1 + (int) ( ( m.timestamp - startTimestamp ) / CalendarWrapper.MINUTE );
        VmStatistics stats = statMap.get(minute);

        if( stats == null ) {
          stats = new VmStatistics();
          statMap.put(minute, stats);
        }
        stats.setAverageDiskReadBytes(m.average);
        stats.setMinimumDiskReadBytes(m.minimum);
        stats.setMaximumDiskReadBytes(m.maximum);
        if( stats.getSamples() < 1 ) {
          stats.setSamples(m.samples);
        }
      }
      metrics = calculate(idIsVolumeId ? "VolumeReadOps" : "DiskReadOps", "Count", id, idIsVolumeId, startTimestamp, endTimestamp);
      for( Metric m : metrics ) {
        int minute = 1 + (int) ( ( m.timestamp - startTimestamp ) / CalendarWrapper.MINUTE );
        VmStatistics stats = statMap.get(minute);

        if( stats == null ) {
          stats = new VmStatistics();
          statMap.put(minute, stats);
        }
        stats.setAverageDiskReadOperations(m.average);
        stats.setMinimumDiskReadOperations(m.minimum);
        stats.setMaximumDiskReadOperations(m.maximum);
        if( stats.getSamples() < 1 ) {
          stats.setSamples(m.samples);
        }
      }
      metrics = calculate(idIsVolumeId ? "VolumeWriteBytes" : "DiskWriteBytes", "Bytes", id, idIsVolumeId, startTimestamp, endTimestamp);
      for( Metric m : metrics ) {
        int minute = 1 + (int) ( ( m.timestamp - startTimestamp ) / CalendarWrapper.MINUTE );
        VmStatistics stats = statMap.get(minute);

        if( stats == null ) {
          stats = new VmStatistics();
          statMap.put(minute, stats);
        }
        stats.setAverageDiskWriteBytes(m.average);
        stats.setMinimumDiskWriteBytes(m.minimum);
        stats.setMaximumDiskWriteBytes(m.maximum);
        if( stats.getSamples() < 1 ) {
          stats.setSamples(m.samples);
        }
      }
      metrics = calculate(idIsVolumeId ? "VolumeWriteOps" : "DiskWriteOps", "Count", id, idIsVolumeId, startTimestamp, endTimestamp);
      for( Metric m : metrics ) {
        int minute = 1 + (int) ( ( m.timestamp - startTimestamp ) / CalendarWrapper.MINUTE );
        VmStatistics stats = statMap.get(minute);

        if( stats == null ) {
          stats = new VmStatistics();
          statMap.put(minute, stats);
        }
        stats.setAverageDiskWriteOperations(m.average);
        stats.setMinimumDiskWriteOperations(m.minimum);
        stats.setMaximumDiskWriteOperations(m.maximum);
        if( stats.getSamples() < 1 ) {
          stats.setSamples(m.samples);
        }
      }
      metrics = calculate("NetworkIn", "Bytes", instanceId, false, startTimestamp, endTimestamp);
      for( Metric m : metrics ) {
        int minute = 1 + (int) ( ( m.timestamp - startTimestamp ) / CalendarWrapper.MINUTE );
        VmStatistics stats = statMap.get(minute);

        if( stats == null ) {
          stats = new VmStatistics();
          statMap.put(minute, stats);
        }
        stats.setAverageNetworkIn(m.average);
        stats.setMinimumNetworkIn(m.minimum);
        stats.setMaximumNetworkIn(m.maximum);
        if( stats.getSamples() < 1 ) {
          stats.setSamples(m.samples);
        }
      }
      metrics = calculate("NetworkOut", "Bytes", instanceId, false, startTimestamp, endTimestamp);
      for( Metric m : metrics ) {
        int minute = 1 + (int) ( ( m.timestamp - startTimestamp ) / CalendarWrapper.MINUTE );
        VmStatistics stats = statMap.get(minute);

        if( stats == null ) {
          stats = new VmStatistics();
          statMap.put(minute, stats);
        }
        stats.setAverageNetworkOut(m.average);
        stats.setMinimumNetworkOut(m.minimum);
        stats.setMaximumNetworkOut(m.maximum);
        if( stats.getSamples() < 1 ) {
          stats.setSamples(m.samples);
        }
      }
      ArrayList<VmStatistics> list = new ArrayList<VmStatistics>();
      for( Map.Entry<Integer, VmStatistics> entry : statMap.entrySet() ) {
        VmStatistics stats = entry.getValue();

        if( stats != null && stats.getSamples() > 0 ) {
          list.add(stats);
        }
      }
      return list;
    } finally {
      APITrace.end();
    }
  }

  @Override
  public Iterable<VirtualMachineStatus> getVMStatus(@Nullable String... vmIds) throws InternalException, CloudException {
      VmStatusFilterOptions filterOptions = vmIds != null
              ? VmStatusFilterOptions.getInstance().withVmIds(vmIds)
              : VmStatusFilterOptions.getInstance();
      return getVMStatus(filterOptions);
  }

  @Override
  public @Nullable Iterable<VirtualMachineStatus> getVMStatus(@Nullable VmStatusFilterOptions filterOptions) throws InternalException, CloudException {
    APITrace.begin(getProvider(), "getVMStatus");
    try {
      ProviderContext ctx = getProvider().getContext();
      if (ctx == null) {
        throw new CloudException("No context was established for this request");
      }
      Map<String, String> params = getProvider().getStandardParameters(getProvider().getContext(), EC2Method.DESCRIBE_INSTANCE_STATUS);
      EC2Method method;
      NodeList blocks;
      Document doc;
      Map<String, String> filterParameters = createFilterParametersFrom(filterOptions);
      getProvider().putExtraParameters(params, filterParameters);
      try {
        method = new EC2Method(getProvider(), getProvider().getEc2Url(), params);
      } catch(InternalException e) {
        logger.error(e.getMessage());
        throw new CloudException(e);
      }
      try {
        doc = method.invoke();
      } catch (EC2Exception e) {
        String code = e.getCode();
        if (code != null && code.startsWith("InvalidInstanceID")) {
          return null;
        }
        logger.error(e.getSummary());
        throw new CloudException(e);
      } catch(InternalException e) {
        logger.error(e.getMessage());
        throw new CloudException(e);
      }
      ArrayList<VirtualMachineStatus> list = new ArrayList<VirtualMachineStatus>();
      blocks = doc.getElementsByTagName("instanceStatusSet");
      for (int i = 0; i < blocks.getLength(); i++) {
        NodeList instances = blocks.item(i).getChildNodes();
        for (int j = 0; j < instances.getLength(); j++) {
          Node instance = instances.item(j);
          if (instance.getNodeName().equals("item")) {
            NodeList attrs = instance.getChildNodes();
            VirtualMachineStatus vm = new VirtualMachineStatus();
            for (int k = 0; k < attrs.getLength(); k++) {
              Node attr = attrs.item(k);
              String name;
              name = attr.getNodeName();
              if (name.equals("instanceId")) {
                String value = attr.getFirstChild().getNodeValue().trim();
                vm.setProviderVirtualMachineId(value);
              } else if (name.equals("systemStatus")) {
                NodeList details = attr.getChildNodes();
                for (int l = 0; l < details.getLength(); l++) {
                  Node detail = details.item(l);
                  name = detail.getNodeName();
                  if (name.equals("status")) {
                    String value = detail.getFirstChild().getNodeValue().trim();
                    vm.setProviderHostStatus(toVmStatus(value));
                  }
                }
              } else if (name.equals("instanceStatus")) {
                NodeList details = attr.getChildNodes();
                for (int l = 0; l < details.getLength(); l++) {
                  Node detail = details.item(l);
                  name = detail.getNodeName();
                  if (name.equals("status")) {
                    String value = detail.getFirstChild().getNodeValue().trim();
                    vm.setProviderVmStatus(toVmStatus(value));
                  }
                }
              }
            }
            list.add(vm);
          }
        }
      }
      return list;
    } catch (CloudException ce) {
      ce.printStackTrace();
      throw ce;
    } catch (Exception e) {
      e.printStackTrace();
      throw new InternalException(e);
    } finally {
      APITrace.end();
    }
  }

  private Map<String, String> createFilterParametersFrom(@Nullable VmStatusFilterOptions options) {
    if (options == null || options.isMatchesAny()) {
        return Collections.emptyMap();
    }
    // tag advantage of EC2-based filtering if we can...
    Map<String, String> extraParameters = new HashMap<String, String>();
    int filterIndex = 0;
    if (options.getVmStatuses() != null) {
      getProvider().addFilterParameter(extraParameters, filterIndex++, "system-status.status", options.getVmStatuses());
      getProvider().addFilterParameter(extraParameters, filterIndex++, "instance-status.status", options.getVmStatuses());
    }
    String[] vmIds = options.getVmIds();
    if( vmIds != null ) {
      for ( int y = 0; y < vmIds.length; y++ ) {
          extraParameters.put( "InstanceId." + String.valueOf( y + 1 ) , vmIds[y] );
      }
    }
    return extraParameters;
  }

  @Override
  public boolean isSubscribed() throws InternalException, CloudException {
    APITrace.begin(getProvider(), "isSubscribedVirtualMachine");
    try {
      Map<String, String> parameters = getProvider().getStandardParameters(getProvider().getContext(), EC2Method.DESCRIBE_INSTANCES);
      EC2Method method = new EC2Method(getProvider(), getProvider().getEc2Url(), parameters);

      try {
        method.invoke();
        return true;
      } catch( EC2Exception e ) {
        if( e.getStatus() == HttpServletResponse.SC_UNAUTHORIZED || e.getStatus() == HttpServletResponse.SC_FORBIDDEN ) {
          return false;
        }
        String code = e.getCode();

        if( code != null && code.equals("SignatureDoesNotMatch") ) {
          return false;
        }
        logger.warn(e.getSummary());
        throw new CloudException(e);
      }
    } finally {
      APITrace.end();
    }
  }

  @Override
  public @Nonnull Iterable<VirtualMachineProduct> listProducts(Architecture architecture) throws InternalException, CloudException {
    ProviderContext ctx = getProvider().getContext();

    if( ctx == null ) {
      throw new CloudException("No context was set for this request");
    }
    Cache<VirtualMachineProduct> cache = Cache.getInstance(getProvider(), "products" + architecture.name(), VirtualMachineProduct.class, CacheLevel.REGION, new TimePeriod<Day>(1, TimePeriod.DAY));
    Iterable<VirtualMachineProduct> products = cache.get(ctx);

    if( products == null ) {
      ArrayList<VirtualMachineProduct> list = new ArrayList<VirtualMachineProduct>();

      try {
        InputStream input = EC2Instance.class.getResourceAsStream("/org/dasein/cloud/aws/vmproducts.json");

        if( input != null ) {
          BufferedReader reader = new BufferedReader(new InputStreamReader(input));
          StringBuilder json = new StringBuilder();
          String line;

          while( ( line = reader.readLine() ) != null ) {
            json.append(line);
            json.append("\n");
          }
          JSONArray arr = new JSONArray(json.toString());
          JSONObject toCache = null;

          for( int i = 0; i < arr.length(); i++ ) {
            JSONObject productSet = arr.getJSONObject(i);
            String cloud, providerName;

            if( productSet.has("cloud") ) {
              cloud = productSet.getString("cloud");
            } else {
              continue;
            }
            if( productSet.has("provider") ) {
              providerName = productSet.getString("provider");
            } else {
              continue;
            }
            if( !productSet.has("products") ) {
              continue;
            }
            if( toCache == null || ( providerName.equals("AWS") && cloud.equals("AWS") ) ) {
              toCache = productSet;
            }
            if( providerName.equalsIgnoreCase(getProvider().getProviderName()) && cloud.equalsIgnoreCase(getProvider().getCloudName()) ) {
              toCache = productSet;
              break;
            }
          }
          if( toCache == null ) {
            logger.warn("No products were defined");
            return Collections.emptyList();
          }
          JSONArray plist = toCache.getJSONArray("products");

          for( int i = 0; i < plist.length(); i++ ) {
            JSONObject product = plist.getJSONObject(i);
            boolean supported = false;

            if( product.has("architectures") ) {
              JSONArray architectures = product.getJSONArray("architectures");

              for( int j = 0; j < architectures.length(); j++ ) {
                String a = architectures.getString(j);

                if( architecture.name().equals(a) ) {
                  supported = true;
                  break;
                }
              }
            }
            if( !supported ) {
              continue;
            }
            if( product.has("excludesRegions") ) {
              JSONArray regions = product.getJSONArray("excludesRegions");

              for( int j = 0; j < regions.length(); j++ ) {
                String r = regions.getString(j);

                if( r.equals(ctx.getRegionId()) ) {
                  supported = false;
                  break;
                }
              }
            }
            if( !supported ) {
              continue;
            }
            VirtualMachineProduct prd = toProduct(product);

            if( prd != null ) {
              list.add(prd);
            }
          }

        } else {
          logger.warn("No standard products resource exists for /org/dasein/cloud/aws/vmproducts.json");
        }
        input = EC2Instance.class.getResourceAsStream("/org/dasein/cloud/aws/vmproducts-custom.json");
        if( input != null ) {
          ArrayList<VirtualMachineProduct> customList = new ArrayList<VirtualMachineProduct>();
          TreeSet<String> discard = new TreeSet<String>();
          boolean discardAll = false;

          BufferedReader reader = new BufferedReader(new InputStreamReader(input));
          StringBuilder json = new StringBuilder();
          String line;

          while( ( line = reader.readLine() ) != null ) {
            json.append(line);
            json.append("\n");
          }
          JSONArray arr = new JSONArray(json.toString());
          JSONObject toCache = null;

          for( int i = 0; i < arr.length(); i++ ) {
            JSONObject listing = arr.getJSONObject(i);
            String cloud, providerName, endpoint = null;

            if( listing.has("cloud") ) {
              cloud = listing.getString("cloud");
            } else {
              continue;
            }
            if( listing.has("provider") ) {
              providerName = listing.getString("provider");
            } else {
              continue;
            }
            if( listing.has("endpoint") ) {
              endpoint = listing.getString("endpoint");
            }
            if( !cloud.equals(getProvider().getCloudName()) || !providerName.equals(getProvider().getProviderName()) ) {
              continue;
            }
            if( endpoint != null && endpoint.equals(ctx.getEndpoint()) ) {
              toCache = listing;
              break;
            }
            if( endpoint == null && toCache == null ) {
              toCache = listing;
            }
          }
          if( toCache != null ) {
            if( toCache.has("discardDefaults") ) {
              discardAll = toCache.getBoolean("discardDefaults");
            }
            if( toCache.has("discard") ) {
              JSONArray dlist = toCache.getJSONArray("discard");

              for( int i = 0; i < dlist.length(); i++ ) {
                discard.add(dlist.getString(i));
              }
            }
            if( toCache.has("products") ) {
              JSONArray plist = toCache.getJSONArray("products");

              for( int i = 0; i < plist.length(); i++ ) {
                JSONObject product = plist.getJSONObject(i);
                boolean supported = false;

                if( product.has("architectures") ) {
                  JSONArray architectures = product.getJSONArray("architectures");

                  for( int j = 0; j < architectures.length(); j++ ) {
                    String a = architectures.getString(j);

                    if( architecture.name().equals(a) ) {
                      supported = true;
                      break;
                    }
                  }
                }
                if( !supported ) {
                  continue;
                }
                if( product.has("excludesRegions") ) {
                  JSONArray regions = product.getJSONArray("excludesRegions");

                  for( int j = 0; j < regions.length(); j++ ) {
                    String r = regions.getString(j);

                    if( r.equals(ctx.getRegionId()) ) {
                      supported = false;
                      break;
                    }
                  }
                }
                if( !supported ) {
                  continue;
                }
                VirtualMachineProduct prd = toProduct(product);

                if( prd != null ) {
                  customList.add(prd);
                }
              }
            }
            if( !discardAll ) {
              for( VirtualMachineProduct product : list ) {
                if( !discard.contains(product.getProviderProductId()) ) {
                  customList.add(product);
                }
              }
            }
            list = customList;
          }
        }
        products = list;
        cache.put(ctx, products);

      } catch( IOException e ) {
        throw new InternalException(e);
      } catch( JSONException e ) {
        throw new InternalException(e);
      }
    }
    return products;
  }

  private String guess(String privateDnsAddress) {
    String dnsAddress = privateDnsAddress;
    String[] parts = dnsAddress.split("\\.");

    if( parts != null && parts.length > 1 ) {
      dnsAddress = parts[0];
    }
    if( dnsAddress.startsWith("ip-") ) {
      dnsAddress = dnsAddress.replace('-', '.');
      return dnsAddress.substring(3);
    }
    return null;
  }

  @Override
  public @Nonnull VirtualMachine launch(@Nonnull VMLaunchOptions cfg) throws CloudException, InternalException {
    APITrace.begin(getProvider(), "launchVM");
    try {
      ProviderContext ctx = getProvider().getContext();

      if( ctx == null ) {
        throw new CloudException("No context was established for this request");
      }
      MachineImage img = getProvider().getComputeServices().getImageSupport().getMachineImage(cfg.getMachineImageId());

      if( img == null ) {
        throw new AWSResourceNotFoundException("No such machine image: " + cfg.getMachineImageId());
      }
      Map<String, String> parameters = getProvider().getStandardParameters(getProvider().getContext(), EC2Method.RUN_INSTANCES);
      String ramdiskImage = (String) cfg.getMetaData().get("ramdiskImageId"), kernelImage = (String) cfg.getMetaData().get("kernelImageId");
      EC2Method method;
      NodeList blocks;
      Document doc;

      parameters.put("ImageId", cfg.getMachineImageId());
      parameters.put("MinCount", "1");
      parameters.put("MaxCount", "1");
      parameters.put("InstanceType", cfg.getStandardProductId());
      if( ramdiskImage != null ) {
        parameters.put("ramdiskId", ramdiskImage);
      }
      if( kernelImage != null ) {
        parameters.put("kernelId", kernelImage);
      }
      if( cfg.getRoleId() != null ) {
        parameters.put("IamInstanceProfile.Arn", cfg.getRoleId());
      }
      if( cfg.getUserData() != null ) {
        try {
          parameters.put("UserData", Base64.encodeBase64String(cfg.getUserData().getBytes("utf-8")));
        } catch( UnsupportedEncodingException e ) {
          throw new InternalException(e);
        }
      }
      if( cfg.isPreventApiTermination() ) {
        parameters.put("DisableApiTermination", "true");
      }
      String[] firewallIds = cfg.getFirewallIds();

// TODO(stas): this is causing a launch to fail if NICs are also defined in the same request,
// I've moved it to network interfaces, it needs to be tested a bit more.
//
//            if( firewallIds.length > 0 ) {
//                int i = 1;
//
//                for( String id : firewallIds ) {
//
//                    String securityGroupParam = "SecurityGroupId";
//                    if( cfg.getVlanId() == null ) {
//                        securityGroupParam = "SecurityGroup";
//                    }
//                    parameters.put(String.format("%s.%d", securityGroupParam, i++), id);
//                }
//            }
      if( cfg.getDataCenterId() != null ) {
        parameters.put("Placement.AvailabilityZone", cfg.getDataCenterId());
      } else if( cfg.getVolumes().length > 0 ) {
        String dc = null;

        for( VolumeAttachment a : cfg.getVolumes() ) {
          if( a.volumeToCreate != null ) {
            dc = a.volumeToCreate.getDataCenterId();
            if( dc != null ) {
              break;
            }
          }
        }
        if( dc != null ) {
          cfg.inDataCenter(dc);
        }
      }
      if( cfg.getBootstrapKey() != null ) {
        parameters.put("KeyName", cfg.getBootstrapKey());
      }
      if( getProvider().getEC2Provider().isAWS() ) {
        parameters.put("Monitoring.Enabled", String.valueOf(cfg.isExtendedAnalytics()));
      }
      final ArrayList<VolumeAttachment> existingVolumes = new ArrayList<VolumeAttachment>();
      TreeSet<String> deviceIds = new TreeSet<String>();

      if( cfg.isIoOptimized() ) {
        parameters.put("EbsOptimized", "true");
      }

      if( cfg.getVolumes().length > 0 ) {
        Iterable<String> possibles = getProvider().getComputeServices().getVolumeSupport().listPossibleDeviceIds(img.getPlatform());
        int i = 1;

        for( VolumeAttachment a : cfg.getVolumes() ) {
          if( a.deviceId != null ) {
            deviceIds.add(a.deviceId);
          } else if( a.volumeToCreate != null && a.volumeToCreate.getDeviceId() != null ) {
            deviceIds.add(a.volumeToCreate.getDeviceId());
            a.deviceId = a.volumeToCreate.getDeviceId();
          }
        }
        for( VolumeAttachment a : cfg.getVolumes() ) {
          if( a.deviceId == null ) {
            for( String id : possibles ) {
              if( !deviceIds.contains(id) ) {
                a.deviceId = id;
                deviceIds.add(id);
              }
            }
            if( a.deviceId == null ) {
              throw new InternalException("Unable to identify a device ID for volume");
            }
          }
          if( a.existingVolumeId == null ) {
            parameters.put("BlockDeviceMapping." + i + ".DeviceName", a.deviceId);

            VolumeProduct prd = getProvider().getComputeServices().getVolumeSupport().getVolumeProduct(a.volumeToCreate.getVolumeProductId());
            parameters.put("BlockDeviceMapping." + i + ".Ebs.VolumeType", prd.getProviderProductId());

            if( a.volumeToCreate.getIops() > 0 ) {
              parameters.put("BlockDeviceMapping." + i + ".Ebs.Iops", String.valueOf(a.volumeToCreate.getIops()));
            }

            if( a.volumeToCreate.getSnapshotId() != null ) {
              parameters.put("BlockDeviceMapping." + i + ".Ebs.SnapshotId", a.volumeToCreate.getSnapshotId());
            } else {
              parameters.put("BlockDeviceMapping." + i + ".Ebs.VolumeSize", String.valueOf(a.volumeToCreate.getVolumeSize().getQuantity().intValue()));
            }
            i++;
          } else {
            existingVolumes.add(a);
          }
        }
      }

      if ( cfg.getVlanId() == null ) {
        String[] ids = cfg.getFirewallIds();
        if ( ids.length > 0 ) {
          int i = 1;

          for ( String id : ids ) {
            parameters.put( "SecurityGroupId." + ( i++ ), id );
          }
        }
        if ( cfg.getPrivateIp() != null ) {
          parameters.put( "PrivateIpAddress", cfg.getPrivateIp() );
        }
      }
      else if ( cfg.getNetworkInterfaces() != null && cfg.getNetworkInterfaces().length > 0 ) {
        VMLaunchOptions.NICConfig[] nics = cfg.getNetworkInterfaces();
        int i = 1;

        for( VMLaunchOptions.NICConfig c : nics ) {
          parameters.put("NetworkInterface." + i + ".DeviceIndex", String.valueOf(i));
          // this only applies for the first NIC
          if ( i == 1 ) {
            parameters.put( "NetworkInterface.1.AssociatePublicIpAddress", String.valueOf( cfg.isAssociatePublicIpAddress() ) );
          }
          if( c.nicId == null ) {
            parameters.put("NetworkInterface." + i + ".SubnetId", c.nicToCreate.getSubnetId());
            parameters.put("NetworkInterface." + i + ".Description", c.nicToCreate.getDescription());
            if( c.nicToCreate.getIpAddress() != null ) {
              parameters.put("NetworkInterface." + i + ".PrivateIpAddress", c.nicToCreate.getIpAddress());
            }
            if( c.nicToCreate.getFirewallIds().length > 0 ) {
              int j = 1;

              for( String id : c.nicToCreate.getFirewallIds() ) {
                parameters.put("NetworkInterface." + i + ".SecurityGroupId." + j, id);
                j++;
              }
            } else {
              if( firewallIds.length > 0 ) {
                int g = 1;
                for( String id : firewallIds ) {
                  parameters.put(String.format("NetworkInterface.%d.SecurityGroupId.%d", i, g++), id);
                }
              }

            }
          } else {
            parameters.put("NetworkInterface." + i + ".NetworkInterfaceId", c.nicId);
          }
          i++;
        }
      } else {
        int i = 0;
        parameters.put("NetworkInterface." + i + ".DeviceIndex", String.valueOf(i));
        if( cfg.getVlanId() != null ) {
          parameters.put("NetworkInterface." + i + ".AssociatePublicIpAddress", Boolean.toString(cfg.isProvisionPublicIp()));
          parameters.put("NetworkInterface." + i + ".SubnetId", cfg.getVlanId());
        }
        if( cfg.getPrivateIp() != null ) {
          parameters.put("NetworkInterface." + i + ".PrivateIpAddress", cfg.getPrivateIp());
        }
        if( firewallIds.length > 0 ) {
          int g = 1;
          for( String id : firewallIds ) {
            parameters.put(String.format("NetworkInterface.%d.SecurityGroupId.%d", i, g++), id);
          }
        }
      }
      method = new EC2Method(getProvider(), getProvider().getEc2Url(), parameters);
      try {
        doc = method.invoke();
      } catch( EC2Exception e ) {
        String code = e.getCode();

        if( code != null && code.equals("InsufficientInstanceCapacity") ) {
          return null;
        }
        logger.error(e.getSummary());
        throw new CloudException(e);
      }
      blocks = doc.getElementsByTagName("instancesSet");
      VirtualMachine server = null;
      for( int i = 0; i < blocks.getLength(); i++ ) {
        NodeList instances = blocks.item(i).getChildNodes();

        for( int j = 0; j < instances.getLength(); j++ ) {
          Node instance = instances.item(j);

          if( instance.getNodeName().equals("item") ) {
            server = toVirtualMachine(ctx, instance, new ArrayList<IpAddress>() /* can't be an elastic IP */);
            if( server != null ) {
              break;
            }
          }
        }
      }
      if( server != null ) {
        // wait for EC2 to figure out the server exists
        VirtualMachine copy = getVirtualMachine(server.getProviderVirtualMachineId());

        if( copy == null ) {
          long timeout = System.currentTimeMillis() + CalendarWrapper.MINUTE;

          while( timeout > System.currentTimeMillis() ) {
            try {
              Thread.sleep(5000L);
            } catch( InterruptedException ignore ) {
            }
            try {
              copy = getVirtualMachine(server.getProviderVirtualMachineId());
            } catch( Throwable ignore ) {
            }
            if( copy != null ) {
              break;
            }
          }
        }
      }
      if( cfg.isIpForwardingAllowed() ) {
        enableIpForwarding(server.getProviderVirtualMachineId());
      }
      if( server != null && cfg.getBootstrapKey() != null ) {
        try {
          final String sid = server.getProviderVirtualMachineId();
          try {
            Callable<String> callable = new GetPassCallable(
              sid,
              getProvider().getStandardParameters(getProvider().getContext(), EC2Method.GET_PASSWORD_DATA),
              getProvider(),
              getProvider().getEc2Url()
            );
            String password = callable.call();

            if( password == null ) {
              server.setRootPassword(null);
              server.setPasswordCallback(callable);
            } else {
              server.setRootPassword(password);
            }
            server.setPlatform(Platform.WINDOWS);
          } catch( CloudException e ) {
            logger.warn(e.getMessage());
          }
        } catch( Throwable t ) {
          logger.warn("Unable to retrieve password for " + server.getProviderVirtualMachineId() + ", Let's hope it's Unix: " + t.getMessage());
        }
      }
      Map<String, Object> meta = cfg.getMetaData();
      Tag[] toCreate;
      int i = 0;

      if( meta.isEmpty() ) {
        toCreate = new Tag[2];
      } else {
        int count = 0;

        for( Map.Entry<String, Object> entry : meta.entrySet() ) {
          if( entry.getKey().equalsIgnoreCase("name") || entry.getKey().equalsIgnoreCase("description") ) {
            continue;
          }
          count++;
        }
        toCreate = new Tag[count + 2];
        for( Map.Entry<String, Object> entry : meta.entrySet() ) {
          if( entry.getKey().equalsIgnoreCase("name") || entry.getKey().equalsIgnoreCase("description") ) {
            continue;
          }
          toCreate[i++] = new Tag(entry.getKey(), entry.getValue().toString());
        }
      }

      Tag t = new Tag();
      t.setKey("Name");
      t.setValue(cfg.getFriendlyName());
      toCreate[i++] = t;

      t = new Tag();
      t.setKey("Description");
      t.setValue(cfg.getDescription());
      toCreate[i] = t;

      getProvider().createTags(server.getProviderVirtualMachineId(), toCreate);

      if( !existingVolumes.isEmpty() ) {
        final VirtualMachine vm = server;

        getProvider().hold();
        Thread thread = new Thread() {
          public void run() {
            try {
              for( VolumeAttachment a : existingVolumes ) {
                try {
                  getProvider().getComputeServices().getVolumeSupport().attach(a.existingVolumeId, vm.getProviderMachineImageId(), a.deviceId);
                } catch( Throwable t ) {
                }
              }
            } finally {
              getProvider().release();
            }
          }
        };

        thread.setName("Volume Mounter for " + server);
        thread.start();
      }
      return server;
    } finally {
      APITrace.end();
    }
  }

  private void enableIpForwarding(final String instanceId) throws CloudException {

    Thread t = new Thread() {
      public void run() {
        APITrace.begin(getProvider(), "enableIpForwarding");

        long timeout = System.currentTimeMillis() + CalendarWrapper.MINUTE;

        while( timeout > System.currentTimeMillis() ) {
          try {
            Map<String, String> params = getProvider().getStandardParameters(getProvider().getContext(), EC2Method.MODIFY_INSTANCE_ATTRIBUTE);
            EC2Method m;

            params.put("InstanceId", instanceId);
            params.put("SourceDestCheck.Value", "false");
            m = new EC2Method(getProvider(), getProvider().getEc2Url(), params);

            m.invoke();
            return;
          } catch( EC2Exception ex ) {
            if( ex.getStatus() != 404 ) {
              logger.error("Unable to modify instance attributes on " + instanceId + ".", ex);
              return;
            }
          } catch( Throwable ex ) {
            logger.error("Unable to modify instance attributes on " + instanceId + ".", ex);
            return;
          } finally {
            APITrace.end();
          }

          try {
            Thread.sleep(5000L);
          } catch( InterruptedException ignore ) {
          }
        }

      }
    };

    t.setName(EC2Method.MODIFY_INSTANCE_ATTRIBUTE + " thread");
    t.setDaemon(true);
    t.start();

  }

  @Override
  public @Nonnull Iterable<ResourceStatus> listVirtualMachineStatus() throws InternalException, CloudException {
    APITrace.begin(getProvider(), "listVirtualMachineStatus");
    try {
      ProviderContext ctx = getProvider().getContext();

      if( ctx == null ) {
        throw new CloudException("No context was established for this request");
      }
      Map<String, String> parameters = getProvider().getStandardParameters(getProvider().getContext(), EC2Method.DESCRIBE_INSTANCES);
      EC2Method method = new EC2Method(getProvider(), getProvider().getEc2Url(), parameters);
      ArrayList<ResourceStatus> list = new ArrayList<ResourceStatus>();
      NodeList blocks;
      Document doc;

      try {
        doc = method.invoke();
      } catch( EC2Exception e ) {
        logger.error(e.getSummary());
        throw new CloudException(e);
      }
      blocks = doc.getElementsByTagName("instancesSet");
      for( int i = 0; i < blocks.getLength(); i++ ) {
        NodeList instances = blocks.item(i).getChildNodes();

        for( int j = 0; j < instances.getLength(); j++ ) {
          Node instance = instances.item(j);

          if( instance.getNodeName().equals("item") ) {
            ResourceStatus status = toStatus(instance);

            if( status != null ) {
              list.add(status);
            }
          }
        }
      }
      return list;
    } finally {
      APITrace.end();
    }
  }

  @Override
  public @Nonnull Iterable<VirtualMachine> listVirtualMachines() throws InternalException, CloudException {
    return listVirtualMachinesWithParams(null, null);
  }

  @Override
<<<<<<< HEAD
  public @Nonnull Iterable<VirtualMachine> listVirtualMachines(@Nullable VMFilterOptions options) throws InternalException, CloudException {
    Map<String, String> tags = ( ( options == null || options.isMatchesAny() ) ? null : options.getTags() );

    if( tags != null ) {
      // tag advantage of EC2-based filtering if we can...
      Map<String, String> extraParameters = new HashMap<String, String>();

      getProvider().putExtraParameters(extraParameters, getProvider().getTagFilterParams(options.getTags()));
=======
  public
  @Nonnull
  Iterable<VirtualMachine> listVirtualMachines(@Nullable VMFilterOptions options) throws InternalException, CloudException {
    Map<String, String> filterParameters = createFilterParametersFrom(options);
    if (options.getRegex() != null) {
      // still have to match on regex
      options = VMFilterOptions.getInstance(false, options.getRegex());
    } else {
      // nothing else to match on
      options = null;
    }
>>>>>>> f8b8f976

    return listVirtualMachinesWithParams(filterParameters, options);
  }

<<<<<<< HEAD
      if( regex != null ) {
        // still have to match on regex
        options = VMFilterOptions.getInstance(false, regex);
      } else {
        // nothing else to match on
        options = null;
      }
      return listVirtualMachinesWithParams(extraParameters, options);
    } else {
      return listVirtualMachinesWithParams(null, options);
=======
  private Map<String, String> createFilterParametersFrom(@Nullable VMFilterOptions options) {
    if (options == null || options.isMatchesAny()) {
        return Collections.emptyMap();
    }
    // tag advantage of EC2-based filtering if we can...
    Map<String, String> extraParameters = new HashMap<String, String>();
    int filterIndex = 0;
    if (options.getTags() != null && !options.getTags().isEmpty()) {
        getProvider().putExtraParameters(extraParameters, getProvider().getTagFilterParams(options.getTags(), filterIndex));
    }
    if (options.getVmStates() != null) {
      getProvider().addFilterParameter(extraParameters, filterIndex++, "instance-state-name", options.getVmStates());
>>>>>>> f8b8f976
    }
    return extraParameters;
  }

  private @Nonnull Iterable<VirtualMachine> listVirtualMachinesWithParams(Map<String, String> extraParameters, @Nullable VMFilterOptions options) throws InternalException, CloudException {
    APITrace.begin(getProvider(), "listVirtualMachines");
    try {
      ProviderContext ctx = getProvider().getContext();

      if( ctx == null ) {
        throw new CloudException("No context was established for this request");
      }
      Future<Iterable<IpAddress>> ipPoolFuture = null;
      Iterable<IpAddress> addresses;
      if (getProvider().hasNetworkServices()) {
        NetworkServices services = getProvider().getNetworkServices();

        if (services != null) {
          if (services.hasIpAddressSupport()) {
            IpAddressSupport support = services.getIpAddressSupport();

            if (support != null) {
              ipPoolFuture = support.listIpPoolConcurrently( IPVersion.IPV4, false );
            }
          }
        }
      }

      Map<String, String> parameters = getProvider().getStandardParameters(getProvider().getContext(), EC2Method.DESCRIBE_INSTANCES);

      getProvider().putExtraParameters(parameters, extraParameters);

      EC2Method method = new EC2Method(getProvider(), getProvider().getEc2Url(), parameters);
      ArrayList<VirtualMachine> list = new ArrayList<VirtualMachine>();
      NodeList blocks;
      Document doc;

      try {
        doc = method.invoke();
      } catch( EC2Exception e ) {
        logger.error(e.getSummary());
        throw new CloudException(e);
      }
      blocks = doc.getElementsByTagName("instancesSet");
      for( int i = 0; i < blocks.getLength(); i++ ) {
        NodeList instances = blocks.item(i).getChildNodes();

        for( int j = 0; j < instances.getLength(); j++ ) {
          Node instance = instances.item(j);

          if( instance.getNodeName().equals("item") ) {
            try{
              if (ipPoolFuture != null) {
                addresses = ipPoolFuture.get( 30, TimeUnit.SECONDS );
              } else {
                addresses = Collections.emptyList();
              }
            } catch (InterruptedException e) {
              logger.error(e.getMessage());
              addresses = Collections.emptyList();
            } catch (ExecutionException e) {
              logger.error(e.getMessage());
              addresses = Collections.emptyList();
            } catch (TimeoutException e) {
              logger.error(e.getMessage());
              addresses = Collections.emptyList();
            }

            VirtualMachine vm = toVirtualMachine(ctx, instance, addresses);

            if (options == null || options.matches(vm)) {
              list.add(vm);
            }
          }
        }
      }
      return list;
    } finally {
      APITrace.end();
    }
  }

  @Override
  public void pause(@Nonnull String vmId) throws InternalException, CloudException {
    throw new OperationNotSupportedException("Pause/unpause not supported by the EC2 API");
  }

  @Override
  public @Nonnull String[] mapServiceAction(@Nonnull ServiceAction action) {
    if( action.equals(VirtualMachineSupport.ANY) ) {
      return new String[]{EC2Method.EC2_PREFIX + "*"};
    } else if( action.equals(VirtualMachineSupport.BOOT) ) {
      return new String[]{EC2Method.EC2_PREFIX + EC2Method.START_INSTANCES};
    } else if( action.equals(VirtualMachineSupport.CLONE) ) {
      return new String[0];
    } else if( action.equals(VirtualMachineSupport.CREATE_VM) ) {
      return new String[]{EC2Method.EC2_PREFIX + EC2Method.RUN_INSTANCES};
    } else if( action.equals(VirtualMachineSupport.GET_VM) || action.equals(VirtualMachineSupport.LIST_VM) ) {
      return new String[]{EC2Method.EC2_PREFIX + EC2Method.DESCRIBE_INSTANCES};
    } else if( action.equals(VirtualMachineSupport.PAUSE) ) {
      return new String[]{EC2Method.EC2_PREFIX + EC2Method.STOP_INSTANCES};
    } else if( action.equals(VirtualMachineSupport.REBOOT) ) {
      return new String[]{EC2Method.EC2_PREFIX + EC2Method.REBOOT_INSTANCES};
    } else if( action.equals(VirtualMachineSupport.REMOVE_VM) ) {
      return new String[]{EC2Method.EC2_PREFIX + EC2Method.TERMINATE_INSTANCES};
    } else if( action.equals(VirtualMachineSupport.TOGGLE_ANALYTICS) ) {
      return new String[]{EC2Method.EC2_PREFIX + EC2Method.MONITOR_INSTANCES};
    } else if( action.equals(VirtualMachineSupport.VIEW_ANALYTICS) ) {
      return new String[]{EC2Method.EC2_PREFIX + EC2Method.GET_METRIC_STATISTICS};
    } else if( action.equals(VirtualMachineSupport.VIEW_CONSOLE) ) {
      return new String[]{EC2Method.EC2_PREFIX + EC2Method.GET_CONSOLE_OUTPUT};
    }
    return new String[0];
  }

  @Override
  public void stop(@Nonnull String instanceId, boolean force) throws InternalException, CloudException {
    APITrace.begin(getProvider(), "stopVM");
    try {
      VirtualMachine vm = getVirtualMachine(instanceId);

      if( vm == null ) {
        throw new CloudException("No such instance: " + instanceId);
      }
      if( !vm.isPersistent() ) {
        throw new OperationNotSupportedException("Instances backed by ephemeral drives are not start/stop capable");
      }
      Map<String, String> parameters = getProvider().getStandardParameters(getProvider().getContext(), EC2Method.STOP_INSTANCES);
      EC2Method method;

      parameters.put("InstanceId.1", instanceId);
      if( force ) {
        parameters.put("Force", "true");
      }
      method = new EC2Method(getProvider(), getProvider().getEc2Url(), parameters);
      try {
        method.invoke();
      } catch( EC2Exception e ) {
        logger.error(e.getSummary());
        throw new CloudException(e);
      }
    } finally {
      APITrace.end();
    }
  }

  @Override
  public void reboot(@Nonnull String instanceId) throws CloudException, InternalException {
    APITrace.begin(getProvider(), "rebootVM");
    try {
      Map<String, String> parameters = getProvider().getStandardParameters(getProvider().getContext(), EC2Method.REBOOT_INSTANCES);
      EC2Method method;

      parameters.put("InstanceId.1", instanceId);
      method = new EC2Method(getProvider(), getProvider().getEc2Url(), parameters);
      try {
        method.invoke();
      } catch( EC2Exception e ) {
        logger.error(e.getSummary());
        throw new CloudException(e);
      }
    } finally {
      APITrace.end();
    }
  }

  @Override
  public void resume(@Nonnull String vmId) throws CloudException, InternalException {
    throw new OperationNotSupportedException("Suspend/resume not supported by the EC2 API");
  }

  @Override
  public void suspend(@Nonnull String vmId) throws CloudException, InternalException {
    throw new OperationNotSupportedException("Suspend/resume not supported by the EC2 API");
  }

  @Override
  public void terminate(@Nonnull String instanceId, @Nullable String explanation) throws InternalException, CloudException {
    APITrace.begin(getProvider(), "terminateVM");
    try {
      Map<String, String> parameters = getProvider().getStandardParameters(getProvider().getContext(), EC2Method.TERMINATE_INSTANCES);
      EC2Method method;

      parameters.put("InstanceId.1", instanceId);
      method = new EC2Method(getProvider(), getProvider().getEc2Url(), parameters);
      try {
        method.invoke();
      } catch( EC2Exception e ) {
        logger.error(e.getSummary());
        throw new CloudException(e);
      }
    } finally {
      APITrace.end();
    }
  }

  @Override
  public void unpause(@Nonnull String vmId) throws CloudException, InternalException {
    throw new OperationNotSupportedException("Pause/unpause not supported by the EC2 API");
  }

  private @Nullable ResourceStatus toStatus(@Nullable Node instance) throws CloudException {
    if( instance == null ) {
      return null;
    }
    NodeList attrs = instance.getChildNodes();
    VmState state = VmState.PENDING;
    String vmId = null;

    for( int i = 0; i < attrs.getLength(); i++ ) {
      Node attr = attrs.item(i);
      String name;

      name = attr.getNodeName();
      if( name.equals("instanceId") ) {
        vmId = attr.getFirstChild().getNodeValue().trim();
      } else if( name.equals("instanceState") ) {
        NodeList details = attr.getChildNodes();

        for( int j = 0; j < details.getLength(); j++ ) {
          Node detail = details.item(j);

          name = detail.getNodeName();
          if( name.equals("name") ) {
            String value = detail.getFirstChild().getNodeValue().trim();

            state = getServerState(value);
          }
        }
      }
    }
    if( vmId == null ) {
      return null;
    }
    return new ResourceStatus(vmId, state);
  }

  private
  @Nullable
  VmStatus toVmStatus(@Nonnull String status) {
    // ok | impaired | insufficient-data | not-applicable
    if( status.equalsIgnoreCase( "ok" ) )
      return VmStatus.OK;
    else if( status.equalsIgnoreCase( "impaired" ) ) {
      return VmStatus.IMPAIRED;
    } else if( status.equalsIgnoreCase( "insufficient-data" ) ) {
      return VmStatus.INSUFFICIENT_DATA;
    } else if( status.equalsIgnoreCase( "not-applicable" ) ) {
      return VmStatus.NOT_APPLICABLE;
    } else {
      return VmStatus.INSUFFICIENT_DATA;
    }
  }

  private @Nullable VirtualMachine toVirtualMachine(@Nonnull ProviderContext ctx, @Nullable Node instance, @Nonnull Iterable<IpAddress> addresses) throws CloudException {
    if( instance == null ) {
      return null;
    }
    String rootDeviceName = null;
    NodeList attrs = instance.getChildNodes();
    VirtualMachine server = new VirtualMachine();

    server.setPersistent(false);
    server.setProviderOwnerId(ctx.getAccountNumber());
    server.setCurrentState(VmState.PENDING);
    server.setName(null);
    server.setDescription(null);
    for( int i = 0; i < attrs.getLength(); i++ ) {
      Node attr = attrs.item(i);
      String name;

      name = attr.getNodeName();
      if( name.equals("instanceId") ) {
        String value = attr.getFirstChild().getNodeValue().trim();

        server.setProviderVirtualMachineId(value);
      } else if( name.equals("architecture") ) {
        String value = attr.getFirstChild().getNodeValue().trim();
        Architecture architecture;

        if( value.equalsIgnoreCase("i386") ) {
          architecture = Architecture.I32;
        } else {
          architecture = Architecture.I64;
        }
        server.setArchitecture(architecture);
      } else if( name.equals("imageId") ) {
        String value = attr.getFirstChild().getNodeValue().trim();

        server.setProviderMachineImageId(value);
      } else if( name.equals("kernelId") ) {
        String value = attr.getFirstChild().getNodeValue().trim();

        server.setTag("kernelImageId", value);
        server.setProviderKernelImageId(value);
      } else if( name.equals("ramdiskId") ) {
        String value = attr.getFirstChild().getNodeValue().trim();

        server.setTag("ramdiskImageId", value);
        server.setProviderRamdiskImageId(value);
      } else if( name.equalsIgnoreCase("subnetId") ) {
        server.setProviderSubnetId(attr.getFirstChild().getNodeValue().trim());
      } else if( name.equalsIgnoreCase("vpcId") ) {
        server.setProviderVlanId(attr.getFirstChild().getNodeValue().trim());
      } else if( name.equals("instanceState") ) {
        NodeList details = attr.getChildNodes();

        for( int j = 0; j < details.getLength(); j++ ) {
          Node detail = details.item(j);

          name = detail.getNodeName();
          if( name.equals("name") ) {
            String value = detail.getFirstChild().getNodeValue().trim();

            server.setCurrentState(getServerState(value));
          }
        }
      } else if( name.equals("privateDnsName") ) {
        if( attr.hasChildNodes() ) {
          String value = attr.getFirstChild().getNodeValue();
          RawAddress[] addrs = server.getPrivateAddresses();

          server.setPrivateDnsAddress(value);
          if( addrs == null || addrs.length < 1 ) {
            value = guess(value);
            if( value != null ) {
              server.setPrivateAddresses(new RawAddress(value));
            }
          }
        }
      } else if( name.equals("dnsName") ) {
        if( attr.hasChildNodes() ) {
          String value = attr.getFirstChild().getNodeValue();
          RawAddress[] addrs = server.getPublicAddresses();

          server.setPublicDnsAddress(value);
        }
      } else if( name.equals("privateIpAddress") ) {
        if( attr.hasChildNodes() ) {
          String value = attr.getFirstChild().getNodeValue();

          server.setPrivateAddresses(new RawAddress(value));
        }
      } else if( name.equals("ipAddress") ) {
        if( attr.hasChildNodes() ) {
          String value = attr.getFirstChild().getNodeValue();

          server.setPublicAddresses(new RawAddress(value));
          for( IpAddress addr : addresses ) {
            if( value.equals(addr.getRawAddress().getIpAddress()) ) {
              server.setProviderAssignedIpAddressId(addr.getProviderIpAddressId());
              break;
            }
          }
        }
      } else if( name.equals("rootDeviceType") ) {
        if( attr.hasChildNodes() ) {
          server.setPersistent(attr.getFirstChild().getNodeValue().equalsIgnoreCase("ebs"));
        }
      } else if( name.equals("tagSet") ) {

        Map<String, String> tags = getProvider().getTagsFromTagSet(attr);
        if( tags != null && tags.size() > 0 ) {
          server.setTags(tags);
          for( Map.Entry<String, String> entry : tags.entrySet() ) {
            if( entry.getKey().equalsIgnoreCase("name") ) {
              server.setName(entry.getValue());
            } else if( entry.getKey().equalsIgnoreCase("description") ) {
              server.setDescription(entry.getValue());
            }
          }
        }
      } else if( name.equals("instanceType") ) {
        String value = attr.getFirstChild().getNodeValue().trim();

        server.setProductId(value);
      } else if( name.equals("launchTime") ) {
        SimpleDateFormat fmt = new SimpleDateFormat("yyyy-MM-dd'T'HH:mm:ss.SSS'Z'");
        fmt.setCalendar(UTC_CALENDAR);
        String value = attr.getFirstChild().getNodeValue().trim();

        try {
          server.setLastBootTimestamp(fmt.parse(value).getTime());
          server.setCreationTimestamp(server.getLastBootTimestamp());
        } catch( ParseException e ) {
          logger.error(e);
          throw new CloudException(e);
        }
      } else if( name.equals("platform") ) {
        if( attr.hasChildNodes() ) {
          Platform platform = Platform.guess(attr.getFirstChild().getNodeValue());
          if( platform.equals(Platform.UNKNOWN) ) {
            platform = Platform.UNIX;
          }
          server.setPlatform(platform);
        }
      } else if( name.equals("placement") ) {
        NodeList details = attr.getChildNodes();

        for( int j = 0; j < details.getLength(); j++ ) {
          Node detail = details.item(j);

          name = detail.getNodeName();
          if( name.equals("availabilityZone") ) {
            if( detail.hasChildNodes() ) {
              String value = detail.getFirstChild().getNodeValue().trim();

              server.setProviderDataCenterId(value);
            }
          }
        }
      } else if( name.equals("networkInterfaceSet") ) {
        ArrayList<String> networkInterfaceIds = new ArrayList<String>();
        if( attr.hasChildNodes() ) {
          NodeList items = attr.getChildNodes();
          for( int j = 0; j < items.getLength(); j++ ) {
            Node item = items.item(j);

            if( item.getNodeName().equals("item") && item.hasChildNodes() ) {
              NodeList parts = item.getChildNodes();
              String networkInterfaceId = null;

              for( int k = 0; k < parts.getLength(); k++ ) {
                Node part = parts.item(k);

                if( part.getNodeName().equalsIgnoreCase("networkInterfaceId") ) {
                  if( part.hasChildNodes() ) {
                    networkInterfaceId = part.getFirstChild().getNodeValue().trim();
                  }
                }
              }
              if( networkInterfaceId != null ) {
                networkInterfaceIds.add(networkInterfaceId);
              }
            }
          }
        }
        if( networkInterfaceIds.size() > 0 ) {
          server.setProviderNetworkInterfaceIds(networkInterfaceIds.toArray(new String[networkInterfaceIds.size()]));
        }
        /*
          [FIXME?] TODO: Really networkInterfaceSet needs to be own type/resource
          Example:
          <networkInterfaceSet>
            <item>
              <networkInterfaceId>eni-1a2b3c4d</networkInterfaceId>
              <subnetId>subnet-1a2b3c4d</subnetId>
              <vpcId>vpc-1a2b3c4d</vpcId>
              <description>Primary network interface</description>
              <ownerId>111122223333</ownerId>
              <status>in-use</status>
              <macAddress>1b:2b:3c:4d:5e:6f</macAddress>
              <privateIpAddress>10.0.0.12</privateIpAddress>
              <sourceDestCheck>true</sourceDestCheck>
              <groupSet>
                <item>
                  <groupId>sg-1a2b3c4d</groupId>
                  <groupName>my-security-group</groupName>
                </item>
              </groupSet>
              <attachment>
                <attachmentId>eni-attach-1a2b3c4d</attachmentId>
                <deviceIndex>0</deviceIndex>
                <status>attached</status>
                <attachTime>YYYY-MM-DDTHH:MM:SS+0000</attachTime>
                <deleteOnTermination>true</deleteOnTermination>
              </attachment>
              <association>
                <publicIp>198.51.100.63</publicIp>
                <ipOwnerId>111122223333</ipOwnerId>
              </association>
              <privateIpAddressesSet>
                <item>
                  <privateIpAddress>10.0.0.12</privateIpAddress>
                  <primary>true</primary>
                  <association>
                    <publicIp>198.51.100.63</publicIp>
                    <ipOwnerId>111122223333</ipOwnerId>
                  </association>
                </item>
                <item>
                  <privateIpAddress>10.0.0.14</privateIpAddress>
                  <primary>false</primary>
                  <association>
                    <publicIp>198.51.100.177</publicIp>
                    <ipOwnerId>111122223333</ipOwnerId>
                  </association>
                </item>
              </privateIpAddressesSet>
            </item>
          </networkInterfaceSet>
         */
      } else if( name.equals("keyName") ) {
        String value = attr.getFirstChild().getNodeValue().trim();
        server.setProviderKeypairId(value);
      } else if( name.equals("groupSet") ) {
        ArrayList<String> firewalls = new ArrayList<String>();
        if( attr.hasChildNodes() ) {
          NodeList tags = attr.getChildNodes();

          for( int j = 0; j < tags.getLength(); j++ ) {
            Node tag = tags.item(j);

            if( tag.getNodeName().equals("item") && tag.hasChildNodes() ) {
              NodeList parts = tag.getChildNodes();
              String groupId = null;

              for( int k = 0; k < parts.getLength(); k++ ) {
                Node part = parts.item(k);

                if( part.getNodeName().equalsIgnoreCase("groupId") ) {
                  if( part.hasChildNodes() ) {
                    groupId = part.getFirstChild().getNodeValue().trim();
                  }
                }
              }
              if( groupId != null ) {
                firewalls.add(groupId);
              }
            }
          }
        }
        if( firewalls.size() > 0 ) {
          server.setProviderFirewallIds(firewalls.toArray(new String[firewalls.size()]));
        }
      } else if( "blockDeviceMapping".equals(name) && attr.hasChildNodes() ) {
        List<Volume> volumes = new ArrayList<Volume>();
        if( attr.hasChildNodes() ) {
          NodeList blockDeviceMapping = attr.getChildNodes();

          for( int j = 0; j < blockDeviceMapping.getLength(); j++ ) {
            Node bdmItems = blockDeviceMapping.item(j);

            if( bdmItems.getNodeName().equals("item") && bdmItems.hasChildNodes() ) {
              NodeList items = bdmItems.getChildNodes();
              Volume volume = new Volume();

              for( int k = 0; k < items.getLength(); k++ ) {
                Node item = items.item(k);
                String itemNodeName = item.getNodeName();

                if( "deviceName".equals(itemNodeName) ) {
                  volume.setDeviceId(AWSCloud.getTextValue(item));
                } else if( "ebs".equals(itemNodeName) ) {
                  NodeList ebsNodeList = item.getChildNodes();

                  for( int l = 0; l < ebsNodeList.getLength(); l++ ) {
                    Node ebsNode = ebsNodeList.item(l);
                    String ebsNodeName = ebsNode.getNodeName();

                    if( "volumeId".equals(ebsNodeName) ) {
                      volume.setProviderVolumeId(AWSCloud.getTextValue(ebsNode));
                    } else if( "status".equals(ebsNodeName) ) {
                      volume.setCurrentState(EBSVolume.toVolumeState(ebsNode));
                    } else if( "deleteOnTermination".equals(ebsNodeName) ) {
                      volume.setDeleteOnVirtualMachineTermination(AWSCloud.getBooleanValue(ebsNode));
                    }
                  }

                }
              }

              if( volume.getDeviceId() != null ) {
                volumes.add(volume);
              }
            }
          }
        }
        if( volumes.size() > 0 ) {
          server.setVolumes(volumes.toArray(new Volume[volumes.size()]));
        }
      } else if( "rootDeviceName".equals(name) && attr.hasChildNodes() ) {
        rootDeviceName = AWSCloud.getTextValue(attr);
      } else if( "ebsOptimized".equals(name) && attr.hasChildNodes() ) {
        server.setIoOptimized(Boolean.valueOf(attr.getFirstChild().getNodeValue()));
      } else if( "sourceDestCheck".equals(name) && attr.hasChildNodes() ) {
        /**
         * note: a value of <sourceDestCheck>true</sourceDestCheck> means this instance cannot
         * function as a NAT instance, so we negate the value to indicate if it is allowed
         */
        server.setIpForwardingAllowed(!Boolean.valueOf(attr.getFirstChild().getNodeValue()));
      } else if( "iamInstanceProfile".equals(name) && attr.hasChildNodes() ) {
        NodeList details = attr.getChildNodes();

        for( int j = 0; j < details.getLength(); j++ ) {
          Node detail = details.item(j);

          name = detail.getNodeName();
          if( name.equals("arn") ) {
            if( detail.hasChildNodes() ) {
              String value = detail.getFirstChild().getNodeValue().trim();
              server.setProviderRoleId(value);
            }
          }
        }
      }
    }
    if( server.getPlatform() == null ) {
      server.setPlatform(Platform.UNKNOWN);
    }
    server.setProviderRegionId(ctx.getRegionId());
    if( server.getName() == null ) {
      server.setName(server.getProviderVirtualMachineId());
    }
    if( server.getDescription() == null ) {
      server.setDescription(server.getName() + " (" + server.getProductId() + ")");
    }
    if( server.getArchitecture() == null && server.getProductId() != null ) {
      server.setArchitecture(getArchitecture(server.getProductId()));
    } else if( server.getArchitecture() == null ) {
      server.setArchitecture(Architecture.I64);
    }

    // find the root device in the volumes list and set boolean value
    if( rootDeviceName != null && server.getVolumes() != null ) {
      for( Volume volume : server.getVolumes() ) {
        if( rootDeviceName.equals(volume.getDeviceId()) ) {
          volume.setRootVolume(true);
          break;
        }
      }
    }

    return server;
  }

  @Override
  public void disableAnalytics(@Nonnull String instanceId) throws InternalException, CloudException {
    APITrace.begin(getProvider(), "disableVMAnalytics");
    try {
      if( getProvider().getEC2Provider().isAWS() || getProvider().getEC2Provider().isEnStratus() ) {
        Map<String, String> parameters = getProvider().getStandardParameters(getProvider().getContext(), EC2Method.UNMONITOR_INSTANCES);
        EC2Method method;

        parameters.put("InstanceId.1", instanceId);
        method = new EC2Method(getProvider(), getProvider().getEc2Url(), parameters);
        try {
          method.invoke();
        } catch( EC2Exception e ) {
          logger.error(e.getSummary());
          throw new CloudException(e);
        }
      }
    } finally {
      APITrace.end();
    }
  }

  private @Nullable VirtualMachineProduct toProduct(@Nonnull JSONObject json) throws InternalException {
        /*
                    {
                "architectures":["I32"],
                "id":"m1.small",
                "name":"Small Instance (m1.small)",
                "description":"Small Instance (m1.small)",
                "cpuCount":1,
                "rootVolumeSizeInGb":160,
                "ramSizeInMb": 1700
            },
         */
    VirtualMachineProduct prd = new VirtualMachineProduct();

    try {
      if( json.has("id") ) {
        prd.setProviderProductId(json.getString("id"));
      } else {
        return null;
      }
      if( json.has("name") ) {
        prd.setName(json.getString("name"));
      } else {
        prd.setName(prd.getProviderProductId());
      }
      if( json.has("description") ) {
        prd.setDescription(json.getString("description"));
      } else {
        prd.setDescription(prd.getName());
      }
      if( json.has("cpuCount") ) {
        prd.setCpuCount(json.getInt("cpuCount"));
      } else {
        prd.setCpuCount(1);
      }
      if( json.has("rootVolumeSizeInGb") ) {
        prd.setRootVolumeSize(new Storage<Gigabyte>(json.getInt("rootVolumeSizeInGb"), Storage.GIGABYTE));
      } else {
        prd.setRootVolumeSize(new Storage<Gigabyte>(1, Storage.GIGABYTE));
      }
      if( json.has("ramSizeInMb") ) {
        prd.setRamSize(new Storage<Megabyte>(json.getInt("ramSizeInMb"), Storage.MEGABYTE));
      } else {
        prd.setRamSize(new Storage<Megabyte>(512, Storage.MEGABYTE));
      }
      if( json.has("standardHourlyRates") ) {
        JSONArray rates = json.getJSONArray("standardHourlyRates");

        for( int i = 0; i < rates.length(); i++ ) {
          JSONObject rate = rates.getJSONObject(i);

          if( rate.has("rate") ) {
            prd.setStandardHourlyRate((float) rate.getDouble("rate"));
          }
        }
      }
    } catch( JSONException e ) {
      throw new InternalException(e);
    }
    return prd;
  }

  @Override
  public void updateTags(@Nonnull String vmId, @Nonnull Tag... tags) throws CloudException, InternalException {
    getProvider().createTags(vmId, tags);
  }

  @Override
  public void updateTags(@Nonnull String[] vmIds, @Nonnull Tag... tags) throws CloudException, InternalException {
    getProvider().createTags(vmIds, tags);
  }

  @Override
  public void removeTags(@Nonnull String vmId, @Nonnull Tag... tags) throws CloudException, InternalException {
    getProvider().removeTags(vmId, tags);
  }

  @Override
  public void removeTags(@Nonnull String[] vmIds, @Nonnull Tag... tags) throws CloudException, InternalException {
    getProvider().removeTags(vmIds, tags);
  }

}<|MERGE_RESOLUTION|>--- conflicted
+++ resolved
@@ -1724,21 +1724,13 @@
   }
 
   @Override
-  public @Nonnull Iterable<VirtualMachine> listVirtualMachines() throws InternalException, CloudException {
+  public
+  @Nonnull
+  Iterable<VirtualMachine> listVirtualMachines() throws InternalException, CloudException {
     return listVirtualMachinesWithParams(null, null);
   }
 
   @Override
-<<<<<<< HEAD
-  public @Nonnull Iterable<VirtualMachine> listVirtualMachines(@Nullable VMFilterOptions options) throws InternalException, CloudException {
-    Map<String, String> tags = ( ( options == null || options.isMatchesAny() ) ? null : options.getTags() );
-
-    if( tags != null ) {
-      // tag advantage of EC2-based filtering if we can...
-      Map<String, String> extraParameters = new HashMap<String, String>();
-
-      getProvider().putExtraParameters(extraParameters, getProvider().getTagFilterParams(options.getTags()));
-=======
   public
   @Nonnull
   Iterable<VirtualMachine> listVirtualMachines(@Nullable VMFilterOptions options) throws InternalException, CloudException {
@@ -1750,48 +1742,37 @@
       // nothing else to match on
       options = null;
     }
->>>>>>> f8b8f976
 
     return listVirtualMachinesWithParams(filterParameters, options);
   }
 
-<<<<<<< HEAD
-      if( regex != null ) {
-        // still have to match on regex
-        options = VMFilterOptions.getInstance(false, regex);
-      } else {
-        // nothing else to match on
-        options = null;
-      }
-      return listVirtualMachinesWithParams(extraParameters, options);
-    } else {
-      return listVirtualMachinesWithParams(null, options);
-=======
   private Map<String, String> createFilterParametersFrom(@Nullable VMFilterOptions options) {
     if (options == null || options.isMatchesAny()) {
-        return Collections.emptyMap();
+      return Collections.emptyMap();
     }
     // tag advantage of EC2-based filtering if we can...
     Map<String, String> extraParameters = new HashMap<String, String>();
     int filterIndex = 0;
     if (options.getTags() != null && !options.getTags().isEmpty()) {
-        getProvider().putExtraParameters(extraParameters, getProvider().getTagFilterParams(options.getTags(), filterIndex));
+      getProvider().putExtraParameters(extraParameters, getProvider().getTagFilterParams(options.getTags(), filterIndex));
     }
     if (options.getVmStates() != null) {
       getProvider().addFilterParameter(extraParameters, filterIndex++, "instance-state-name", options.getVmStates());
->>>>>>> f8b8f976
     }
     return extraParameters;
   }
 
-  private @Nonnull Iterable<VirtualMachine> listVirtualMachinesWithParams(Map<String, String> extraParameters, @Nullable VMFilterOptions options) throws InternalException, CloudException {
+  private
+  @Nonnull
+  Iterable<VirtualMachine> listVirtualMachinesWithParams(Map<String, String> extraParameters, @Nullable VMFilterOptions options) throws InternalException, CloudException {
     APITrace.begin(getProvider(), "listVirtualMachines");
     try {
       ProviderContext ctx = getProvider().getContext();
 
-      if( ctx == null ) {
+      if (ctx == null) {
         throw new CloudException("No context was established for this request");
       }
+
       Future<Iterable<IpAddress>> ipPoolFuture = null;
       Iterable<IpAddress> addresses;
       if (getProvider().hasNetworkServices()) {
@@ -1819,18 +1800,19 @@
 
       try {
         doc = method.invoke();
-      } catch( EC2Exception e ) {
+      } catch (EC2Exception e) {
         logger.error(e.getSummary());
         throw new CloudException(e);
       }
       blocks = doc.getElementsByTagName("instancesSet");
-      for( int i = 0; i < blocks.getLength(); i++ ) {
+      for (int i = 0; i < blocks.getLength(); i++) {
         NodeList instances = blocks.item(i).getChildNodes();
 
-        for( int j = 0; j < instances.getLength(); j++ ) {
+        for (int j = 0; j < instances.getLength(); j++) {
           Node instance = instances.item(j);
 
-          if( instance.getNodeName().equals("item") ) {
+          if (instance.getNodeName().equals("item")) {
+
             try{
               if (ipPoolFuture != null) {
                 addresses = ipPoolFuture.get( 30, TimeUnit.SECONDS );
