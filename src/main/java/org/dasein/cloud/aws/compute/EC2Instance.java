/**
 * Copyright (C) 2009-2013 Dell, Inc.
 * See annotations for authorship information
 *
 * ====================================================================
 * Licensed under the Apache License, Version 2.0 (the "License");
 * you may not use this file except in compliance with the License.
 * You may obtain a copy of the License at
 *
 * http://www.apache.org/licenses/LICENSE-2.0
 *
 * Unless required by applicable law or agreed to in writing, software
 * distributed under the License is distributed on an "AS IS" BASIS,
 * WITHOUT WARRANTIES OR CONDITIONS OF ANY KIND, either express or implied.
 * See the License for the specific language governing permissions and
 * limitations under the License.
 * ====================================================================
 */

package org.dasein.cloud.aws.compute;

import java.io.BufferedReader;
import java.io.IOException;
import java.io.InputStream;
import java.io.InputStreamReader;
import java.io.UnsupportedEncodingException;
import java.net.InetAddress;
import java.net.UnknownHostException;
import java.text.ParseException;
import java.text.SimpleDateFormat;
import java.util.ArrayList;
import java.util.Calendar;
import java.util.Collection;
import java.util.Collections;
import java.util.Date;
import java.util.HashMap;
import java.util.Locale;
import java.util.Map;
import java.util.Set;
import java.util.SimpleTimeZone;
import java.util.TreeMap;
import java.util.TreeSet;
import java.util.concurrent.Callable;

import javax.annotation.Nonnegative;
import javax.annotation.Nonnull;
import javax.annotation.Nullable;
import javax.servlet.http.HttpServletResponse;

import org.apache.commons.codec.binary.Base64;
import org.apache.log4j.Logger;
import org.dasein.cloud.CloudException;
import org.dasein.cloud.InternalException;
import org.dasein.cloud.OperationNotSupportedException;
import org.dasein.cloud.ProviderContext;
import org.dasein.cloud.Requirement;
import org.dasein.cloud.ResourceStatus;
import org.dasein.cloud.Tag;
import org.dasein.cloud.aws.AWSCloud;
import org.dasein.cloud.compute.*;
import org.dasein.cloud.identity.ServiceAction;
import org.dasein.cloud.network.IPVersion;
import org.dasein.cloud.network.IpAddress;
import org.dasein.cloud.network.IpAddressSupport;
import org.dasein.cloud.network.NetworkServices;
import org.dasein.cloud.network.RawAddress;
import org.dasein.cloud.util.APITrace;
import org.dasein.cloud.util.Cache;
import org.dasein.cloud.util.CacheLevel;
import org.dasein.util.CalendarWrapper;
import org.dasein.util.uom.storage.Gigabyte;
import org.dasein.util.uom.storage.Megabyte;
import org.dasein.util.uom.storage.Storage;
import org.dasein.util.uom.time.Day;
import org.dasein.util.uom.time.TimePeriod;
import org.json.JSONArray;
import org.json.JSONException;
import org.json.JSONObject;
import org.w3c.dom.Document;
import org.w3c.dom.Node;
import org.w3c.dom.NodeList;

public class EC2Instance extends AbstractVMSupport<AWSCloud> {
	static private final Logger logger = Logger.getLogger(EC2Instance.class);
	static private final Calendar UTC_CALENDAR = Calendar.getInstance(new SimpleTimeZone(0, "GMT"));

	EC2Instance(AWSCloud provider) {
        super(provider);
	}

    @Override
    public VirtualMachine alterVirtualMachine(@Nonnull String vmId, @Nonnull VMScalingOptions options) throws InternalException, CloudException {
        throw new OperationNotSupportedException("AWS does not support vertical scaling of instances");
    }

	@Override
	public void start(@Nonnull String instanceId) throws InternalException, CloudException {
        APITrace.begin(getProvider(), "startVM");
        try {
            VirtualMachine vm = getVirtualMachine(instanceId);

            if( vm == null ) {
                throw new CloudException("No such instance: " + instanceId);
            }
            if( !vm.isPersistent() ) {
                throw new OperationNotSupportedException("Instances backed by ephemeral drives are not start/stop capable");
            }
            Map<String,String> parameters = getProvider().getStandardParameters(getProvider().getContext(), EC2Method.START_INSTANCES);
            EC2Method method;

            parameters.put("InstanceId.1", instanceId);
            method = new EC2Method(getProvider(), getProvider().getEc2Url(), parameters);
            try {
                method.invoke();
            }
            catch( EC2Exception e ) {
                logger.error(e.getSummary());
                throw new CloudException(e);
            }
        }
        finally {
            APITrace.end();
        }
	}

    static private class Metric implements Comparable<Metric> {
        int samples = 0;
        long timestamp = -1L;
        double minimum = -1.0;
        double maximum = 0.0;
        double average = 0.0;
        
        public int compareTo(Metric other) {
            if( other == this ) {
                return 0;
            }
            return (new Long(timestamp)).compareTo(other.timestamp);
        }
	}
	
	private Set<Metric> calculate(String metric, String unit, String instanceId, long startTimestamp, long endTimestamp) throws CloudException, InternalException {
        APITrace.begin(getProvider(), "calculateVMAnalytics");
        try {
            if( !getProvider().getEC2Provider().isAWS() ) {
                return new TreeSet<Metric>();
            }
            Map<String,String> parameters = getProvider().getStandardCloudWatchParameters(getProvider().getContext(), EC2Method.GET_METRIC_STATISTICS);
            SimpleDateFormat fmt = new SimpleDateFormat("yyyy-MM-dd'T'HH:mm:ssZ");
            fmt.setCalendar(UTC_CALENDAR);
            EC2Method method;
            NodeList blocks;
            Document doc;

            parameters.put("EndTime", fmt.format(new Date(endTimestamp)));
            parameters.put("StartTime", fmt.format(new Date(startTimestamp)));
            parameters.put("MetricName", metric);
            parameters.put("Namespace", "AWS/EC2");
            parameters.put("Unit", unit);
            parameters.put("Dimensions.member.Name.1", "InstanceId");
            parameters.put("Dimensions.member.Value.1", instanceId);
            parameters.put("Statistics.member.1", "Average");
            parameters.put("Statistics.member.2", "Minimum");
            parameters.put("Statistics.member.3", "Maximum");
            parameters.put("Period", "60");
<<<<<<< HEAD
            method = new EC2Method(provider, getCloudWatchUrl(getContext()), parameters);
=======
            method = new EC2Method(getProvider(), getCloudWatchUrl(getContext()), parameters);
>>>>>>> 6b550d49
            try {
                doc = method.invoke();
            }
            catch( EC2Exception e ) {
                logger.error(e.getSummary());
                throw new CloudException(e);
            }
            TreeSet<Metric> metrics = new TreeSet<Metric>();
            fmt = new SimpleDateFormat("yyyy-MM-dd'T'HH:mm:ss'Z'");
            fmt.setCalendar(UTC_CALENDAR);
            blocks = doc.getElementsByTagName("member");
            for( int i=0; i<blocks.getLength(); i++ ) {
                NodeList items = blocks.item(i).getChildNodes();
                Metric m = new Metric();

                for( int j=0; j<items.getLength(); j++ ) {
                    Node item = items.item(j);

                    if( item.getNodeName().equals("Timestamp") ) {
                        String dateString = item.getFirstChild().getNodeValue();

                        try {
                            m.timestamp = fmt.parse(dateString).getTime();
                        }
                        catch( ParseException e ) {
                            logger.error(e);
                            e.printStackTrace();
                            throw new InternalException(e);
                        }
                    }
                    else if( item.getNodeName().equals("Average") ) {
                        m.average = Double.parseDouble(item.getFirstChild().getNodeValue());
                    }
                    else if( item.getNodeName().equals("Minimum") ) {
                        m.minimum = Double.parseDouble(item.getFirstChild().getNodeValue());
                    }
                    else if( item.getNodeName().equals("Maximum") ) {
                        m.maximum = Double.parseDouble(item.getFirstChild().getNodeValue());
                    }
                    else if( item.getNodeName().equals("Samples") ) {
                        m.samples = (int)Double.parseDouble(item.getFirstChild().getNodeValue());
                    }
                }
                metrics.add(m);
            }
            return metrics;
        }
        finally {
            APITrace.end();
        }
    }
    
	private interface ApplyCalcs {
	    public void apply(VmStatistics stats, long start, long end, int samples, double average, double minimum, double maximum);
	}
	
    private void calculate(VmStatistics stats, String metricName, String unit, String instanceId, long startTimestamp, long endTimestamp, ApplyCalcs apply) throws CloudException, InternalException {
        Set<Metric> metrics = calculate(metricName, unit, instanceId, startTimestamp, endTimestamp);
        double minimum = -1.0, maximum = 0.0, sum = 0.0;
        long start = -1L, end = 0L;
        int samples = 0;
        
        for( Metric metric : metrics ) {
            if( start < 0L ) {
                start = metric.timestamp;
            }
            if( metric.timestamp > end ) {
                end = metric.timestamp;
            }
            samples++;
            if( metric.minimum < minimum || minimum < 0.0 ) {
                minimum = metric.minimum;
            }
            if( metric.maximum > maximum ) {
                maximum = metric.maximum;
            }
            sum += metric.average;
        }
        if( start < 0L ) {
            start = startTimestamp;
        }
        if( end < 0L ) {
            end = endTimestamp;
            if( end < 1L ) {
                end = System.currentTimeMillis();
            }
        }
        if( minimum < 0.0 ) {
            minimum = 0.0;
        }
        apply.apply(stats, start, end, samples, samples == 0 ? 0.0 : sum/samples, minimum, maximum);
    }
    
	private void calculateCpuUtilization(VmStatistics statistics, String instanceId, long startTimestamp, long endTimestamp) throws CloudException, InternalException {
	    ApplyCalcs apply = new ApplyCalcs() {
	        public void apply(VmStatistics stats, long start, long end, int samples, double average, double minimum, double maximum) {
	            stats.setSamples(samples);
	            stats.setStartTimestamp(start);
	            stats.setMinimumCpuUtilization(minimum);
	            stats.setAverageCpuUtilization(average);
	            stats.setMaximumCpuUtilization(maximum);
	            stats.setEndTimestamp(end);
	        }
	    };
	    calculate(statistics, "CPUUtilization", "Percent", instanceId, startTimestamp, endTimestamp, apply);
	}
	   
    private void calculateDiskReadBytes(VmStatistics statistics, String instanceId, long startTimestamp, long endTimestamp) throws CloudException, InternalException {
        ApplyCalcs apply = new ApplyCalcs() {
            public void apply(VmStatistics stats, long start, long end, int samples, double average, double minimum, double maximum) {
                stats.setMinimumDiskReadBytes(minimum);
                stats.setAverageDiskReadBytes(average);
                stats.setMaximumDiskReadBytes(maximum);
            }
        };
        calculate(statistics, "DiskReadBytes", "Bytes", instanceId, startTimestamp, endTimestamp, apply);
    }
    
    private void calculateDiskReadOps(VmStatistics statistics, String instanceId, long startTimestamp, long endTimestamp) throws CloudException, InternalException {
        ApplyCalcs apply = new ApplyCalcs() {
            public void apply(VmStatistics stats, long start, long end, int samples, double average, double minimum, double maximum) {
                stats.setMinimumDiskReadOperations(minimum);
                stats.setAverageDiskReadOperations(average);
                stats.setMaximumDiskReadOperations(maximum);
            }
        };
        calculate(statistics, "DiskReadOps", "Count", instanceId, startTimestamp, endTimestamp, apply);
    }
    
    private void calculateDiskWriteBytes(VmStatistics statistics, String instanceId, long startTimestamp, long endTimestamp) throws CloudException, InternalException {
        ApplyCalcs apply = new ApplyCalcs() {
            public void apply(VmStatistics stats, long start, long end, int samples, double average, double minimum, double maximum) {
                stats.setMinimumDiskWriteBytes(minimum);
                stats.setAverageDiskWriteBytes(average);
                stats.setMaximumDiskWriteBytes(maximum);
            }
        };
        calculate(statistics, "DiskWriteBytes", "Bytes", instanceId, startTimestamp, endTimestamp, apply);
    }
    
    private void calculateDiskWriteOps(VmStatistics statistics, String instanceId, long startTimestamp, long endTimestamp) throws CloudException, InternalException {
        ApplyCalcs apply = new ApplyCalcs() {
            public void apply(VmStatistics stats, long start, long end, int samples, double average, double minimum, double maximum) {
                stats.setMinimumDiskWriteOperations(minimum);
                stats.setAverageDiskWriteOperations(average);
                stats.setMaximumDiskWriteOperations(maximum);
            }
        };
        calculate(statistics, "DiskWriteOps", "Count", instanceId, startTimestamp, endTimestamp, apply);
    }

    private void calculateNetworkIn(VmStatistics statistics, String instanceId, long startTimestamp, long endTimestamp) throws CloudException, InternalException {
        ApplyCalcs apply = new ApplyCalcs() {
            public void apply(VmStatistics stats, long start, long end, int samples, double average, double minimum, double maximum) {
                stats.setMinimumNetworkIn(minimum);
                stats.setAverageNetworkIn(average);
                stats.setMaximumNetworkIn(maximum);
            }
        };
        calculate(statistics, "NetworkIn", "Bytes", instanceId, startTimestamp, endTimestamp, apply);
    }
    
    private void calculateNetworkOut(VmStatistics statistics, String instanceId, long startTimestamp, long endTimestamp) throws CloudException, InternalException {
        ApplyCalcs apply = new ApplyCalcs() {
            public void apply(VmStatistics stats, long start, long end, int samples, double average, double minimum, double maximum) {
                stats.setMinimumNetworkOut(minimum);
                stats.setAverageNetworkOut(average);
                stats.setMaximumNetworkOut(maximum);
            }
        };
        calculate(statistics, "NetworkOut", "Bytes", instanceId, startTimestamp, endTimestamp, apply);
    }

    @Override
    public @Nonnull VirtualMachine clone(@Nonnull String vmId, @Nonnull String intoDcId, @Nonnull String name, @Nonnull String description, boolean powerOn, @Nullable String... firewallIds) throws InternalException, CloudException {
        throw new OperationNotSupportedException("AWS instances cannot be cloned.");
    }

    @Override
    public @Nullable VMScalingCapabilities describeVerticalScalingCapabilities() throws CloudException, InternalException {
        return null;
    }

    @Override
    public void enableAnalytics(@Nonnull String instanceId) throws InternalException, CloudException {
        APITrace.begin(getProvider(), "enableVMAnalytics");
        try {
            if( getProvider().getEC2Provider().isAWS() || getProvider().getEC2Provider().isEnStratus() ) {
                Map<String,String> parameters = getProvider().getStandardParameters(getProvider().getContext(), EC2Method.MONITOR_INSTANCES);
                EC2Method method;

                parameters.put("InstanceId.1", instanceId);
                method = new EC2Method(getProvider(), getProvider().getEc2Url(), parameters);
                try {
                    method.invoke();
                }
                catch( EC2Exception e ) {
                    logger.error(e.getSummary());
                    throw new CloudException(e);
                }
            }
        }
        finally {
            APITrace.end();
        }
    }
    
	private Architecture getArchitecture(String size) {
		if( size.equals("m1.small") || size.equals("c1.medium") ) {
			return Architecture.I32;
		}
		else {
			return Architecture.I64;
		}
	}

    private @Nonnull String getCloudWatchUrl(@Nonnull ProviderContext ctx) {
        return ("https://monitoring." + ctx.getRegionId() + ".amazonaws.com");
    }
    
	@Override
	public @Nonnull String getConsoleOutput(@Nonnull String instanceId) throws InternalException, CloudException {
        APITrace.begin(getProvider(), "getConsoleOutput");
        try {
            Map<String,String> parameters = getProvider().getStandardParameters(getProvider().getContext(), EC2Method.GET_CONSOLE_OUTPUT);
            String output = null;
            EC2Method method;
            NodeList blocks;
            Document doc;

            parameters.put("InstanceId", instanceId);
            method = new EC2Method(getProvider(), getProvider().getEc2Url(), parameters);
            try {
                doc = method.invoke();
            }
            catch( EC2Exception e ) {
                String code = e.getCode();

                if( code != null && code.startsWith("InvalidInstanceID") ) {
                    return "";
                }
                logger.error(e.getSummary());
                throw new CloudException(e);
            }
            blocks = doc.getElementsByTagName("timestamp");
            for( int i=0; i<blocks.getLength(); i++ ) {
                SimpleDateFormat fmt = new SimpleDateFormat("yyyy-MM-dd'T'HH:mm:ss.SSS'Z'");
                fmt.setCalendar(UTC_CALENDAR);
                String ts = blocks.item(i).getFirstChild().getNodeValue();
                long timestamp;

                try {
                    timestamp = fmt.parse(ts).getTime();
                }
                catch( ParseException e ) {
                    logger.error(e);
                    e.printStackTrace();
                    throw new CloudException(e);
                }
                if( timestamp > -1L ) {
                    break;
                }
            }
            blocks = doc.getElementsByTagName("output");
            for( int i=0; i<blocks.getLength(); i++ ) {
                Node item = blocks.item(i);

                if( item.hasChildNodes() ) {
                    output = item.getFirstChild().getNodeValue().trim();
                    if( output != null ) {
                        break;
                    }
                }
            }
            if( output != null ) {
                try {
                    return new String(Base64.decodeBase64(output.getBytes("utf-8")), "utf-8");
                }
                catch( UnsupportedEncodingException e ) {
                    logger.error(e);
                    e.printStackTrace();
                    throw new InternalException(e);
                }
            }
            return "";
        }
        finally {
            APITrace.end();
        }
	}

    @Override
    public int getCostFactor(@Nonnull VmState vmState) throws InternalException, CloudException {
        return (vmState.equals(VmState.STOPPED) ? 0 : 100);
    }

    @Override
    public int getMaximumVirtualMachineCount() throws CloudException, InternalException {
        return -2;
    }

    @Override
	public @Nonnull Iterable<String> listFirewalls(@Nonnull String instanceId) throws InternalException, CloudException {
        APITrace.begin(getProvider(), "listFirewallsForVM");
        try {
            Map<String,String> parameters = getProvider().getStandardParameters(getProvider().getContext(), EC2Method.DESCRIBE_INSTANCES);
            ArrayList<String> firewalls = new ArrayList<String>();
            EC2Method method;
            NodeList blocks;
            Document doc;

            parameters.put("InstanceId.1", instanceId);
            method = new EC2Method(getProvider(), getProvider().getEc2Url(), parameters);
            try {
                doc = method.invoke();
            }
            catch( EC2Exception e ) {
                String code = e.getCode();

                if( code != null && code.startsWith("InvalidInstanceID") ) {
                    return firewalls;
                }
                logger.error(e.getSummary());
                throw new CloudException(e);
            }
            blocks = doc.getElementsByTagName("groupSet");
            for( int i=0; i<blocks.getLength(); i++ ) {
                NodeList items = blocks.item(i).getChildNodes();

                for( int j=0; j<items.getLength(); j++ ) {
                    Node item = items.item(j);

                    if( item.getNodeName().equals("item") ) {
                        NodeList sub = item.getChildNodes();

                        for( int k=0; k<sub.getLength(); k++ ) {
                            Node id = sub.item(k);

                            if( id.getNodeName().equalsIgnoreCase("groupId") && id.hasChildNodes() ) {
                                firewalls.add(id.getFirstChild().getNodeValue().trim());
                                break;
                            }
                        }
                    }
                }
            }
            return firewalls;
        }
        finally {
            APITrace.end();
        }
	}
	
	@Override
	public @Nonnull String getProviderTermForServer(@Nonnull Locale locale) {
		return "instance";
	}

	@Override
	public @Nullable VirtualMachine getVirtualMachine(@Nonnull String instanceId) throws InternalException, CloudException {
        APITrace.begin(getProvider(), "getVirtualMachine");
        try {
            ProviderContext ctx = getProvider().getContext();

            if( ctx == null ) {
                throw new CloudException("No context was established for this request");
            }
            Map<String,String> parameters = getProvider().getStandardParameters(getProvider().getContext(), EC2Method.DESCRIBE_INSTANCES);
            EC2Method method;
            NodeList blocks;
            Document doc;

            parameters.put("InstanceId.1", instanceId);
            method = new EC2Method(getProvider(), getProvider().getEc2Url(), parameters);
            try {
                doc = method.invoke();
            }
            catch( EC2Exception e ) {
                String code = e.getCode();

                if( code != null && code.startsWith("InvalidInstanceID") ) {
                    return null;
                }
                logger.error(e.getSummary());
                throw new CloudException(e);
            }
            blocks = doc.getElementsByTagName("instancesSet");
            for( int i=0; i<blocks.getLength(); i++ ) {
                NodeList instances = blocks.item(i).getChildNodes();

                for( int j=0; j<instances.getLength(); j++ ) {
                    Node instance = instances.item(j);

                    if( instance.getNodeName().equals("item") ) {
                        Iterable<IpAddress> addresses = Collections.emptyList();


                        if( getProvider().hasNetworkServices() ) {
                            NetworkServices services = getProvider().getNetworkServices();

                            if( services != null ) {
                                IpAddressSupport support = services.getIpAddressSupport();

                                if( support != null ) {
                                    addresses = support.listIpPool(IPVersion.IPV4, false);
                                }
                            }
                        }
                        VirtualMachine server = toVirtualMachine(ctx, instance, addresses);

                        if( server != null && server.getProviderVirtualMachineId().equals(instanceId) ) {
                            return server;
                        }
                    }
                }
            }
            return null;
        }
        finally {
            APITrace.end();
        }
	}
	
	@Override
	public @Nullable VirtualMachineProduct getProduct(@Nonnull String sizeId) throws CloudException, InternalException {
        for( Architecture a : listSupportedArchitectures() ) {
            for( VirtualMachineProduct prd : listProducts(a) ) {
                if( prd.getProviderProductId().equals(sizeId) ) {
                    return prd;
                }
            }
        }
        return null;
	}
	
	private VmState getServerState(String state) {
        if( state.equals("pending") ) {
            return VmState.PENDING;
        }
        else if( state.equals("running") ) {
            return VmState.RUNNING;
        }
        else if( state.equals("terminating") || state.equals("stopping") ) {
            return VmState.STOPPING;
        }
        else if( state.equals("stopped") ) {
            return VmState.STOPPED;
        }
        else if( state.equals("shutting-down") ) {
            return VmState.STOPPING;
        }
        else if( state.equals("terminated") ) {
            return VmState.TERMINATED;
        }
        else if( state.equals("rebooting") ) {
            return VmState.REBOOTING;
        }
        logger.warn("Unknown server state: " + state);
        return VmState.PENDING;
	}

	@Override
	public @Nonnull VmStatistics getVMStatistics(@Nonnull String instanceId, @Nonnegative long startTimestamp, @Nonnegative long endTimestamp) throws InternalException, CloudException {
        APITrace.begin(getProvider(), "getVMStatistics");
        try {
            VmStatistics statistics = new VmStatistics();

            if( endTimestamp < 1L ) {
                endTimestamp = System.currentTimeMillis() + 1000L;
            }
            if( startTimestamp > (endTimestamp - (2L * CalendarWrapper.MINUTE)) ) {
                startTimestamp = endTimestamp - (2L * CalendarWrapper.MINUTE);
            }
            else if( startTimestamp < (System.currentTimeMillis() - (2L * CalendarWrapper.DAY)) ) {
                startTimestamp = System.currentTimeMillis() - (2L * CalendarWrapper.DAY);
            }

            calculateCpuUtilization(statistics, instanceId, startTimestamp, endTimestamp);
            calculateDiskReadBytes(statistics, instanceId, startTimestamp, endTimestamp);
            calculateDiskReadOps(statistics, instanceId, startTimestamp, endTimestamp);
            calculateDiskWriteBytes(statistics, instanceId, startTimestamp, endTimestamp);
            calculateDiskWriteOps(statistics, instanceId, startTimestamp, endTimestamp);
            calculateNetworkIn(statistics, instanceId, startTimestamp, endTimestamp);
            calculateNetworkOut(statistics, instanceId, startTimestamp, endTimestamp);
            return statistics;
        }
        finally {
            APITrace.end();
        }
	}

    @Override
    public @Nonnull Iterable<VmStatistics> getVMStatisticsForPeriod(@Nonnull String instanceId, long startTimestamp, long endTimestamp) throws InternalException, CloudException {
        APITrace.begin(getProvider(), "getVMStatisticsForPeriod");
        try {
            if( endTimestamp < 1L ) {
                endTimestamp = System.currentTimeMillis() + 1000L;
            }
            if( startTimestamp > (endTimestamp - (2L * CalendarWrapper.MINUTE)) ) {
                startTimestamp = endTimestamp - (2L * CalendarWrapper.MINUTE);
            }
            else if( startTimestamp < (System.currentTimeMillis() - CalendarWrapper.DAY) ) {
                startTimestamp = System.currentTimeMillis() - CalendarWrapper.DAY;
            }
            TreeMap<Integer,VmStatistics> statMap = new TreeMap<Integer,VmStatistics>();
            int minutes = (int)((endTimestamp-startTimestamp)/CalendarWrapper.MINUTE);

            for( int i =1; i<=minutes; i++ ) {
                statMap.put(i, new VmStatistics());
            }
            Set<Metric> metrics = calculate("CPUUtilization", "Percent", instanceId, startTimestamp, endTimestamp);
            for( Metric m : metrics ) {
                int minute = 1 + (int)((m.timestamp - startTimestamp)/CalendarWrapper.MINUTE);
                VmStatistics stats = statMap.get(minute);

                if( stats == null ) {
                    stats = new VmStatistics();
                    statMap.put(minute, stats);
                }
                stats.setAverageCpuUtilization(m.average);
                stats.setMaximumCpuUtilization(m.maximum);
                stats.setMinimumCpuUtilization(m.minimum);
                stats.setStartTimestamp(m.timestamp);
                stats.setEndTimestamp(m.timestamp);
                stats.setSamples(m.samples);
            }
            metrics = calculate("DiskReadBytes", "Bytes", instanceId, startTimestamp, endTimestamp);
            for( Metric m : metrics ) {
                int minute = 1 + (int)((m.timestamp - startTimestamp)/CalendarWrapper.MINUTE);
                VmStatistics stats = statMap.get(minute);

                if( stats == null ) {
                    stats = new VmStatistics();
                    statMap.put(minute, stats);
                }
                stats.setAverageDiskReadBytes(m.average);
                stats.setMinimumDiskReadBytes(m.minimum);
                stats.setMaximumDiskReadBytes(m.maximum);
                if( stats.getSamples() < 1 ) {
                    stats.setSamples(m.samples);
                }
            }
            metrics = calculate("DiskReadOps", "Count", instanceId, startTimestamp, endTimestamp);
            for( Metric m : metrics ) {
                int minute = 1 + (int)((m.timestamp - startTimestamp)/CalendarWrapper.MINUTE);
                VmStatistics stats = statMap.get(minute);

                if( stats == null ) {
                    stats = new VmStatistics();
                    statMap.put(minute, stats);
                }
                stats.setAverageDiskReadOperations(m.average);
                stats.setMinimumDiskReadOperations(m.minimum);
                stats.setMaximumDiskReadOperations(m.maximum);
                if( stats.getSamples() < 1 ) {
                    stats.setSamples(m.samples);
                }
            }
            metrics = calculate("DiskWriteBytes", "Bytes", instanceId, startTimestamp, endTimestamp);
            for( Metric m : metrics ) {
                int minute = 1 + (int)((m.timestamp - startTimestamp)/CalendarWrapper.MINUTE);
                VmStatistics stats = statMap.get(minute);

                if( stats == null ) {
                    stats = new VmStatistics();
                    statMap.put(minute, stats);
                }
                stats.setAverageDiskWriteBytes(m.average);
                stats.setMinimumDiskWriteBytes(m.minimum);
                stats.setMaximumDiskWriteBytes(m.maximum);
                if( stats.getSamples() < 1 ) {
                    stats.setSamples(m.samples);
                }
            }
            metrics = calculate("DiskWriteOps", "Count", instanceId, startTimestamp, endTimestamp);
            for( Metric m : metrics ) {
                int minute = 1 + (int)((m.timestamp - startTimestamp)/CalendarWrapper.MINUTE);
                VmStatistics stats = statMap.get(minute);

                if( stats == null ) {
                    stats = new VmStatistics();
                    statMap.put(minute, stats);
                }
                stats.setAverageDiskWriteOperations(m.average);
                stats.setMinimumDiskWriteOperations(m.minimum);
                stats.setMaximumDiskWriteOperations(m.maximum);
                if( stats.getSamples() < 1 ) {
                    stats.setSamples(m.samples);
                }
            }
            metrics = calculate("NetworkIn", "Bytes", instanceId, startTimestamp, endTimestamp);
            for( Metric m : metrics ) {
                int minute = 1 + (int)((m.timestamp - startTimestamp)/CalendarWrapper.MINUTE);
                VmStatistics stats = statMap.get(minute);

                if( stats == null ) {
                    stats = new VmStatistics();
                    statMap.put(minute, stats);
                }
                stats.setAverageNetworkIn(m.average);
                stats.setMinimumNetworkIn(m.minimum);
                stats.setMaximumNetworkIn(m.maximum);
                if( stats.getSamples() < 1 ) {
                    stats.setSamples(m.samples);
                }
            }
            metrics = calculate("NetworkOut", "Bytes", instanceId, startTimestamp, endTimestamp);
            for( Metric m : metrics ) {
                int minute = 1 + (int)((m.timestamp - startTimestamp)/CalendarWrapper.MINUTE);
                VmStatistics stats = statMap.get(minute);

                if( stats == null ) {
                    stats = new VmStatistics();
                    statMap.put(minute, stats);
                }
                stats.setAverageNetworkOut(m.average);
                stats.setMinimumNetworkOut(m.minimum);
                stats.setMaximumNetworkOut(m.maximum);
                if( stats.getSamples() < 1 ) {
                    stats.setSamples(m.samples);
                }
            }
            ArrayList<VmStatistics> list = new ArrayList<VmStatistics>();
            for( Map.Entry<Integer,VmStatistics> entry : statMap.entrySet() ) {
                VmStatistics stats = entry.getValue();

                if( stats != null && stats.getSamples() > 0 ) {
                    list.add(stats);
                }
            }
            return list;
        }
        finally {
            APITrace.end();
        }
    }

    @Override
    public @Nonnull Requirement identifyImageRequirement(@Nonnull ImageClass cls) throws CloudException, InternalException {
        return (ImageClass.MACHINE.equals(cls) ? Requirement.REQUIRED : Requirement.OPTIONAL);
    }

    @Override
    public @Nonnull Requirement identifyPasswordRequirement(Platform platform) throws CloudException, InternalException {
        return Requirement.NONE;
    }

    @Override
    public @Nonnull Requirement identifyRootVolumeRequirement() {
        return Requirement.NONE;
    }

    @Override
    public @Nonnull Requirement identifyShellKeyRequirement(Platform platform) throws CloudException, InternalException {
        return Requirement.OPTIONAL;
    }

    @Override
    public @Nonnull Requirement identifyStaticIPRequirement() throws CloudException, InternalException {
        return Requirement.NONE; // TODO: make this optional and fake it during provisioning
    }

    @Override
    public @Nonnull Requirement identifyVlanRequirement() {
        return (getProvider().getEC2Provider().isEucalyptus() ? Requirement.NONE : Requirement.OPTIONAL);
    }

    @Override
    public boolean isAPITerminationPreventable() {
        return getProvider().getEC2Provider().isAWS();
    }

    @Override
    public boolean isBasicAnalyticsSupported() {
        return (getProvider().getEC2Provider().isAWS() || getProvider().getEC2Provider().isEnStratus());
    }

    @Override
    public boolean isExtendedAnalyticsSupported() {
        return (getProvider().getEC2Provider().isAWS() || getProvider().getEC2Provider().isEnStratus());
    }

    @Override
    public boolean isSubscribed() throws InternalException, CloudException {
        APITrace.begin(getProvider(), "isSubscribedVirtualMachine");
        try {
            Map<String,String> parameters = getProvider().getStandardParameters(getProvider().getContext(), EC2Method.DESCRIBE_INSTANCES);
            EC2Method method = new EC2Method(getProvider(), getProvider().getEc2Url(), parameters);

            try {
                method.invoke();
                return true;
            }
            catch( EC2Exception e ) {
                if( e.getStatus() == HttpServletResponse.SC_UNAUTHORIZED || e.getStatus() == HttpServletResponse.SC_FORBIDDEN ) {
                    return false;
                }
                String code = e.getCode();

                if( code != null && code.equals("SignatureDoesNotMatch") ) {
                    return false;
                }
                logger.warn(e.getSummary());
                throw new CloudException(e);
            }
        }
        finally {
            APITrace.end();
        }
    }

    @Override
    public boolean isUserDataSupported() {
        return true;
    }

    @Override
    public @Nonnull Iterable<VirtualMachineProduct> listProducts(@Nonnull Architecture architecture) throws InternalException, CloudException {
        ProviderContext ctx = getProvider().getContext();

        if( ctx == null ) {
            throw new CloudException("No context was set for this request");
        }
        Cache<VirtualMachineProduct> cache = Cache.getInstance(getProvider(), "products" + architecture.name(), VirtualMachineProduct.class, CacheLevel.REGION, new TimePeriod<Day>(1, TimePeriod.DAY));
        Iterable<VirtualMachineProduct> products = cache.get(ctx);

        if( products == null ) {
            ArrayList<VirtualMachineProduct> list = new ArrayList<VirtualMachineProduct>();

            try {
                InputStream input = EC2Instance.class.getResourceAsStream("/org/dasein/cloud/aws/vmproducts.json");

                if( input != null ) {
                    BufferedReader reader = new BufferedReader(new InputStreamReader(input));
                    StringBuilder json = new StringBuilder();
                    String line;

                    while( (line = reader.readLine()) != null ) {
                        json.append(line);
                        json.append("\n");
                    }
                    JSONArray arr = new JSONArray(json.toString());
                    JSONObject toCache = null;

                    for( int i=0; i<arr.length(); i++ ) {
                        JSONObject productSet = arr.getJSONObject(i);
                        String cloud, providerName;

                        if( productSet.has("cloud") ) {
                            cloud = productSet.getString("cloud");
                        }
                        else {
                            continue;
                        }
                        if( productSet.has("provider") ) {
                            providerName = productSet.getString("provider");
                        }
                        else {
                            continue;
                        }
                        if( !productSet.has("products") ) {
                            continue;
                        }
                        if( toCache == null || (providerName.equals("AWS") && cloud.equals("AWS")) ) {
                            toCache = productSet;
                        }
                        if( providerName.equalsIgnoreCase(getProvider().getProviderName()) && cloud.equalsIgnoreCase(getProvider().getCloudName()) ) {
                            toCache = productSet;
                            break;
                        }
                    }
                    if( toCache == null ) {
                        logger.warn("No products were defined");
                        return Collections.emptyList();
                    }
                    JSONArray plist = toCache.getJSONArray("products");

                    for( int i=0; i<plist.length(); i++ ) {
                        JSONObject product = plist.getJSONObject(i);
                        boolean supported = false;

                        if( product.has("architectures") ) {
                            JSONArray architectures = product.getJSONArray("architectures");

                            for( int j=0; j<architectures.length(); j++ ) {
                                String a = architectures.getString(j);

                                if( architecture.name().equals(a) ) {
                                    supported = true;
                                    break;
                                }
                            }
                        }
                        if( !supported ) {
                            continue;
                        }
                        if( product.has("excludesRegions") ) {
                            JSONArray regions = product.getJSONArray("excludesRegions");

                            for( int j=0; j<regions.length(); j++ ) {
                                String r = regions.getString(j);

                                if( r.equals(ctx.getRegionId()) ) {
                                    supported = false;
                                    break;
                                }
                            }
                        }
                        if( !supported ) {
                            continue;
                        }
                        VirtualMachineProduct prd = toProduct(product);

                        if( prd != null ) {
                            list.add(prd);
                        }
                    }

                }
                else {
                    logger.warn("No standard products resource exists for /org/dasein/cloud/aws/vmproducts.json");
                }
                input = EC2Instance.class.getResourceAsStream("/org/dasein/cloud/aws/vmproducts-custom.json");
                if( input != null ) {
                    ArrayList<VirtualMachineProduct> customList = new ArrayList<VirtualMachineProduct>();
                    TreeSet<String> discard = new TreeSet<String>();
                    boolean discardAll = false;

                    BufferedReader reader = new BufferedReader(new InputStreamReader(input));
                    StringBuilder json = new StringBuilder();
                    String line;

                    while( (line = reader.readLine()) != null ) {
                        json.append(line);
                        json.append("\n");
                    }
                    JSONArray arr = new JSONArray(json.toString());
                    JSONObject toCache = null;

                    for( int i=0; i<arr.length(); i++ ) {
                        JSONObject listing = arr.getJSONObject(i);
                        String cloud, providerName, endpoint = null;

                        if( listing.has("cloud") ) {
                            cloud = listing.getString("cloud");
                        }
                        else {
                            continue;
                        }
                        if( listing.has("provider") ) {
                            providerName = listing.getString("provider");
                        }
                        else {
                            continue;
                        }
                        if( listing.has("endpoint") ) {
                            endpoint = listing.getString("endpoint");
                        }
                        if( !cloud.equals(getProvider().getCloudName()) || !providerName.equals(getProvider().getProviderName()) ) {
                            continue;
                        }
                        if( endpoint != null && endpoint.equals(ctx.getEndpoint()) ) {
                            toCache = listing;
                            break;
                        }
                        if( endpoint == null && toCache == null ) {
                            toCache = listing;
                        }
                    }
                    if( toCache != null ) {
                        if( toCache.has("discardDefaults") ) {
                            discardAll = toCache.getBoolean("discardDefaults");
                        }
                        if( toCache.has("discard") ) {
                            JSONArray dlist = toCache.getJSONArray("discard");

                            for( int i=0; i<dlist.length(); i++ ) {
                                discard.add(dlist.getString(i));
                            }
                        }
                        if( toCache.has("products") ) {
                            JSONArray plist = toCache.getJSONArray("products");

                            for( int i=0; i<plist.length(); i++ ) {
                                JSONObject product = plist.getJSONObject(i);
                                boolean supported = false;

                                if( product.has("architectures") ) {
                                    JSONArray architectures = product.getJSONArray("architectures");

                                    for( int j=0; j<architectures.length(); j++ ) {
                                        String a = architectures.getString(j);

                                        if( architecture.name().equals(a) ) {
                                            supported = true;
                                            break;
                                        }
                                    }
                                }
                                if( !supported ) {
                                    continue;
                                }
                                if( product.has("excludesRegions") ) {
                                    JSONArray regions = product.getJSONArray("excludesRegions");

                                    for( int j=0; j<regions.length(); j++ ) {
                                        String r = regions.getString(j);

                                        if( r.equals(ctx.getRegionId()) ) {
                                            supported = false;
                                            break;
                                        }
                                    }
                                }
                                if( !supported ) {
                                    continue;
                                }
                                VirtualMachineProduct prd = toProduct(product);

                                if( prd != null ) {
                                    customList.add(prd);
                                }
                            }
                        }
                        if( !discardAll ) {
                            for( VirtualMachineProduct product : list ) {
                                if( !discard.contains(product.getProviderProductId()) ) {
                                    customList.add(product);
                                }
                            }
                        }
                        list = customList;
                    }
                }
                products = list;
                cache.put(ctx, products);

            }
            catch( IOException e ) {
                throw new InternalException(e);
            }
            catch( JSONException e ) {
                throw new InternalException(e);
            }
        }
        return products;
    }
    
    static private volatile Collection<Architecture> architectures;
    
    @Override
    public Iterable<Architecture> listSupportedArchitectures() {
        if( architectures == null ) {
            ArrayList<Architecture> list = new ArrayList<Architecture>();
            
            list.add(Architecture.I64);
            list.add(Architecture.I32);
            architectures = Collections.unmodifiableCollection(list);
        }
        return architectures;
    }
	
	private String guess(String privateDnsAddress) {
	    String dnsAddress = privateDnsAddress;
	    String[] parts = dnsAddress.split("\\.");
	    
	    if( parts != null && parts.length > 1 ) {
	        dnsAddress = parts[0];
	    }
	    if( dnsAddress.startsWith("ip-") ) {
	        dnsAddress = dnsAddress.replace('-', '.');
            return dnsAddress.substring(3);
	    }
	    return null;
	}
	
    @Override
    public @Nonnull VirtualMachine launch(@Nonnull VMLaunchOptions cfg) throws CloudException, InternalException {
        APITrace.begin(getProvider(), "launchVM");
        try {
            ProviderContext ctx = getProvider().getContext();

            if( ctx == null ) {
                throw new CloudException("No context was established for this request");
            }
            MachineImage img = getProvider().getComputeServices().getImageSupport().getMachineImage(cfg.getMachineImageId());

            if( img == null ) {
                throw new InternalException("No such machine image: " + cfg.getMachineImageId());
            }
            Map<String,String> parameters = getProvider().getStandardParameters(getProvider().getContext(), EC2Method.RUN_INSTANCES);
            String ramdiskImage = (String)cfg.getMetaData().get("ramdiskImageId"), kernelImage = (String)cfg.getMetaData().get("kernelImageId");
            EC2Method method;
            NodeList blocks;
            Document doc;

            parameters.put("ImageId", cfg.getMachineImageId());
            parameters.put("MinCount", "1");
            parameters.put("MaxCount", "1");
            parameters.put("InstanceType", cfg.getStandardProductId());
            if( ramdiskImage != null ) {
                parameters.put("ramdiskId", ramdiskImage);
            }
            if( kernelImage != null ) {
                parameters.put("kernelId", kernelImage);
            }
            if( cfg.getUserData() != null ) {
                try {
                    parameters.put("UserData", Base64.encodeBase64String(cfg.getUserData().getBytes("utf-8")));
                }
                catch( UnsupportedEncodingException e ) {
                    throw new InternalException(e);
                }
            }
            if( cfg.isPreventApiTermination() ) {
                parameters.put("DisableApiTermination", "true");
            }
            String[] ids = cfg.getFirewallIds();

            if( ids.length > 0 ) {
                int i = 1;

                for( String id : ids ) {
                    parameters.put("SecurityGroupId." + (i++), id);
                }
            }
            if( cfg.getDataCenterId() != null ) {
                parameters.put("Placement.AvailabilityZone", cfg.getDataCenterId());
            }
            else if( cfg.getVolumes().length > 0 ) {
                String dc = null;

                for( VMLaunchOptions.VolumeAttachment a : cfg.getVolumes() ) {
                    if( a.volumeToCreate != null ) {
                        dc = a.volumeToCreate.getDataCenterId();
                        if( dc != null ) {
                            break;
                        }
                    }
                }
                if( dc != null ) {
                    cfg.inDataCenter(dc);
                }
            }
            if( cfg.getBootstrapKey() != null ) {
                parameters.put("KeyName", cfg.getBootstrapKey());
            }
            if( cfg.getVlanId() != null ) {
                parameters.put("SubnetId", cfg.getVlanId());
            }
            if( getProvider().getEC2Provider().isAWS() ) {
                parameters.put("Monitoring.Enabled", String.valueOf(cfg.isExtendedAnalytics()));
            }
            final ArrayList<VMLaunchOptions.VolumeAttachment> existingVolumes = new ArrayList<VMLaunchOptions.VolumeAttachment>();
            TreeSet<String> deviceIds = new TreeSet<String>();

            if( cfg.getVolumes().length > 0 ) {
                Iterable<String> possibles = getProvider().getComputeServices().getVolumeSupport().listPossibleDeviceIds(img.getPlatform());
                int i=1;

                for( VMLaunchOptions.VolumeAttachment a : cfg.getVolumes() ) {
                    if( a.deviceId != null ) {
                        deviceIds.add(a.deviceId);
                    }
                    else if( a.volumeToCreate != null && a.volumeToCreate.getDeviceId() != null ) {
                        deviceIds.add(a.volumeToCreate.getDeviceId());
                        a.deviceId = a.volumeToCreate.getDeviceId();
                    }
                }
                for( VMLaunchOptions.VolumeAttachment a : cfg.getVolumes() ) {
                    if( a.deviceId == null ) {
                        for( String id : possibles ) {
                            if( !deviceIds.contains(id) ) {
                                a.deviceId = id;
                                deviceIds.add(id);
                            }
                        }
                        if( a.deviceId == null ) {
                            throw new InternalException("Unable to identify a device ID for volume");
                        }
                    }
                    if( a.existingVolumeId == null ) {
                        parameters.put("BlockDeviceMapping." + i + ".DeviceName", a.deviceId);
                        if( a.volumeToCreate.getSnapshotId() != null ) {
                            parameters.put("BlockDeviceMapping." + i + ".Ebs.SnapshotId", a.volumeToCreate.getSnapshotId());
                        }
                        else {
                            parameters.put("BlockDeviceMapping." + i + ".Ebs.VolumeSize", String.valueOf(a.volumeToCreate.getVolumeSize().getQuantity().intValue()));
                        }
                        i++;
                    }
                    else {
                        existingVolumes.add(a);
                    }
                }
            }
            VMLaunchOptions.NICConfig[] nics = cfg.getNetworkInterfaces();

            if( nics != null && nics.length > 0 ) {
                int i=1;

                for( VMLaunchOptions.NICConfig c : nics ) {
                    parameters.put("NetworkInterface." + i + ".DeviceIndex", String.valueOf(i));
                    if( c.nicId == null ) {
                        parameters.put("NetworkInterface." + i + ".SubnetId", c.nicToCreate.getSubnetId());
                        parameters.put("NetworkInterface." + i + ".Description", c.nicToCreate.getDescription());
                        if( c.nicToCreate.getIpAddress() != null ) {
                            parameters.put("NetworkInterface." + i + ".PrivateIpAddress", c.nicToCreate.getIpAddress());
                        }
                        if( c.nicToCreate.getFirewallIds().length > 0 ) {
                            int j=1;

                            for( String id : c.nicToCreate.getFirewallIds() ) {
                                parameters.put("NetworkInterface." + i + ".SecurityGroupId." + j, id);
                                j++;
                            }
                        }
                    }
                    else {
                        parameters.put("NetworkInterface." + i + ".NetworkInterfaceId", c.nicId);
                    }
                    i++;
                }
            }
            method = new EC2Method(getProvider(), getProvider().getEc2Url(), parameters);
            try {
                doc = method.invoke();
            }
            catch( EC2Exception e ) {
                String code = e.getCode();

                if( code != null && code.equals("InsufficientInstanceCapacity") ) {
                    return null;
                }
                logger.error(e.getSummary());
                throw new CloudException(e);
            }
            blocks = doc.getElementsByTagName("instancesSet");
            VirtualMachine server = null;
            for( int i=0; i<blocks.getLength(); i++ ) {
                NodeList instances = blocks.item(i).getChildNodes();

                for( int j=0; j<instances.getLength(); j++ ) {
                    Node instance = instances.item(j);

                    if( instance.getNodeName().equals("item") ) {
                        server = toVirtualMachine(ctx, instance, new ArrayList<IpAddress>() /* can't be an elastic IP */);
                        if( server != null ) {
                            break;
                        }
                    }
                }
            }
            if( server != null ) {
                // wait for EC2 to figure out the server exists
                VirtualMachine copy = getVirtualMachine(server.getProviderVirtualMachineId());

                if( copy == null ) {
                    long timeout = System.currentTimeMillis() + CalendarWrapper.MINUTE;

                    while( timeout > System.currentTimeMillis() ) {
                        try { Thread.sleep(5000L); }
                        catch( InterruptedException ignore ) { }
                        try { copy = getVirtualMachine(server.getProviderVirtualMachineId()); }
                        catch( Throwable ignore ) { }
                        if( copy != null ) {
                            break;
                        }
                    }
                }
            }
            if( server != null && cfg.getBootstrapKey() != null ) {
                try {
                    final String sid = server.getProviderVirtualMachineId();

                    final Callable<String> pwMethod = new Callable<String>() {
                        public String call() throws CloudException {
                            try {
                                Map<String,String> params = getProvider().getStandardParameters(getProvider().getContext(), EC2Method.GET_PASSWORD_DATA);
                                EC2Method m;

                                params.put("InstanceId", sid);
                                m = new EC2Method(getProvider(), getProvider().getEc2Url(), params);

                                Document doc = m.invoke();
                                NodeList blocks = doc.getElementsByTagName("passwordData");

                                if( blocks.getLength() > 0 ) {
                                    Node pw = blocks.item(0);

                                    if( pw.hasChildNodes() ) {
                                        return pw.getFirstChild().getNodeValue();
                                    }
                                    return null;
                                }
                                return null;
                            }
                            catch( Throwable t ) {
                                throw new CloudException("Unable to retrieve password for " + sid + ", Let's hope it's Unix: " + t.getMessage());
                            }
                        }
                    };

                    try {
                        String password = pwMethod.call();

                        if( password == null ) {
                            server.setRootPassword(null);
                            server.setPasswordCallback(pwMethod);
                        }
                        else {
                            server.setRootPassword(password);
                        }
                        server.setPlatform(Platform.WINDOWS);
                    }
                    catch( CloudException e ) {
                        logger.warn(e.getMessage());
                    }
                }
                catch( Throwable t ) {
                    logger.warn("Unable to retrieve password for " + server.getProviderVirtualMachineId() + ", Let's hope it's Unix: " + t.getMessage());
                }
            }
            Map<String,Object> meta = cfg.getMetaData();
            Tag[] toCreate;
            int i = 0;

            if( meta.isEmpty() ) {
                toCreate = new Tag[2];
            }
            else {
                int count = 0;

                for( Map.Entry<String,Object> entry : meta.entrySet() ) {
                    if( entry.getKey().equalsIgnoreCase("name") || entry.getKey().equalsIgnoreCase("description") ) {
                        continue;
                    }
                    count++;
                }
                toCreate = new Tag[count + 2];
                for( Map.Entry<String,Object> entry : meta.entrySet() ) {
                    if( entry.getKey().equalsIgnoreCase("name") || entry.getKey().equalsIgnoreCase("description") ) {
                        continue;
                    }
                    toCreate[i++] = new Tag(entry.getKey(), entry.getValue().toString());
                }
            }
            Tag t = new Tag();

            t.setKey("Name");
            t.setValue(cfg.getFriendlyName());
            toCreate[i++] = t;
            t = new Tag();
            t.setKey("Description");
            t.setValue(cfg.getDescription());
            toCreate[i] = t;
            getProvider().createTags(server.getProviderVirtualMachineId(), toCreate);
            if( !existingVolumes.isEmpty() ) {
                final VirtualMachine vm = server;

                getProvider().hold();
                Thread thread = new Thread() {
                    public void run() {
                        try {
                            for( VMLaunchOptions.VolumeAttachment a : existingVolumes ) {
                                try {
                                    getProvider().getComputeServices().getVolumeSupport().attach(a.existingVolumeId, vm.getProviderMachineImageId(), a.deviceId);
                                }
                                catch( Throwable t ) {
                                    t.printStackTrace();
                                }
                            }
                        }
                        finally {
                            getProvider().release();
                        }
                    }
                };

                thread.setName("Volume Mounter for " + server);
                thread.start();
            }
            return server;
        }
        finally {
            APITrace.end();
        }
    }

    @Override
    public @Nonnull Iterable<ResourceStatus> listVirtualMachineStatus() throws InternalException, CloudException {
        APITrace.begin(getProvider(), "listVirtualMachineStatus");
        try {
            ProviderContext ctx = getProvider().getContext();

            if( ctx == null ) {
                throw new CloudException("No context was established for this request");
            }
            Map<String,String> parameters = getProvider().getStandardParameters(getProvider().getContext(), EC2Method.DESCRIBE_INSTANCES);
            EC2Method method = new EC2Method(getProvider(), getProvider().getEc2Url(), parameters);
            ArrayList<ResourceStatus> list = new ArrayList<ResourceStatus>();
            NodeList blocks;
            Document doc;

            try {
                doc = method.invoke();
            }
            catch( EC2Exception e ) {
                logger.error(e.getSummary());
                throw new CloudException(e);
            }
            blocks = doc.getElementsByTagName("instancesSet");
            for( int i=0; i<blocks.getLength(); i++ ) {
                NodeList instances = blocks.item(i).getChildNodes();

                for( int j=0; j<instances.getLength(); j++ ) {
                    Node instance = instances.item(j);

                    if( instance.getNodeName().equals("item") ) {
                        ResourceStatus status = toStatus(instance);

                        if( status != null ) {
                            list.add(status);
                        }
                    }
                }
            }
            return list;
        }
        finally {
            APITrace.end();
        }
    }

	@Override
	public @Nonnull Iterable<VirtualMachine> listVirtualMachines() throws InternalException, CloudException {
        return listVirtualMachinesWithParams(null, null);
	}

    @Override
    public @Nonnull Iterable<VirtualMachine> listVirtualMachines(@Nullable VMFilterOptions options) throws InternalException, CloudException {
        Map<String, String> tags = ((options == null || options.isMatchesAny()) ? null : options.getTags());

        if( tags != null ) {
            // tag advantage of EC2-based filtering if we can...
            Map<String, String> extraParameters = new HashMap<String, String>();

            getProvider().putExtraParameters( extraParameters, getProvider().getTagFilterParams( options.getTags() ) );

            String regex = options.getRegex();

            if( regex != null ) {
                // still have to match on regex
                options = VMFilterOptions.getInstance(false, regex);
            }
            else {
                // nothing else to match on
                options = null;
            }
            return listVirtualMachinesWithParams( extraParameters, options );
        }
        else {
            return listVirtualMachinesWithParams(null, options);
        }
    }

    private @Nonnull Iterable<VirtualMachine> listVirtualMachinesWithParams(Map<String,String> extraParameters, @Nullable VMFilterOptions options) throws InternalException, CloudException {
        APITrace.begin(getProvider(), "listVirtualMachines");
        try {
            ProviderContext ctx = getProvider().getContext();

            if( ctx == null ) {
                throw new CloudException("No context was established for this request");
            }
            Iterable<IpAddress> addresses = Collections.emptyList();
            NetworkServices services = getProvider().getNetworkServices();

            if( services != null ) {
                if( services.hasIpAddressSupport() ) {
                    IpAddressSupport support = services.getIpAddressSupport();

                    if( support != null ) {
                        addresses = support.listIpPool(IPVersion.IPV4, false);
                    }
                }
            }

            Map<String, String> parameters = getProvider().getStandardParameters( getProvider().getContext(), EC2Method.DESCRIBE_INSTANCES );

            getProvider().putExtraParameters( parameters, extraParameters );

            EC2Method method = new EC2Method(getProvider(), getProvider().getEc2Url(), parameters);
            ArrayList<VirtualMachine> list = new ArrayList<VirtualMachine>();
            NodeList blocks;
            Document doc;

            try {
                doc = method.invoke();
            }
            catch( EC2Exception e ) {
                logger.error(e.getSummary());
                throw new CloudException(e);
            }
            blocks = doc.getElementsByTagName("instancesSet");
            for( int i=0; i<blocks.getLength(); i++ ) {
                NodeList instances = blocks.item(i).getChildNodes();

                for( int j=0; j<instances.getLength(); j++ ) {
                    Node instance = instances.item(j);

                    if( instance.getNodeName().equals("item") ) {
                        VirtualMachine vm = toVirtualMachine(ctx, instance, addresses);

                        if( options == null || options.matches(vm) ) {
                            list.add(vm);
                        }
                    }
                }
            }
            return list;
        }
        finally {
            APITrace.end();
        }
    }

        @Override
    public void pause(@Nonnull String vmId) throws InternalException, CloudException {
        throw new OperationNotSupportedException("Pause/unpause not supported by the EC2 API");
    }

    @Override
    public @Nonnull String[] mapServiceAction(@Nonnull ServiceAction action) {
        if( action.equals(VirtualMachineSupport.ANY) ) {
            return new String[] { EC2Method.EC2_PREFIX + "*" };
        }
        else if( action.equals(VirtualMachineSupport.BOOT) ) {
            return new String[] { EC2Method.EC2_PREFIX + EC2Method.START_INSTANCES };
        }
        else if( action.equals(VirtualMachineSupport.CLONE) ) {
            return new String[0];
        }
        else if( action.equals(VirtualMachineSupport.CREATE_VM) ) {
            return new String[] { EC2Method.EC2_PREFIX + EC2Method.RUN_INSTANCES };
        }
        else if( action.equals(VirtualMachineSupport.GET_VM) || action.equals(VirtualMachineSupport.LIST_VM) ) {
            return new String[] { EC2Method.EC2_PREFIX + EC2Method.DESCRIBE_INSTANCES };
        }
        else if( action.equals(VirtualMachineSupport.PAUSE) ) {
            return new String[] { EC2Method.EC2_PREFIX + EC2Method.STOP_INSTANCES };
        }
        else if( action.equals(VirtualMachineSupport.REBOOT) ) {
            return new String[] { EC2Method.EC2_PREFIX + EC2Method.REBOOT_INSTANCES };
        }
        else if( action.equals(VirtualMachineSupport.REMOVE_VM) ) {
            return new String[] { EC2Method.EC2_PREFIX + EC2Method.TERMINATE_INSTANCES };
        }
        else if( action.equals(VirtualMachineSupport.TOGGLE_ANALYTICS) ) {
            return new String[] { EC2Method.EC2_PREFIX + EC2Method.MONITOR_INSTANCES };
        }
        else if( action.equals(VirtualMachineSupport.VIEW_ANALYTICS) ) {
            return new String[] { EC2Method.EC2_PREFIX + EC2Method.GET_METRIC_STATISTICS };
        }
        else if( action.equals(VirtualMachineSupport.VIEW_CONSOLE) ) {
            return new String[] { EC2Method.EC2_PREFIX + EC2Method.GET_CONSOLE_OUTPUT };
        }
        return new String[0];
    }

    @Override
    public void stop(@Nonnull String instanceId, boolean force) throws InternalException, CloudException {
        APITrace.begin(getProvider(), "stopVM");
        try {
            VirtualMachine vm = getVirtualMachine(instanceId);

            if( vm == null ) {
                throw new CloudException("No such instance: " + instanceId);
            }
            if( !vm.isPersistent() ) {
                throw new OperationNotSupportedException("Instances backed by ephemeral drives are not start/stop capable");
            }
            Map<String,String> parameters = getProvider().getStandardParameters(getProvider().getContext(), EC2Method.STOP_INSTANCES);
            EC2Method method;

            parameters.put("InstanceId.1", instanceId);
            if( force ) {
                parameters.put("Force", "true");
            }
            method = new EC2Method(getProvider(), getProvider().getEc2Url(), parameters);
            try {
                method.invoke();
            }
            catch( EC2Exception e ) {
                logger.error(e.getSummary());
                throw new CloudException(e);
            }
        }
        finally {
            APITrace.end();
        }
    }

    @Override
	public void reboot(@Nonnull String instanceId) throws CloudException, InternalException {
        APITrace.begin(getProvider(), "rebootVM");
        try {
            Map<String,String> parameters = getProvider().getStandardParameters(getProvider().getContext(), EC2Method.REBOOT_INSTANCES);
            EC2Method method;

            parameters.put("InstanceId.1", instanceId);
            method = new EC2Method(getProvider(), getProvider().getEc2Url(), parameters);
            try {
                method.invoke();
            }
            catch( EC2Exception e ) {
                logger.error(e.getSummary());
                throw new CloudException(e);
            }
        }
        finally {
            APITrace.end();
        }
	}

    @Override
    public void resume(@Nonnull String vmId) throws CloudException, InternalException {
        throw new OperationNotSupportedException("Suspend/resume not supported by the EC2 API");
    }

    private String resolve(String dnsName) {
        if( dnsName != null && dnsName.length() > 0 ) {
            InetAddress[] addresses;
            
            try {
                addresses = InetAddress.getAllByName(dnsName);
            }
            catch( UnknownHostException e ) {
                addresses = null;
            }
            if( addresses != null && addresses.length > 0 ) {
                dnsName = addresses[0].getHostAddress();
            }
            else {
                dnsName = dnsName.split("\\.")[0];
                dnsName = dnsName.replaceAll("-", "\\.");
                dnsName = dnsName.substring(4);
            }
        }        
        return dnsName;
	}

    @Override
    public boolean supportsPauseUnpause(@Nonnull VirtualMachine vm) {
        return false;
    }

    @Override
    public boolean supportsStartStop(@Nonnull VirtualMachine vm) {
        return vm.isPersistent();
    }

    @Override
    public boolean supportsSuspendResume(@Nonnull VirtualMachine vm) {
        return false;
    }

    @Override
    public void suspend(@Nonnull String vmId) throws CloudException, InternalException {
        throw new OperationNotSupportedException("Suspend/resume not supported by the EC2 API");
    }

    @Override
	public void terminate(@Nonnull String instanceId, @Nullable String explanation) throws InternalException, CloudException {
        APITrace.begin(getProvider(), "terminateVM");
        try {
            Map<String,String> parameters = getProvider().getStandardParameters(getProvider().getContext(), EC2Method.TERMINATE_INSTANCES);
            EC2Method method;

            parameters.put("InstanceId.1", instanceId);
            method = new EC2Method(getProvider(), getProvider().getEc2Url(), parameters);
            try {
                method.invoke();
            }
            catch( EC2Exception e ) {
                logger.error(e.getSummary());
                throw new CloudException(e);
            }
        }
        finally {
            APITrace.end();
        }
	}

    @Override
    public void unpause(@Nonnull String vmId) throws CloudException, InternalException {
        throw new OperationNotSupportedException("Pause/unpause not supported by the EC2 API");
    }

    private @Nullable ResourceStatus toStatus(@Nullable Node instance) throws CloudException {
        if( instance == null ) {
            return null;
        }
        NodeList attrs = instance.getChildNodes();
        VmState state = VmState.PENDING;
        String vmId = null;

        for( int i=0; i<attrs.getLength(); i++ ) {
            Node attr = attrs.item(i);
            String name;

            name = attr.getNodeName();
            if( name.equals("instanceId") ) {
                vmId = attr.getFirstChild().getNodeValue().trim();
            }
            else if( name.equals("instanceState") ) {
                NodeList details = attr.getChildNodes();

                for( int j=0; j<details.getLength(); j++ ) {
                    Node detail = details.item(j);

                    name = detail.getNodeName();
                    if( name.equals("name") ) {
                        String value = detail.getFirstChild().getNodeValue().trim();

                        state = getServerState(value);
                    }
                }
            }
        }
        if( vmId == null ) {
            return null;
        }
        return new ResourceStatus(vmId, state);
    }

    private @Nullable VirtualMachine toVirtualMachine(@Nonnull ProviderContext ctx, @Nullable Node instance, @Nonnull Iterable<IpAddress> addresses) throws CloudException {
        if( instance == null ) {
            return null;
        }
		NodeList attrs = instance.getChildNodes();
		VirtualMachine server = new VirtualMachine();

		server.setPersistent(false);
		server.setProviderOwnerId(ctx.getAccountNumber());
		server.setCurrentState(VmState.PENDING);
		server.setName(null);
		server.setDescription(null);
		for( int i=0; i<attrs.getLength(); i++ ) {
			Node attr = attrs.item(i);
			String name;
			
			name = attr.getNodeName();
			if( name.equals("instanceId") ) {
				String value = attr.getFirstChild().getNodeValue().trim();
				
				server.setProviderVirtualMachineId(value);
			}
			else if( name.equals("architecture") ) {
			    String value = attr.getFirstChild().getNodeValue().trim();
			    Architecture architecture;
			    
			    if( value.equalsIgnoreCase("i386") ) {
			        architecture = Architecture.I32;
			    }
			    else {
			        architecture = Architecture.I64;
			    }
			    server.setArchitecture(architecture);
			}
			else if( name.equals("imageId") ) {
				String value = attr.getFirstChild().getNodeValue().trim();
				
				server.setProviderMachineImageId(value);
			}
            else if( name.equals("kernelId") ) {
                String value = attr.getFirstChild().getNodeValue().trim();

                server.setTag("kernelImageId", value);
                server.setProviderKernelImageId(value);
            }
            else if( name.equals("ramdiskId") ) {
                String value = attr.getFirstChild().getNodeValue().trim();

                server.setTag("ramdiskImageId", value);
                server.setProviderRamdiskImageId(value);
            }
			else if( name.equalsIgnoreCase("subnetId") ) {
                server.setProviderSubnetId(attr.getFirstChild().getNodeValue().trim());
			}
			else if( name.equalsIgnoreCase("vpcId") ) {
                server.setProviderVlanId(attr.getFirstChild().getNodeValue().trim());			    
			}
			else if( name.equals("instanceState") ) {
				NodeList details = attr.getChildNodes();
				
				for( int j=0; j<details.getLength(); j++ ) {
					Node detail = details.item(j);
					
					name = detail.getNodeName();
					if( name.equals("name") ) {
						String value = detail.getFirstChild().getNodeValue().trim();
						
						server.setCurrentState(getServerState(value));
					}
				}
			}
			else if( name.equals("privateDnsName") ) {
				if( attr.hasChildNodes() ) {
					String value = attr.getFirstChild().getNodeValue();
				    RawAddress[] addrs = server.getPrivateAddresses();

					server.setPrivateDnsAddress(value);
                    if( addrs == null || addrs.length < 1 ) {
					    value = guess(value);
					    if( value != null ) {
					        server.setPrivateAddresses(new RawAddress(value));
					    }
					}
				}
			}
			else if( name.equals("dnsName") ) {
                if( attr.hasChildNodes() ) {
                    String value = attr.getFirstChild().getNodeValue();
                    RawAddress[] addrs = server.getPublicAddresses();

                    server.setPublicDnsAddress(value);
					if( addrs == null || addrs.length < 1 ) {
					    server.setPublicAddresses(new RawAddress(resolve(value)));
					}
				}
			}
            else if( name.equals("privateIpAddress") ) {
                if( attr.hasChildNodes() ) {
                    String value = attr.getFirstChild().getNodeValue();

                    server.setPrivateAddresses(new RawAddress(value));
                }
            }
            else if( name.equals("ipAddress") ) {
                if( attr.hasChildNodes() ) {
                    String value = attr.getFirstChild().getNodeValue();

                    server.setPublicAddresses(new RawAddress(value));
                    for( IpAddress addr : addresses ) {
                        if( value.equals(addr.getRawAddress().getIpAddress()) ) {
                            server.setProviderAssignedIpAddressId(addr.getProviderIpAddressId());
                            break;
                        }
                    }
                }
            }
            else if( name.equals("rootDeviceType") ) {
                if( attr.hasChildNodes() ) {
                    server.setPersistent(attr.getFirstChild().getNodeValue().equalsIgnoreCase("ebs"));
                }                
            }
            else if( name.equals("tagSet") ) {

                Map<String, String> tags = getProvider().getTagsFromTagSet( attr );
                if ( tags != null && tags.size() > 0 ) {
                    server.setTags( tags );
                    for ( Map.Entry<String, String> entry : tags.entrySet() ) {
                        if ( entry.getKey().equalsIgnoreCase( "name" ) ) {
                            server.setName( entry.getValue() );
                        }
                        else if ( entry.getKey().equalsIgnoreCase( "description" ) ) {
                            server.setDescription( entry.getValue() );
                        }
                    }
                }
            }
			else if( name.equals("instanceType") ) {
				String value = attr.getFirstChild().getNodeValue().trim();
				
				server.setProductId(value);
			}
			else if( name.equals("launchTime") ) {
				SimpleDateFormat fmt = new SimpleDateFormat("yyyy-MM-dd'T'HH:mm:ss.SSS'Z'");
				fmt.setCalendar(UTC_CALENDAR);
				String value = attr.getFirstChild().getNodeValue().trim();

				try {
					server.setLastBootTimestamp(fmt.parse(value).getTime());
					server.setCreationTimestamp(server.getLastBootTimestamp());
				} 
				catch( ParseException e ) {
					logger.error(e);
					e.printStackTrace();
					throw new CloudException(e);
				}
			}
			else if( name.equals("platform") ) {
			    if( attr.hasChildNodes() ) {
			    	Platform platform = Platform.guess(attr.getFirstChild().getNodeValue());
			    	if (platform.equals(Platform.UNKNOWN)){
			    		platform = Platform.UNIX;
			    	}
			        server.setPlatform(platform);
			    }
			}
			else if( name.equals("placement") ) {
				NodeList details = attr.getChildNodes();
				
				for( int j=0; j<details.getLength(); j++ ) {
					Node detail = details.item(j);
					
					name = detail.getNodeName();
					if( name.equals("availabilityZone") ) {
					    if( detail.hasChildNodes() ) {
					        String value = detail.getFirstChild().getNodeValue().trim();
						
					        server.setProviderDataCenterId(value);
					    }
					}
				}
			}
      else if (name.equals( "keyName") ) {
        String value = attr.getFirstChild().getNodeValue().trim();
        server.setProviderKeypairId(value);
      }
      else if ( name.equals( "groupSet" ) ) {
        ArrayList<String> firewalls = new ArrayList<String>();
        if ( attr.hasChildNodes() ) {
          NodeList tags = attr.getChildNodes();

          for ( int j = 0; j < tags.getLength(); j++ ) {
            Node tag = tags.item( j );

            if ( tag.getNodeName().equals( "item" ) && tag.hasChildNodes() ) {
              NodeList parts = tag.getChildNodes();
              String groupId = null;

              for ( int k = 0; k < parts.getLength(); k++ ) {
                Node part = parts.item( k );

                if ( part.getNodeName().equalsIgnoreCase( "groupId" ) ) {
                  if ( part.hasChildNodes() ) {
                    groupId = part.getFirstChild().getNodeValue().trim();
                  }
                }
              }
              if ( groupId != null ) {
                firewalls.add( groupId );
              }
            }
          }
        }
        if ( firewalls.size() > 0 ) {
          server.setProviderFirewallIds( firewalls.toArray(new String[firewalls.size()]) );
        }
      }
    }
      if( server.getPlatform() == null ) {
		    server.setPlatform(Platform.UNKNOWN);
		}
        server.setProviderRegionId(ctx.getRegionId());
        if( server.getName() == null ) {
            server.setName(server.getProviderVirtualMachineId());
        }
        if( server.getDescription() == null ) {
            server.setDescription(server.getName() + " (" + server.getProductId() + ")");
        }
        if( server.getArchitecture() == null && server.getProductId() != null ) {
            server.setArchitecture(getArchitecture(server.getProductId()));
        }
        else if( server.getArchitecture() == null ) {
            server.setArchitecture(Architecture.I64);
        }
		return server;
	}
	
	@Override
	public void disableAnalytics(@Nonnull String instanceId) throws InternalException, CloudException {
        APITrace.begin(getProvider(), "disableVMAnalytics");
        try {
            if( getProvider().getEC2Provider().isAWS() || getProvider().getEC2Provider().isEnStratus() ) {
                Map<String,String> parameters = getProvider().getStandardParameters(getProvider().getContext(), EC2Method.UNMONITOR_INSTANCES);
                EC2Method method;

                parameters.put("InstanceId.1", instanceId);
                method = new EC2Method(getProvider(), getProvider().getEc2Url(), parameters);
                try {
                    method.invoke();
                }
                catch( EC2Exception e ) {
                    logger.error(e.getSummary());
                    throw new CloudException(e);
                }
            }
        }
        finally {
            APITrace.end();
        }
	}

    private @Nullable VirtualMachineProduct toProduct(@Nonnull JSONObject json) throws InternalException {
        /*
                    {
                "architectures":["I32"],
                "id":"m1.small",
                "name":"Small Instance (m1.small)",
                "description":"Small Instance (m1.small)",
                "cpuCount":1,
                "rootVolumeSizeInGb":160,
                "ramSizeInMb": 1700
            },
         */
        VirtualMachineProduct prd = new VirtualMachineProduct();

        try {
            if( json.has("id") ) {
                prd.setProviderProductId(json.getString("id"));
            }
            else {
                return null;
            }
            if( json.has("name") ) {
                prd.setName(json.getString("name"));
            }
            else {
                prd.setName(prd.getProviderProductId());
            }
            if( json.has("description") ) {
                prd.setDescription(json.getString("description"));
            }
            else {
                prd.setDescription(prd.getName());
            }
            if( json.has("cpuCount") ) {
                prd.setCpuCount(json.getInt("cpuCount"));
            }
            else {
                prd.setCpuCount(1);
            }
            if( json.has("rootVolumeSizeInGb") ) {
                prd.setRootVolumeSize(new Storage<Gigabyte>(json.getInt("rootVolumeSizeInGb"), Storage.GIGABYTE));
            }
            else {
                prd.setRootVolumeSize(new Storage<Gigabyte>(1, Storage.GIGABYTE));
            }
            if( json.has("ramSizeInMb") ) {
                prd.setRamSize(new Storage<Megabyte>(json.getInt("ramSizeInMb"), Storage.MEGABYTE));
            }
            else {
                prd.setRamSize(new Storage<Megabyte>(512, Storage.MEGABYTE));
            }
            if( json.has("standardHourlyRates") ) {
                JSONArray rates = json.getJSONArray("standardHourlyRates");

                for( int i=0; i<rates.length(); i++ ) {
                    JSONObject rate = rates.getJSONObject(i);

                    if( rate.has("rate") ) {
                        prd.setStandardHourlyRate((float)rate.getDouble("rate"));
                    }
                }
            }
        }
        catch( JSONException e ) {
            throw new InternalException(e);
        }
        return prd;
    }

    @Override
    public void updateTags(@Nonnull String vmId, @Nonnull Tag... tags) throws CloudException, InternalException {
        getProvider().createTags(vmId, tags);
    }

    @Override
    public void updateTags(@Nonnull String[] vmIds, @Nonnull Tag... tags) throws CloudException, InternalException {
        getProvider().createTags(vmIds, tags);
    }

    @Override
    public void removeTags(@Nonnull String vmId, @Nonnull Tag... tags) throws CloudException, InternalException {
        getProvider().removeTags(vmId, tags);
    }

    @Override
    public void removeTags(@Nonnull String[] vmIds, @Nonnull Tag... tags) throws CloudException, InternalException {
        getProvider().removeTags(vmIds, tags);
    }

}<|MERGE_RESOLUTION|>--- conflicted
+++ resolved
@@ -162,11 +162,7 @@
             parameters.put("Statistics.member.2", "Minimum");
             parameters.put("Statistics.member.3", "Maximum");
             parameters.put("Period", "60");
-<<<<<<< HEAD
-            method = new EC2Method(provider, getCloudWatchUrl(getContext()), parameters);
-=======
             method = new EC2Method(getProvider(), getCloudWatchUrl(getContext()), parameters);
->>>>>>> 6b550d49
             try {
                 doc = method.invoke();
             }
