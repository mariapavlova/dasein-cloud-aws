/**
 * Copyright (C) 2009-2013 Dell, Inc.
 * See annotations for authorship information
 *
 * ====================================================================
 * Licensed under the Apache License, Version 2.0 (the "License");
 * you may not use this file except in compliance with the License.
 * You may obtain a copy of the License at
 *
 * http://www.apache.org/licenses/LICENSE-2.0
 *
 * Unless required by applicable law or agreed to in writing, software
 * distributed under the License is distributed on an "AS IS" BASIS,
 * WITHOUT WARRANTIES OR CONDITIONS OF ANY KIND, either express or implied.
 * See the License for the specific language governing permissions and
 * limitations under the License.
 * ====================================================================
 */

package org.dasein.cloud.aws.compute;

import org.apache.commons.codec.binary.Base64;
import org.apache.commons.lang3.tuple.Pair;
import org.apache.log4j.Logger;
import org.dasein.cloud.*;
import org.dasein.cloud.aws.AWSCloud;
import org.dasein.cloud.aws.AWSResourceNotFoundException;
import org.dasein.cloud.compute.*;
import org.dasein.cloud.identity.ServiceAction;
import org.dasein.cloud.network.*;
import org.dasein.cloud.util.APITrace;
import org.dasein.cloud.util.Cache;
import org.dasein.cloud.util.CacheLevel;
import org.dasein.util.CalendarWrapper;
import org.dasein.util.uom.storage.Gigabyte;
import org.dasein.util.uom.storage.Megabyte;
import org.dasein.util.uom.storage.Storage;
import org.dasein.util.uom.time.Day;
import org.dasein.util.uom.time.TimePeriod;
import org.json.JSONArray;
import org.json.JSONException;
import org.json.JSONObject;
import org.w3c.dom.Document;
import org.w3c.dom.Node;
import org.w3c.dom.NodeList;
import static org.dasein.cloud.compute.VMLaunchOptions.*;
import javax.annotation.Nonnegative;
import javax.annotation.Nonnull;
import javax.annotation.Nullable;
import javax.servlet.http.HttpServletResponse;
import java.io.*;
import java.text.ParseException;
import java.text.SimpleDateFormat;
import java.util.*;
import java.util.concurrent.*;

public class EC2Instance extends AbstractVMSupport<AWSCloud> {
    static private final Logger   logger       = Logger.getLogger(EC2Instance.class);
    static private final Calendar UTC_CALENDAR = Calendar.getInstance(new SimpleTimeZone(0, "GMT"));

    private transient volatile EC2InstanceCapabilities capabilities;

    EC2Instance( AWSCloud provider ) {
        super(provider);
    }

    @Override
    public VirtualMachine alterVirtualMachine( @Nonnull String vmId, @Nonnull VMScalingOptions options ) throws InternalException, CloudException {
        APITrace.begin(getProvider(), "alterVirtualMachine");
        try {
            Map<String, String> parameters = getProvider().getStandardParameters(getProvider().getContext(), EC2Method.MODIFY_INSTANCE_ATTRIBUTE);
            EC2Method method;

            parameters.put("InstanceId", vmId);
            parameters.put("InstanceType.Value", options.getProviderProductId());

            method = new EC2Method(getProvider(), getProvider().getEc2Url(), parameters);
            try {
                method.invoke();
            } catch( EC2Exception e ) {
                logger.error(e.getSummary());
                throw new CloudException(e);
            } catch( Throwable ex ) {
                throw new CloudException(ex);
            }
            return getVirtualMachine(vmId);
        } finally {
            APITrace.end();
        }
    }

    @Override
    public VirtualMachine modifyInstance( @Nonnull String vmId, @Nonnull String[] firewalls ) throws InternalException, CloudException {
        APITrace.begin(getProvider(), "alterVirtualMachine");
        try {
            Map<String, String> parameters = getProvider().getStandardParameters(getProvider().getContext(), EC2Method.MODIFY_INSTANCE_ATTRIBUTE);
            EC2Method method;

            parameters.put("InstanceId", vmId);
            for( int i = 0; i < firewalls.length; i++ ) {
                parameters.put("GroupId." + i, firewalls[i]);
            }

            method = new EC2Method(getProvider(), getProvider().getEc2Url(), parameters);
            try {
                method.invoke();
            } catch( EC2Exception e ) {
                logger.error(e.getSummary());
                throw new CloudException(e);
            } catch( Throwable ex ) {
                throw new CloudException(ex);
            }
            return getVirtualMachine(vmId);
        } finally {
            APITrace.end();
        }
    }

    @Override
    public void start( @Nonnull String instanceId ) throws InternalException, CloudException {
        APITrace.begin(getProvider(), "startVM");
        try {
            VirtualMachine vm = getVirtualMachine(instanceId);

            if( vm == null ) {
                throw new CloudException("No such instance: " + instanceId);
            }
            if( !vm.isPersistent() ) {
                throw new OperationNotSupportedException("Instances backed by ephemeral drives are not start/stop capable");
            }
            Map<String, String> parameters = getProvider().getStandardParameters(getProvider().getContext(), EC2Method.START_INSTANCES);
            EC2Method method;

            parameters.put("InstanceId.1", instanceId);
            method = new EC2Method(getProvider(), getProvider().getEc2Url(), parameters);
            try {
                method.invoke();
            } catch( EC2Exception e ) {
                logger.error(e.getSummary());
                throw new CloudException(e);
            }
        } finally {
            APITrace.end();
        }
    }

    static private class Metric implements Comparable<Metric> {
        int    samples   = 0;
        long   timestamp = -1L;
        double minimum   = -1.0;
        double maximum   = 0.0;
        double average   = 0.0;

        public int compareTo( Metric other ) {
            if( other == this ) {
                return 0;
            }
            return ( Long.valueOf(timestamp) ).compareTo(other.timestamp);
        }
    }

    private Set<Metric> calculate( String metric, String unit, String id, boolean idIsVolumeId, long startTimestamp, long endTimestamp ) throws CloudException, InternalException {
        APITrace.begin(getProvider(), "calculateVMAnalytics");
        try {
            if( !getProvider().getEC2Provider().isAWS() ) {
                return new TreeSet<Metric>();
            }
            Map<String, String> parameters = getProvider().getStandardCloudWatchParameters(getContext(), EC2Method.GET_METRIC_STATISTICS);
            SimpleDateFormat fmt = new SimpleDateFormat("yyyy-MM-dd'T'HH:mm:ssZ");
            fmt.setCalendar(UTC_CALENDAR);
            EC2Method method;
            NodeList blocks;
            Document doc;

            parameters.put("EndTime", fmt.format(new Date(endTimestamp)));
            parameters.put("StartTime", fmt.format(new Date(startTimestamp)));
            parameters.put("MetricName", metric);
            parameters.put("Namespace", idIsVolumeId ? "AWS/EBS" : "AWS/EC2");
            parameters.put("Unit", unit);
            parameters.put("Dimensions.member.Name.1", idIsVolumeId ? "VolumeId" : "InstanceId");
            parameters.put("Dimensions.member.Value.1", id);
            parameters.put("Statistics.member.1", "Average");
            parameters.put("Statistics.member.2", "Minimum");
            parameters.put("Statistics.member.3", "Maximum");
            parameters.put("Period", "60");
            method = new EC2Method(getProvider(), getCloudWatchUrl(getContext()), parameters);
            try {
                doc = method.invoke();
            } catch( EC2Exception e ) {
                logger.error(e.getSummary());
                throw new CloudException(e);
            }
            TreeSet<Metric> metrics = new TreeSet<Metric>();
            fmt = new SimpleDateFormat("yyyy-MM-dd'T'HH:mm:ss'Z'");
            fmt.setCalendar(UTC_CALENDAR);
            blocks = doc.getElementsByTagName("member");
            for( int i = 0; i < blocks.getLength(); i++ ) {
                NodeList items = blocks.item(i).getChildNodes();
                Metric m = new Metric();

                for( int j = 0; j < items.getLength(); j++ ) {
                    Node item = items.item(j);

                    if( item.getNodeName().equals("Timestamp") ) {
                        String dateString = item.getFirstChild().getNodeValue();

                        try {
                            m.timestamp = fmt.parse(dateString).getTime();
                        } catch( ParseException e ) {
                            logger.error(e);
                            throw new InternalException(e);
                        }
                    }
                    else if( item.getNodeName().equals("Average") ) {
                        m.average = Double.parseDouble(item.getFirstChild().getNodeValue());
                    }
                    else if( item.getNodeName().equals("Minimum") ) {
                        m.minimum = Double.parseDouble(item.getFirstChild().getNodeValue());
                    }
                    else if( item.getNodeName().equals("Maximum") ) {
                        m.maximum = Double.parseDouble(item.getFirstChild().getNodeValue());
                    }
                    else if( item.getNodeName().equals("Samples") ) {
                        m.samples = ( int ) Double.parseDouble(item.getFirstChild().getNodeValue());
                    }
                }
                metrics.add(m);
            }
            return metrics;
        } finally {
            APITrace.end();
        }
    }

    private interface ApplyCalcs {
        public void apply( VmStatistics stats, long start, long end, int samples, double average, double minimum, double maximum );
    }

    private void calculate( VmStatistics stats, String metricName, String unit, String id, boolean idIsVolumeId, long startTimestamp, long endTimestamp, ApplyCalcs apply ) throws CloudException, InternalException {
        Set<Metric> metrics = calculate(metricName, unit, id, idIsVolumeId, startTimestamp, endTimestamp);
        double minimum = -1.0, maximum = 0.0, sum = 0.0;
        long start = -1L, end = 0L;
        int samples = 0;

        for( Metric metric : metrics ) {
            if( start < 0L ) {
                start = metric.timestamp;
            }
            if( metric.timestamp > end ) {
                end = metric.timestamp;
            }
            samples++;
            if( metric.minimum < minimum || minimum < 0.0 ) {
                minimum = metric.minimum;
            }
            if( metric.maximum > maximum ) {
                maximum = metric.maximum;
            }
            sum += metric.average;
        }
        if( start < 0L ) {
            start = startTimestamp;
        }
        if( end < 0L ) {
            end = endTimestamp;
            if( end < 1L ) {
                end = System.currentTimeMillis();
            }
        }
        if( minimum < 0.0 ) {
            minimum = 0.0;
        }
        apply.apply(stats, start, end, samples, samples == 0 ? 0.0 : sum / samples, minimum, maximum);
    }

    private void calculateCpuUtilization( VmStatistics statistics, String instanceId, long startTimestamp, long endTimestamp ) throws CloudException, InternalException {
        ApplyCalcs apply = new ApplyCalcs() {
            public void apply( VmStatistics stats, long start, long end, int samples, double average, double minimum, double maximum ) {
                stats.setSamples(samples);
                stats.setStartTimestamp(start);
                stats.setMinimumCpuUtilization(minimum);
                stats.setAverageCpuUtilization(average);
                stats.setMaximumCpuUtilization(maximum);
                stats.setEndTimestamp(end);
            }
        };
        calculate(statistics, "CPUUtilization", "Percent", instanceId, false, startTimestamp, endTimestamp, apply);
    }

    private void calculateDiskReadBytes( VmStatistics statistics, String id, boolean idIsVolumeId, long startTimestamp, long endTimestamp ) throws CloudException, InternalException {
        ApplyCalcs apply = new ApplyCalcs() {
            public void apply( VmStatistics stats, long start, long end, int samples, double average, double minimum, double maximum ) {
                stats.setMinimumDiskReadBytes(minimum);
                stats.setAverageDiskReadBytes(average);
                stats.setMaximumDiskReadBytes(maximum);
            }
        };
        calculate(statistics, idIsVolumeId ? "VolumeReadBytes" : "DiskReadBytes", "Bytes", id, idIsVolumeId, startTimestamp, endTimestamp, apply);
    }

    private void calculateDiskReadOps( VmStatistics statistics, String id, boolean idIsVolumeId, long startTimestamp, long endTimestamp ) throws CloudException, InternalException {
        ApplyCalcs apply = new ApplyCalcs() {
            public void apply( VmStatistics stats, long start, long end, int samples, double average, double minimum, double maximum ) {
                stats.setMinimumDiskReadOperations(minimum);
                stats.setAverageDiskReadOperations(average);
                stats.setMaximumDiskReadOperations(maximum);
            }
        };
        calculate(statistics, idIsVolumeId ? "VolumeReadOps" : "DiskReadOps", "Count", id, idIsVolumeId, startTimestamp, endTimestamp, apply);
    }

    private void calculateDiskWriteBytes( VmStatistics statistics, String id, boolean idIsVolumeId, long startTimestamp, long endTimestamp ) throws CloudException, InternalException {
        ApplyCalcs apply = new ApplyCalcs() {
            public void apply( VmStatistics stats, long start, long end, int samples, double average, double minimum, double maximum ) {
                stats.setMinimumDiskWriteBytes(minimum);
                stats.setAverageDiskWriteBytes(average);
                stats.setMaximumDiskWriteBytes(maximum);
            }
        };
        calculate(statistics, idIsVolumeId ? "VolumeWriteBytes" : "DiskWriteBytes", "Bytes", id, idIsVolumeId, startTimestamp, endTimestamp, apply);
    }

    private void calculateDiskWriteOps( VmStatistics statistics, String id, boolean idIsVolumeId, long startTimestamp, long endTimestamp ) throws CloudException, InternalException {
        ApplyCalcs apply = new ApplyCalcs() {
            public void apply( VmStatistics stats, long start, long end, int samples, double average, double minimum, double maximum ) {
                stats.setMinimumDiskWriteOperations(minimum);
                stats.setAverageDiskWriteOperations(average);
                stats.setMaximumDiskWriteOperations(maximum);
            }
        };
        calculate(statistics, idIsVolumeId ? "VolumeWriteOps" : "DiskWriteOps", "Count", id, idIsVolumeId, startTimestamp, endTimestamp, apply);
    }

    private void calculateNetworkIn( VmStatistics statistics, String instanceId, long startTimestamp, long endTimestamp ) throws CloudException, InternalException {
        ApplyCalcs apply = new ApplyCalcs() {
            public void apply( VmStatistics stats, long start, long end, int samples, double average, double minimum, double maximum ) {
                stats.setMinimumNetworkIn(minimum);
                stats.setAverageNetworkIn(average);
                stats.setMaximumNetworkIn(maximum);
            }
        };
        calculate(statistics, "NetworkIn", "Bytes", instanceId, false, startTimestamp, endTimestamp, apply);
    }

    private void calculateNetworkOut( VmStatistics statistics, String instanceId, long startTimestamp, long endTimestamp ) throws CloudException, InternalException {
        ApplyCalcs apply = new ApplyCalcs() {
            public void apply( VmStatistics stats, long start, long end, int samples, double average, double minimum, double maximum ) {
                stats.setMinimumNetworkOut(minimum);
                stats.setAverageNetworkOut(average);
                stats.setMaximumNetworkOut(maximum);
            }
        };
        calculate(statistics, "NetworkOut", "Bytes", instanceId, false, startTimestamp, endTimestamp, apply);
    }

    @Override
    public @Nonnull VirtualMachine clone( @Nonnull String vmId, @Nonnull String intoDcId, @Nonnull String name, @Nonnull String description, boolean powerOn, @Nullable String... firewallIds ) throws InternalException, CloudException {
        throw new OperationNotSupportedException("AWS instances cannot be cloned.");
    }

    @Override
    public void enableAnalytics( @Nonnull String instanceId ) throws InternalException, CloudException {
        APITrace.begin(getProvider(), "enableVMAnalytics");
        try {
            if( getProvider().getEC2Provider().isAWS() || getProvider().getEC2Provider().isEnStratus() ) {
                Map<String, String> parameters = getProvider().getStandardParameters(getProvider().getContext(), EC2Method.MONITOR_INSTANCES);
                EC2Method method;

                parameters.put("InstanceId.1", instanceId);
                method = new EC2Method(getProvider(), getProvider().getEc2Url(), parameters);
                try {
                    method.invoke();
                } catch( EC2Exception e ) {
                    logger.error(e.getSummary());
                    throw new CloudException(e);
                }
            }
        } finally {
            APITrace.end();
        }
    }

    private Architecture getArchitecture( String size ) {
        if( size.equals("m1.small") || size.equals("c1.medium") ) {
            return Architecture.I32;
        }
        else {
            return Architecture.I64;
        }
    }

    public @Nonnull EC2InstanceCapabilities getCapabilities() {
        if( capabilities == null ) {
            capabilities = new EC2InstanceCapabilities(getProvider());
        }
        return capabilities;
    }

    private @Nonnull String getCloudWatchUrl( @Nonnull ProviderContext ctx ) {
        return ( "https://monitoring." + ctx.getRegionId() + ".amazonaws.com" );
    }

    /**
     * Get encrypted initial Windows password. This method only definitely works with standard Amazon AMIs:
     * http://aws.amazon.com/windows/amis/
     * Other AMIs in the public library may have had their password changed, and it will not be retrievable on instances
     * launched from those.
     *
     * @param instanceId
     * @return
     * @throws InternalException
     * @throws CloudException
     */
    @Override
    public @Nullable String getPassword( @Nonnull String instanceId ) throws InternalException, CloudException {
        APITrace.begin(getProvider(), "getPassword");
        try {
            return new GetPassCallable(instanceId, getProvider()).call();
<<<<<<< HEAD
=======
        } catch( CloudException ce ) {
            throw ce;
        } catch( Exception e ) {
            throw new InternalException(e);
        } finally {
            APITrace.end();
        }
    }

    public static class GetPassCallable implements Callable<String> {
        private final String   instanceId;
        private final AWSCloud awsProvider;
        private final String   ec2url;

        public GetPassCallable( String iId, AWSCloud ap ) {
            instanceId = iId;
            awsProvider = ap;
            ec2url = ap.getEc2Url();
        }

        public String call() throws CloudException, InternalException {
            EC2Method method;
            NodeList blocks;
            Document doc;
            Map<String, String> params = awsProvider.getStandardParameters(awsProvider.getContext(), EC2Method.GET_PASSWORD_DATA);
            params.put("InstanceId", instanceId);
            try {
                method = new EC2Method(awsProvider, ec2url, params);
            } catch( InternalException e ) {
                logger.error(e.getMessage());
                throw new CloudException(e);
            }
            try {
                doc = method.invoke();
            } catch( EC2Exception e ) {
                logger.error(e.getSummary());
                throw new CloudException(e);
            } catch( InternalException e ) {
                logger.error(e.getMessage());
                throw new CloudException(e);
            }
            blocks = doc.getElementsByTagName("passwordData");

            if( blocks.getLength() > 0 ) {
                Node pw = blocks.item(0);

                if( pw.hasChildNodes() ) {
                    return pw.getFirstChild().getNodeValue();
                }
                return null;
            }
            return null;
        }
    }

    @Override
    public @Nullable String getUserData( @Nonnull String instanceId ) throws InternalException, CloudException {
        APITrace.begin(getProvider(), "getUserData");
        try {
            Callable<String> callable = new GetUserDataCallable(instanceId, getProvider().getStandardParameters(getProvider().getContext(), EC2Method.DESCRIBE_INSTANCE_ATTRIBUTE), getProvider(), getProvider().getEc2Url());
            return callable.call();
        } catch( EC2Exception e ) {
            logger.error(e.getSummary());
            throw new CloudException(e);
>>>>>>> c5801938
        } catch( CloudException ce ) {
            throw ce;
        } catch( Exception e ) {
            throw new InternalException(e);
        } finally {
            APITrace.end();
        }
    }

<<<<<<< HEAD
    public static class GetPassCallable implements Callable {
        private String instanceId;
        private AWSCloud awsProvider;
        private String ec2url;

        public GetPassCallable(String iId, AWSCloud ap) {
=======
    public static class GetUserDataCallable implements Callable<String> {
        private final String              instanceId;
        private final Map<String, String> params;
        private final AWSCloud            awsProvider;
        private final String              ec2url;

        public GetUserDataCallable( String iId, Map<String, String> p, AWSCloud ap, String eUrl ) {
>>>>>>> c5801938
            instanceId = iId;
            awsProvider = ap;
        }

        public String call() throws CloudException, InternalException {
            EC2Method method;
            NodeList blocks;
            Document doc;
            if( ec2url == null ) {
                ec2url = awsProvider.getEc2Url();
            }
            Map<String, String> params = awsProvider.getStandardParameters(awsProvider.getContext(), EC2Method.GET_PASSWORD_DATA);
            params.put("InstanceId", instanceId);
            params.put("Attribute", "userData");
            try {
                method = new EC2Method(awsProvider, ec2url, params);
            } catch( InternalException e ) {
                logger.error(e.getMessage());
                throw new CloudException(e);
            }
            try {
                doc = method.invoke();
            } catch( EC2Exception e ) {
                logger.error(e.getSummary());
                throw new CloudException(e);
            } catch( InternalException e ) {
                logger.error(e.getMessage());
                throw new CloudException(e);
            }
            blocks = doc.getElementsByTagName("value");

            if( blocks.getLength() > 0 ) {
                Node pw = blocks.item(0);

                if( pw.hasChildNodes() ) {
                    String encodedUserDataValue = pw.getFirstChild().getNodeValue();
                    if( encodedUserDataValue != null ) {
                        try {
                            return new String(Base64.decodeBase64(encodedUserDataValue.getBytes("utf-8")), "utf-8");
                        } catch( UnsupportedEncodingException e ) {
                            logger.error(e);
                            throw new CloudException(e);
                        }
                    }
                }
                return null;
            }
            return null;
        }
    }

    @Override
    public @Nonnull String getConsoleOutput( @Nonnull String instanceId ) throws InternalException, CloudException {
        APITrace.begin(getProvider(), "getConsoleOutput");
        try {
            Map<String, String> parameters = getProvider().getStandardParameters(getProvider().getContext(), EC2Method.GET_CONSOLE_OUTPUT);
            String output = null;
            EC2Method method;
            NodeList blocks;
            Document doc;

            parameters.put("InstanceId", instanceId);
            method = new EC2Method(getProvider(), getProvider().getEc2Url(), parameters);
            try {
                doc = method.invoke();
            } catch( EC2Exception e ) {
                String code = e.getCode();

                if( code != null && code.startsWith("InvalidInstanceID") ) {
                    return "";
                }
                logger.error(e.getSummary());
                throw new CloudException(e);
            }
            blocks = doc.getElementsByTagName("timestamp");
            for( int i = 0; i < blocks.getLength(); i++ ) {
                SimpleDateFormat fmt = new SimpleDateFormat("yyyy-MM-dd'T'HH:mm:ss.SSS'Z'");
                fmt.setCalendar(UTC_CALENDAR);
                String ts = blocks.item(i).getFirstChild().getNodeValue();
                long timestamp;

                try {
                    timestamp = fmt.parse(ts).getTime();
                } catch( ParseException e ) {
                    logger.error(e);
                    throw new CloudException(e);
                }
                if( timestamp > -1L ) {
                    break;
                }
            }
            blocks = doc.getElementsByTagName("output");
            for( int i = 0; i < blocks.getLength(); i++ ) {
                Node item = blocks.item(i);

                if( item.hasChildNodes() ) {
                    output = item.getFirstChild().getNodeValue().trim();
                    break;
                }
            }
            if( output != null ) {
                try {
                    return new String(Base64.decodeBase64(output.getBytes("utf-8")), "utf-8");
                } catch( UnsupportedEncodingException e ) {
                    logger.error(e);
                    throw new InternalException(e);
                }
            }
            return "";
        } finally {
            APITrace.end();
        }
    }

    @Override
    public @Nonnull Iterable<String> listFirewalls( @Nonnull String instanceId ) throws InternalException, CloudException {
        APITrace.begin(getProvider(), "listFirewallsForVM");
        try {
            Map<String, String> parameters = getProvider().getStandardParameters(getProvider().getContext(), EC2Method.DESCRIBE_INSTANCES);
            ArrayList<String> firewalls = new ArrayList<String>();
            EC2Method method;
            NodeList blocks;
            Document doc;

            parameters.put("InstanceId.1", instanceId);
            method = new EC2Method(getProvider(), getProvider().getEc2Url(), parameters);
            try {
                doc = method.invoke();
            } catch( EC2Exception e ) {
                String code = e.getCode();

                if( code != null && code.startsWith("InvalidInstanceID") ) {
                    return firewalls;
                }
                logger.error(e.getSummary());
                throw new CloudException(e);
            }
            blocks = doc.getElementsByTagName("groupSet");
            for( int i = 0; i < blocks.getLength(); i++ ) {
                NodeList items = blocks.item(i).getChildNodes();

                for( int j = 0; j < items.getLength(); j++ ) {
                    Node item = items.item(j);

                    if( item.getNodeName().equals("item") ) {
                        NodeList sub = item.getChildNodes();

                        for( int k = 0; k < sub.getLength(); k++ ) {
                            Node id = sub.item(k);

                            if( id.getNodeName().equalsIgnoreCase("groupId") && id.hasChildNodes() ) {
                                firewalls.add(id.getFirstChild().getNodeValue().trim());
                                break;
                            }
                        }
                    }
                }
            }
            return firewalls;
        } finally {
            APITrace.end();
        }
    }

    private @Nonnull List<VirtualMachine> describeInstances(@Nonnull String ... instanceIds) throws InternalException, CloudException {
        List<VirtualMachine> results = new ArrayList<VirtualMachine>();
        ProviderContext ctx = getProvider().getContext();

        if( ctx == null ) {
            throw new CloudException("No context was established for this request");
        }

        Future<Iterable<IpAddress>> ipPoolFuture = null;
        Iterable<IpAddress> addresses;
        if( getProvider().hasNetworkServices() ) {
            NetworkServices services = getProvider().getNetworkServices();

            if( services != null ) {
                if( services.hasIpAddressSupport() ) {
                    IpAddressSupport support = services.getIpAddressSupport();

                    if( support != null ) {
                        ipPoolFuture = support.listIpPoolConcurrently(IPVersion.IPV4, false);
                    }
                }
            }
        }


        Map<String, String> parameters = getProvider().getStandardParameters(getProvider().getContext(), EC2Method.DESCRIBE_INSTANCES);
        EC2Method method;
        NodeList blocks;
        Document doc;

        AWSCloud.addIndexedParameters(parameters, "InstanceId", instanceIds);

        method = new EC2Method(getProvider(), getProvider().getEc2Url(), parameters);
        try {
            doc = method.invoke();
        } catch( EC2Exception e ) {
            String code = e.getCode();

            if( code != null && code.startsWith("InvalidInstanceID") ) {
                return results;
            }
            logger.error(e.getSummary());
            throw new CloudException(e);
        }
        blocks = doc.getElementsByTagName("instancesSet");
        for( int i = 0; i < blocks.getLength(); i++ ) {
            NodeList instances = blocks.item(i).getChildNodes();

            for( int j = 0; j < instances.getLength(); j++ ) {
                Node instance = instances.item(j);

                if( instance.getNodeName().equals("item") ) {
                    try {
                        if( ipPoolFuture != null ) {
                            addresses = ipPoolFuture.get(30, TimeUnit.SECONDS);
                        }
                        else {
                            addresses = Collections.emptyList();
                        }
                    } catch( InterruptedException e ) {
                        logger.error(e.getMessage());
                        addresses = Collections.emptyList();
                    } catch( ExecutionException e ) {
                        logger.error(e.getMessage());
                        addresses = Collections.emptyList();
                    } catch( TimeoutException e ) {
                        logger.error(e.getMessage());
                        addresses = Collections.emptyList();
                    }
                    VirtualMachine server = toVirtualMachine(ctx, instance, addresses);
                    if( server != null && Arrays.binarySearch(instanceIds, server.getProviderVirtualMachineId()) >= 0) {
                        results.add(server);
                    }
                }
            }
        }
        return results;
    }

    @Override
    public @Nullable VirtualMachine getVirtualMachine( @Nonnull String instanceId ) throws InternalException, CloudException {
        APITrace.begin(getProvider(), "getVirtualMachine");
        try {
            List<VirtualMachine> instances = describeInstances(instanceId);
            if( instances.size() == 1 ) {
                return instances.get(0);
            }
        } catch( Exception e ) {
            e.printStackTrace();
            if( e instanceof CloudException ) {
                throw ( CloudException ) e;
            }
            throw new InternalException(e);
        } finally {
            APITrace.end();
        }
        return null;
    }

    @Override
    public @Nullable VirtualMachineProduct getProduct( @Nonnull String sizeId ) throws CloudException, InternalException {
        for( Architecture a : getCapabilities().listSupportedArchitectures() ) {
            for( VirtualMachineProduct prd : listProducts(a) ) {
                if( prd.getProviderProductId().equals(sizeId) ) {
                    return prd;
                }
            }
        }
        return null;
    }

    private VmState getServerState( String state ) {
        if( state.equals("pending") ) {
            return VmState.PENDING;
        }
        else if( state.equals("running") ) {
            return VmState.RUNNING;
        }
        else if( state.equals("terminating") || state.equals("stopping") ) {
            return VmState.STOPPING;
        }
        else if( state.equals("stopped") ) {
            return VmState.STOPPED;
        }
        else if( state.equals("shutting-down") ) {
            return VmState.STOPPING;
        }
        else if( state.equals("terminated") ) {
            return VmState.TERMINATED;
        }
        else if( state.equals("rebooting") ) {
            return VmState.REBOOTING;
        }
        logger.warn("Unknown server state: " + state);
        return VmState.PENDING;
    }

    @Override
    public @Nonnull VmStatistics getVMStatistics( @Nonnull String instanceId, @Nonnegative long startTimestamp, @Nonnegative long endTimestamp ) throws InternalException, CloudException {
        APITrace.begin(getProvider(), "getVMStatistics");
        try {
            VmStatistics statistics = new VmStatistics();

            if( endTimestamp < 1L ) {
                endTimestamp = System.currentTimeMillis() + 1000L;
            }
            if( startTimestamp < ( System.currentTimeMillis() - ( 2L * CalendarWrapper.DAY ) ) ) {
                startTimestamp = System.currentTimeMillis() - ( 2L * CalendarWrapper.DAY );
                if( startTimestamp > ( endTimestamp - ( 2L * CalendarWrapper.MINUTE ) ) ) {
                    endTimestamp = startTimestamp + ( 2L * CalendarWrapper.MINUTE );
                }
            }
            else if( startTimestamp > ( endTimestamp - ( 2L * CalendarWrapper.MINUTE ) ) ) {
                startTimestamp = endTimestamp - ( 2L * CalendarWrapper.MINUTE );
            }

            String id = instanceId;
            boolean idIsVolumeId = false;
            VirtualMachine vm = getVirtualMachine(instanceId);
            if( vm != null ) {
                if( vm.isPersistent() ) {
                    if( vm.getProviderVolumeIds(getProvider()).length > 0 ) {
                        id = vm.getProviderVolumeIds(getProvider())[0];
                        idIsVolumeId = true;
                    }
                }
                calculateCpuUtilization(statistics, instanceId, startTimestamp, endTimestamp);
                calculateDiskReadBytes(statistics, id, idIsVolumeId, startTimestamp, endTimestamp);
                calculateDiskReadOps(statistics, id, idIsVolumeId, startTimestamp, endTimestamp);
                calculateDiskWriteBytes(statistics, id, idIsVolumeId, startTimestamp, endTimestamp);
                calculateDiskWriteOps(statistics, id, idIsVolumeId, startTimestamp, endTimestamp);
                calculateNetworkIn(statistics, instanceId, startTimestamp, endTimestamp);
                calculateNetworkOut(statistics, instanceId, startTimestamp, endTimestamp);
            }
            return statistics;
        } finally {
            APITrace.end();
        }
    }

    @Override
    public @Nonnull Iterable<VmStatistics> getVMStatisticsForPeriod( @Nonnull String instanceId, long startTimestamp, long endTimestamp ) throws InternalException, CloudException {
        APITrace.begin(getProvider(), "getVMStatisticsForPeriod");
        try {
            if( endTimestamp < 1L ) {
                endTimestamp = System.currentTimeMillis() + 1000L;
            }
            if( startTimestamp < ( System.currentTimeMillis() - CalendarWrapper.DAY ) ) {
                startTimestamp = System.currentTimeMillis() - CalendarWrapper.DAY;
                if( startTimestamp > ( endTimestamp - ( 2L * CalendarWrapper.MINUTE ) ) ) {
                    endTimestamp = startTimestamp + ( 2L * CalendarWrapper.MINUTE );
                }
            }
            else if( startTimestamp > ( endTimestamp - ( 2L * CalendarWrapper.MINUTE ) ) ) {
                startTimestamp = endTimestamp - ( 2L * CalendarWrapper.MINUTE );
            }
            TreeMap<Integer, VmStatistics> statMap = new TreeMap<Integer, VmStatistics>();
            int minutes = ( int ) ( ( endTimestamp - startTimestamp ) / CalendarWrapper.MINUTE );

            for( int i = 1; i <= minutes; i++ ) {
                statMap.put(i, new VmStatistics());
            }
            Set<Metric> metrics = calculate("CPUUtilization", "Percent", instanceId, false, startTimestamp, endTimestamp);
            for( Metric m : metrics ) {
                int minute = 1 + ( int ) ( ( m.timestamp - startTimestamp ) / CalendarWrapper.MINUTE );
                VmStatistics stats = statMap.get(minute);

                if( stats == null ) {
                    stats = new VmStatistics();
                    statMap.put(minute, stats);
                }
                stats.setAverageCpuUtilization(m.average);
                stats.setMaximumCpuUtilization(m.maximum);
                stats.setMinimumCpuUtilization(m.minimum);
                stats.setStartTimestamp(m.timestamp);
                stats.setEndTimestamp(m.timestamp);
                stats.setSamples(m.samples);
            }
            String id = instanceId;
            boolean idIsVolumeId = false;
            VirtualMachine vm = getVirtualMachine(instanceId);
            if( vm != null && vm.isPersistent() ) {
                if( vm.getProviderVolumeIds(getProvider()).length > 0 ) {
                    id = vm.getProviderVolumeIds(getProvider())[0];
                    idIsVolumeId = true;
                }
            }
            metrics = calculate(idIsVolumeId ? "VolumeReadBytes" : "DiskReadBytes", "Bytes", id, idIsVolumeId, startTimestamp, endTimestamp);
            for( Metric m : metrics ) {
                int minute = 1 + ( int ) ( ( m.timestamp - startTimestamp ) / CalendarWrapper.MINUTE );
                VmStatistics stats = statMap.get(minute);

                if( stats == null ) {
                    stats = new VmStatistics();
                    statMap.put(minute, stats);
                }
                stats.setAverageDiskReadBytes(m.average);
                stats.setMinimumDiskReadBytes(m.minimum);
                stats.setMaximumDiskReadBytes(m.maximum);
                if( stats.getSamples() < 1 ) {
                    stats.setSamples(m.samples);
                }
            }
            metrics = calculate(idIsVolumeId ? "VolumeReadOps" : "DiskReadOps", "Count", id, idIsVolumeId, startTimestamp, endTimestamp);
            for( Metric m : metrics ) {
                int minute = 1 + ( int ) ( ( m.timestamp - startTimestamp ) / CalendarWrapper.MINUTE );
                VmStatistics stats = statMap.get(minute);

                if( stats == null ) {
                    stats = new VmStatistics();
                    statMap.put(minute, stats);
                }
                stats.setAverageDiskReadOperations(m.average);
                stats.setMinimumDiskReadOperations(m.minimum);
                stats.setMaximumDiskReadOperations(m.maximum);
                if( stats.getSamples() < 1 ) {
                    stats.setSamples(m.samples);
                }
            }
            metrics = calculate(idIsVolumeId ? "VolumeWriteBytes" : "DiskWriteBytes", "Bytes", id, idIsVolumeId, startTimestamp, endTimestamp);
            for( Metric m : metrics ) {
                int minute = 1 + ( int ) ( ( m.timestamp - startTimestamp ) / CalendarWrapper.MINUTE );
                VmStatistics stats = statMap.get(minute);

                if( stats == null ) {
                    stats = new VmStatistics();
                    statMap.put(minute, stats);
                }
                stats.setAverageDiskWriteBytes(m.average);
                stats.setMinimumDiskWriteBytes(m.minimum);
                stats.setMaximumDiskWriteBytes(m.maximum);
                if( stats.getSamples() < 1 ) {
                    stats.setSamples(m.samples);
                }
            }
            metrics = calculate(idIsVolumeId ? "VolumeWriteOps" : "DiskWriteOps", "Count", id, idIsVolumeId, startTimestamp, endTimestamp);
            for( Metric m : metrics ) {
                int minute = 1 + ( int ) ( ( m.timestamp - startTimestamp ) / CalendarWrapper.MINUTE );
                VmStatistics stats = statMap.get(minute);

                if( stats == null ) {
                    stats = new VmStatistics();
                    statMap.put(minute, stats);
                }
                stats.setAverageDiskWriteOperations(m.average);
                stats.setMinimumDiskWriteOperations(m.minimum);
                stats.setMaximumDiskWriteOperations(m.maximum);
                if( stats.getSamples() < 1 ) {
                    stats.setSamples(m.samples);
                }
            }
            metrics = calculate("NetworkIn", "Bytes", instanceId, false, startTimestamp, endTimestamp);
            for( Metric m : metrics ) {
                int minute = 1 + ( int ) ( ( m.timestamp - startTimestamp ) / CalendarWrapper.MINUTE );
                VmStatistics stats = statMap.get(minute);

                if( stats == null ) {
                    stats = new VmStatistics();
                    statMap.put(minute, stats);
                }
                stats.setAverageNetworkIn(m.average);
                stats.setMinimumNetworkIn(m.minimum);
                stats.setMaximumNetworkIn(m.maximum);
                if( stats.getSamples() < 1 ) {
                    stats.setSamples(m.samples);
                }
            }
            metrics = calculate("NetworkOut", "Bytes", instanceId, false, startTimestamp, endTimestamp);
            for( Metric m : metrics ) {
                int minute = 1 + ( int ) ( ( m.timestamp - startTimestamp ) / CalendarWrapper.MINUTE );
                VmStatistics stats = statMap.get(minute);

                if( stats == null ) {
                    stats = new VmStatistics();
                    statMap.put(minute, stats);
                }
                stats.setAverageNetworkOut(m.average);
                stats.setMinimumNetworkOut(m.minimum);
                stats.setMaximumNetworkOut(m.maximum);
                if( stats.getSamples() < 1 ) {
                    stats.setSamples(m.samples);
                }
            }
            ArrayList<VmStatistics> list = new ArrayList<VmStatistics>();
            for( Map.Entry<Integer, VmStatistics> entry : statMap.entrySet() ) {
                VmStatistics stats = entry.getValue();

                if( stats != null && stats.getSamples() > 0 ) {
                    list.add(stats);
                }
            }
            return list;
        } finally {
            APITrace.end();
        }
    }

    @Override
    public Iterable<VirtualMachineStatus> getVMStatus( @Nullable String... vmIds ) throws InternalException, CloudException {
        VmStatusFilterOptions filterOptions = vmIds != null ? VmStatusFilterOptions.getInstance().withVmIds(vmIds) : VmStatusFilterOptions.getInstance();
        return getVMStatus(filterOptions);
    }

    @Override
    public @Nullable Iterable<VirtualMachineStatus> getVMStatus( @Nullable VmStatusFilterOptions filterOptions ) throws InternalException, CloudException {
        APITrace.begin(getProvider(), "getVMStatus");
        try {
            ProviderContext ctx = getProvider().getContext();
            if( ctx == null ) {
                throw new CloudException("No context was established for this request");
            }
            Map<String, String> params = getProvider().getStandardParameters(getProvider().getContext(), EC2Method.DESCRIBE_INSTANCE_STATUS);
            EC2Method method;
            NodeList blocks;
            Document doc;
            Map<String, String> filterParameters = createFilterParametersFrom(filterOptions);
            AWSCloud.addExtraParameters(params, filterParameters);
            try {
                method = new EC2Method(getProvider(), getProvider().getEc2Url(), params);
            } catch( InternalException e ) {
                logger.error(e.getMessage());
                throw new CloudException(e);
            }
            try {
                doc = method.invoke();
            } catch( EC2Exception e ) {
                String code = e.getCode();
                if( code != null && code.startsWith("InvalidInstanceID") ) {
                    return null;
                }
                logger.error(e.getSummary());
                throw new CloudException(e);
            } catch( InternalException e ) {
                logger.error(e.getMessage());
                throw new CloudException(e);
            }
            ArrayList<VirtualMachineStatus> list = new ArrayList<VirtualMachineStatus>();
            blocks = doc.getElementsByTagName("instanceStatusSet");
            for( int i = 0; i < blocks.getLength(); i++ ) {
                NodeList instances = blocks.item(i).getChildNodes();
                for( int j = 0; j < instances.getLength(); j++ ) {
                    Node instance = instances.item(j);
                    if( instance.getNodeName().equals("item") ) {
                        NodeList attrs = instance.getChildNodes();
                        VirtualMachineStatus vm = new VirtualMachineStatus();
                        for( int k = 0; k < attrs.getLength(); k++ ) {
                            Node attr = attrs.item(k);
                            String name;
                            name = attr.getNodeName();
                            if( name.equals("instanceId") ) {
                                String value = attr.getFirstChild().getNodeValue().trim();
                                vm.setProviderVirtualMachineId(value);
                            }
                            else if( name.equals("systemStatus") ) {
                                NodeList details = attr.getChildNodes();
                                for( int l = 0; l < details.getLength(); l++ ) {
                                    Node detail = details.item(l);
                                    name = detail.getNodeName();
                                    if( name.equals("status") ) {
                                        String value = detail.getFirstChild().getNodeValue().trim();
                                        vm.setProviderHostStatus(toVmStatus(value));
                                    }
                                }
                            }
                            else if( name.equals("instanceStatus") ) {
                                NodeList details = attr.getChildNodes();
                                for( int l = 0; l < details.getLength(); l++ ) {
                                    Node detail = details.item(l);
                                    name = detail.getNodeName();
                                    if( name.equals("status") ) {
                                        String value = detail.getFirstChild().getNodeValue().trim();
                                        vm.setProviderVmStatus(toVmStatus(value));
                                    }
                                }
                            }
                        }
                        list.add(vm);
                    }
                }
            }
            return list;
        } catch( CloudException ce ) {
            ce.printStackTrace();
            throw ce;
        } catch( Exception e ) {
            e.printStackTrace();
            throw new InternalException(e);
        } finally {
            APITrace.end();
        }
    }

    private Map<String, String> createFilterParametersFrom( @Nullable VmStatusFilterOptions options ) {
        if( options == null || options.isMatchesAny() ) {
            return Collections.emptyMap();
        }
        // tag advantage of EC2-based filtering if we can...
        Map<String, String> extraParameters = new HashMap<String, String>();
        int filterIndex = 0;
        if( options.getVmStatuses() != null ) {
            AWSCloud.addFilterParameters(extraParameters, filterIndex++, "system-status.status", options.getVmStatuses());
            AWSCloud.addFilterParameters(extraParameters, filterIndex++, "instance-status.status", options.getVmStatuses());
        }
        String[] vmIds = options.getVmIds();
        if( vmIds != null ) {
            for( int y = 0; y < vmIds.length; y++ ) {
                extraParameters.put("InstanceId." + String.valueOf(y + 1), vmIds[y]);
            }
        }
        return extraParameters;
    }

    @Override
    public boolean isSubscribed() throws InternalException, CloudException {
        APITrace.begin(getProvider(), "isSubscribedVirtualMachine");
        try {
            Map<String, String> parameters = getProvider().getStandardParameters(getProvider().getContext(), EC2Method.DESCRIBE_INSTANCES);
            EC2Method method = new EC2Method(getProvider(), getProvider().getEc2Url(), parameters);

            try {
                method.invoke();
                return true;
            } catch( EC2Exception e ) {
                if( e.getStatus() == HttpServletResponse.SC_UNAUTHORIZED || e.getStatus() == HttpServletResponse.SC_FORBIDDEN ) {
                    return false;
                }
                String code = e.getCode();

                if( code != null && code.equals("SignatureDoesNotMatch") ) {
                    return false;
                }
                logger.warn(e.getSummary());
                throw new CloudException(e);
            }
        } finally {
            APITrace.end();
        }
    }

    @Override
    public Iterable<VirtualMachineProduct> listProducts( VirtualMachineProductFilterOptions options ) throws InternalException, CloudException {
        List<VirtualMachineProduct> products = new ArrayList<VirtualMachineProduct>();
        for( Architecture arch : Architecture.values() ) {
            mergeProductLists(products, listProducts(options, arch));
        }
        return products;
    }

    // Merges product iterable to the list, using providerProductId as a unique key
    private void mergeProductLists(List<VirtualMachineProduct> to, Iterable<VirtualMachineProduct> from) {
        List<VirtualMachineProduct> copy = new ArrayList<VirtualMachineProduct>(to);
        for( VirtualMachineProduct productFrom : from ) {
            boolean found = false;
            for( VirtualMachineProduct productTo : copy ) {
                if( productTo.getProviderProductId().equalsIgnoreCase(productFrom.getProviderProductId()) ) {
                    found = true;
                    break;
                }
            }
            if( !found ) {
                to.add(productFrom);
            }
        }
    }

    @Override
    public @Nonnull Iterable<VirtualMachineProduct> listProducts( @Nonnull Architecture architecture ) throws InternalException, CloudException {
        return listProducts(null, architecture);
    }

    @Override
    public Iterable<VirtualMachineProduct> listProducts( VirtualMachineProductFilterOptions options, Architecture architecture ) throws InternalException, CloudException {
        ProviderContext ctx = getProvider().getContext();
        if( ctx == null ) {
            throw new CloudException("No context was set for this request");
        }
        // FIXME: until core fixes the annotation for architecture let's assume it's nullable
        String cacheName = "productsALL";
        if( architecture != null ) {
            cacheName = "products" + architecture.name();
        }
        Cache<VirtualMachineProduct> cache = Cache.getInstance(getProvider(), cacheName, VirtualMachineProduct.class, CacheLevel.REGION, new TimePeriod<Day>(1, TimePeriod.DAY));
        Iterable<VirtualMachineProduct> products = cache.get(ctx);

        if( products == null ) {
            List<VirtualMachineProduct> list = new ArrayList<VirtualMachineProduct>();

            try {
                InputStream input = EC2Instance.class.getResourceAsStream("/org/dasein/cloud/aws/vmproducts.json");

                if( input != null ) {
                    BufferedReader reader = new BufferedReader(new InputStreamReader(input));
                    StringBuilder json = new StringBuilder();
                    String line;

                    while( ( line = reader.readLine() ) != null ) {
                        json.append(line);
                        json.append("\n");
                    }
                    JSONArray arr = new JSONArray(json.toString());
                    JSONObject toCache = null;

                    for( int i = 0; i < arr.length(); i++ ) {
                        JSONObject productSet = arr.getJSONObject(i);
                        String cloud, providerName;

                        if( productSet.has("cloud") ) {
                            cloud = productSet.getString("cloud");
                        }
                        else {
                            continue;
                        }
                        if( productSet.has("provider") ) {
                            providerName = productSet.getString("provider");
                        }
                        else {
                            continue;
                        }
                        if( !productSet.has("products") ) {
                            continue;
                        }
                        if( toCache == null || ( providerName.equals("AWS") && cloud.equals("AWS") ) ) {
                            toCache = productSet;
                        }
                        if( providerName.equalsIgnoreCase(getProvider().getProviderName()) && cloud.equalsIgnoreCase(getProvider().getCloudName()) ) {
                            toCache = productSet;
                            break;
                        }
                    }
                    if( toCache == null ) {
                        logger.warn("No products were defined");
                        return Collections.emptyList();
                    }
                    JSONArray plist = toCache.getJSONArray("products");

                    for( int i = 0; i < plist.length(); i++ ) {
                        JSONObject product = plist.getJSONObject(i);
                        boolean supported = false;

                        if( architecture != null ) {
                            if( product.has("architectures") ) {
                                JSONArray architectures = product.getJSONArray("architectures");

                                for( int j = 0; j < architectures.length(); j++ ) {
                                    String a = architectures.getString(j);

                                    if( architecture.name().equals(a) ) {
                                        supported = true;
                                        break;
                                    }
                                }
                            }
                            if( !supported ) {
                                continue;
                            }
                        }
                        if( product.has("excludesRegions") ) {
                            JSONArray regions = product.getJSONArray("excludesRegions");

                            for( int j = 0; j < regions.length(); j++ ) {
                                String r = regions.getString(j);

                                if( r.equals(ctx.getRegionId()) ) {
                                    supported = false;
                                    break;
                                }
                            }
                        }
                        if( !supported ) {
                            continue;
                        }
                        VirtualMachineProduct prd = toProduct(product);

                        if( prd != null ) {
                            if( options != null) {
                                if( options.matches(prd) ) {
                                    list.add(prd);
                                }
                            }
                            else {
                                list.add(prd);
                            }
                        }

                    }

                }
                else {
                    logger.warn("No standard products resource exists for /org/dasein/cloud/aws/vmproducts.json");
                }
                input = EC2Instance.class.getResourceAsStream("/org/dasein/cloud/aws/vmproducts-custom.json");
                if( input != null ) {
                    ArrayList<VirtualMachineProduct> customList = new ArrayList<VirtualMachineProduct>();
                    TreeSet<String> discard = new TreeSet<String>();
                    boolean discardAll = false;

                    BufferedReader reader = new BufferedReader(new InputStreamReader(input));
                    StringBuilder json = new StringBuilder();
                    String line;

                    while( ( line = reader.readLine() ) != null ) {
                        json.append(line);
                        json.append("\n");
                    }
                    JSONArray arr = new JSONArray(json.toString());
                    JSONObject toCache = null;

                    for( int i = 0; i < arr.length(); i++ ) {
                        JSONObject listing = arr.getJSONObject(i);
                        String cloud, providerName, endpoint = null;

                        if( listing.has("cloud") ) {
                            cloud = listing.getString("cloud");
                        }
                        else {
                            continue;
                        }
                        if( listing.has("provider") ) {
                            providerName = listing.getString("provider");
                        }
                        else {
                            continue;
                        }
                        if( listing.has("endpoint") ) {
                            endpoint = listing.getString("endpoint");
                        }
                        if( !cloud.equals(getProvider().getCloudName()) || !providerName.equals(getProvider().getProviderName()) ) {
                            continue;
                        }
                        if( endpoint != null && endpoint.equals(ctx.getCloud().getEndpoint()) ) {
                            toCache = listing;
                            break;
                        }
                        if( endpoint == null && toCache == null ) {
                            toCache = listing;
                        }
                    }
                    if( toCache != null ) {
                        if( toCache.has("discardDefaults") ) {
                            discardAll = toCache.getBoolean("discardDefaults");
                        }
                        if( toCache.has("discard") ) {
                            JSONArray dlist = toCache.getJSONArray("discard");

                            for( int i = 0; i < dlist.length(); i++ ) {
                                discard.add(dlist.getString(i));
                            }
                        }
                        if( toCache.has("products") ) {
                            JSONArray plist = toCache.getJSONArray("products");

                            for( int i = 0; i < plist.length(); i++ ) {
                                JSONObject product = plist.getJSONObject(i);
                                boolean supported = false;
                                if( architecture != null ) {

                                    if( product.has("architectures") ) {
                                        JSONArray architectures = product.getJSONArray("architectures");

                                        for( int j = 0; j < architectures.length(); j++ ) {
                                            String a = architectures.getString(j);

                                            if( architecture.name().equals(a) ) {
                                                supported = true;
                                                break;
                                            }
                                        }
                                    }
                                    if( !supported ) {
                                        continue;
                                    }
                                }
                                if( product.has("excludesRegions") ) {
                                    JSONArray regions = product.getJSONArray("excludesRegions");

                                    for( int j = 0; j < regions.length(); j++ ) {
                                        String r = regions.getString(j);

                                        if( r.equals(ctx.getRegionId()) ) {
                                            supported = false;
                                            break;
                                        }
                                    }
                                }
                                if( !supported ) {
                                    continue;
                                }
                                VirtualMachineProduct prd = toProduct(product);

                                if( prd != null ) {
                                    customList.add(prd);
                                }
                            }
                        }
                        if( !discardAll ) {
                            for( VirtualMachineProduct product : list ) {
                                if( !discard.contains(product.getProviderProductId()) ) {
                                    customList.add(product);
                                }
                            }
                        }
                        list = customList;
                    }
                }
                products = list;
                cache.put(ctx, products);

            } catch( IOException e ) {
                throw new InternalException(e);
            } catch( JSONException e ) {
                throw new InternalException(e);
            }
        }
        return products;
    }



    private String guess( String privateDnsAddress ) {
        String dnsAddress = privateDnsAddress;
        String[] parts = dnsAddress.split("\\.");

        if( parts.length > 1 ) {
            dnsAddress = parts[0];
        }
        if( dnsAddress.startsWith("ip-") ) {
            dnsAddress = dnsAddress.replace('-', '.');
            return dnsAddress.substring(3);
        }
        return null;
    }

    @Override
    public @Nonnull VirtualMachine launch( @Nonnull VMLaunchOptions withLaunchOptions ) throws CloudException, InternalException {
        APITrace.begin(getProvider(), "launch");
        try {
            List<VirtualMachine> servers = runInstances(withLaunchOptions, 1);
            if( servers.size() == 1 ) {
                return servers.get(0);
            }
            throw new InternalException("Couldn't launch a virtual machine");
        } finally {
            APITrace.end();
        }
    }

    @Override
    public @Nonnull Iterable<String> launchMany( @Nonnull VMLaunchOptions withLaunchOptions, @Nonnegative int count ) throws CloudException, InternalException {
        APITrace.begin(getProvider(), "launchMany");
        List<String> instanceIds = new ArrayList<String>();
        try {
            List<VirtualMachine> servers = runInstances(withLaunchOptions, count);
            for( VirtualMachine server : servers ) {
                instanceIds.add(server.getProviderVirtualMachineId());
            }
        } finally {
            APITrace.end();
        }
        return instanceIds;
    }

<<<<<<< HEAD
            parameters.put("ImageId", cfg.getMachineImageId());
            parameters.put("MinCount", "1");
            parameters.put("MaxCount", "1");
            parameters.put("InstanceType", cfg.getStandardProductId());
            if( ramdiskImage != null ) {
                parameters.put("ramdiskId", ramdiskImage);
            }
            if( kernelImage != null ) {
                parameters.put("kernelId", kernelImage);
            }
            if( cfg.getRoleId() != null ) {
                parameters.put("IamInstanceProfile.Arn", cfg.getRoleId());
            }
            if( cfg.getUserData() != null ) {
                try {
                    parameters.put("UserData", Base64.encodeBase64String(cfg.getUserData().getBytes("utf-8")));
                } catch( UnsupportedEncodingException e ) {
                    throw new InternalException(e);
                }
            }
            if( cfg.isPreventApiTermination() ) {
                parameters.put("DisableApiTermination", "true");
            }
            if( cfg.getDataCenterId() != null ) {
                parameters.put("Placement.AvailabilityZone", cfg.getDataCenterId());
            } else if( cfg.getVolumes().length > 0 ) {
                String dc = null;

                for( VolumeAttachment a : cfg.getVolumes() ) {
                    if( a.volumeToCreate != null ) {
                        dc = a.volumeToCreate.getDataCenterId();
                        if( dc != null ) {
                            break;
                        }
=======
    private @Nonnull List<VirtualMachine> runInstances( @Nonnull VMLaunchOptions cfg, @Nonnegative int instanceCount ) throws CloudException, InternalException {
        List<VirtualMachine> servers = new ArrayList<VirtualMachine>(); // instance cache
        List<String> instanceIds = new ArrayList<String>(); // instanceId cache

        ProviderContext ctx = getProvider().getContext();
        if( ctx == null ) {
            throw new CloudException("No context was established for this request");
        }
        MachineImage img = null;
        final ComputeServices computeServices = getProvider().getComputeServices();
        if( computeServices != null) {
            img = computeServices.getImageSupport().getMachineImage(cfg.getMachineImageId());
        }

        if( img == null ) {
            throw new AWSResourceNotFoundException("No such machine image: " + cfg.getMachineImageId());
        }
        Map<String, String> parameters = getProvider().getStandardParameters(getProvider().getContext(), EC2Method.RUN_INSTANCES);
        String ramdiskImage = ( String ) cfg.getMetaData().get("ramdiskImageId"), kernelImage = ( String ) cfg.getMetaData().get("kernelImageId");
        EC2Method method;
        NodeList blocks;
        Document doc;

        parameters.put("ImageId", cfg.getMachineImageId());
        parameters.put("MinCount", String.valueOf(instanceCount));
        parameters.put("MaxCount", String.valueOf(instanceCount));
        parameters.put("InstanceType", cfg.getStandardProductId());
        AWSCloud.addValueIfNotNull(parameters, "ramdiskId", ramdiskImage);
        AWSCloud.addValueIfNotNull(parameters, "kernelId", kernelImage);
        AWSCloud.addValueIfNotNull(parameters, "IamInstanceProfile.Arn", cfg.getRoleId());
        if( cfg.getUserData() != null ) {
            try {
                parameters.put("UserData", Base64.encodeBase64String(cfg.getUserData().getBytes("utf-8")));
            } catch( UnsupportedEncodingException e ) {
                throw new InternalException(e);
            }
        }
        if( cfg.isPreventApiTermination() ) {
            parameters.put("DisableApiTermination", "true");
        }
        if( cfg.getDataCenterId() != null ) {
            parameters.put("Placement.AvailabilityZone", cfg.getDataCenterId());
        }
        else if( cfg.getVolumes().length > 0 ) {
            for( VolumeAttachment a : cfg.getVolumes() ) {
                if( a.volumeToCreate != null ) {
                    String dc = a.volumeToCreate.getDataCenterId();
                    if( dc != null ) {
                        cfg.inDataCenter(dc);
                        break;
>>>>>>> c5801938
                    }
                }
            }
<<<<<<< HEAD
            final ArrayList<VolumeAttachment> existingVolumes = new ArrayList<VolumeAttachment>();
            TreeSet<String> deviceIds = new TreeSet<String>();
=======
        }
        AWSCloud.addValueIfNotNull(parameters, "KeyName", cfg.getBootstrapKey());
>>>>>>> c5801938

        if( getProvider().getEC2Provider().isAWS() ) {
            parameters.put("Monitoring.Enabled", String.valueOf(cfg.isExtendedAnalytics()));
        }
        if( cfg.isIoOptimized() ) {
            parameters.put("EbsOptimized", "true");
        }
        AWSCloud.addValueIfNotNull(parameters, "Placement.GroupName", cfg.getAffinityGroupId());

        final ArrayList<VolumeAttachment> existingVolumes = new ArrayList<VolumeAttachment>();
        TreeSet<String> deviceIds = new TreeSet<String>();
        if( cfg.getVolumes().length > 0 ) {
            Iterable<String> possibles = getProvider().getComputeServices().getVolumeSupport().listPossibleDeviceIds(img.getPlatform());
            int i = 1;

<<<<<<< HEAD
                for( VolumeAttachment a : cfg.getVolumes() ) {
                    if( a.deviceId != null ) {
                        deviceIds.add(a.deviceId);
                    } else if( a.volumeToCreate != null && a.volumeToCreate.getDeviceId() != null ) {
                        deviceIds.add(a.volumeToCreate.getDeviceId());
                        a.deviceId = a.volumeToCreate.getDeviceId();
                    }
                }
                for( VolumeAttachment a : cfg.getVolumes() ) {
                    if( a.deviceId == null ) {
                        for( String id : possibles ) {
                            if( !deviceIds.contains(id) ) {
                                a.deviceId = id;
                                deviceIds.add(id);
                            }
                        }
                        if( a.deviceId == null ) {
                            throw new InternalException("Unable to identify a device ID for volume");
=======
            for( VolumeAttachment a : cfg.getVolumes() ) {
                if( a.deviceId != null ) {
                    deviceIds.add(a.deviceId);
                }
                else if( a.volumeToCreate != null && a.volumeToCreate.getDeviceId() != null ) {
                    deviceIds.add(a.volumeToCreate.getDeviceId());
                    a.deviceId = a.volumeToCreate.getDeviceId();
                }
            }
            for( VolumeAttachment a : cfg.getVolumes() ) {
                if( a.deviceId == null ) {
                    for( String id : possibles ) {
                        if( !deviceIds.contains(id) ) {
                            a.deviceId = id;
                            deviceIds.add(id);
>>>>>>> c5801938
                        }
                    }
                    if( a.deviceId == null ) {
                        throw new InternalException("Unable to identify a device ID for volume");
                    }
                }
<<<<<<< HEAD
            }
            if( cfg.getSubnetId() == null ) {
                String[] ids = cfg.getFirewallIds();
                if( ids.length > 0 ) {
                    int i = 1;

                    for( String id : ids ) {
                        parameters.put("SecurityGroupId." + ( i++ ), id);
                    }
                }
            }
            else if( cfg.getNetworkInterfaces() != null && cfg.getNetworkInterfaces().length > 0 ) {
                VMLaunchOptions.NICConfig[] nics = cfg.getNetworkInterfaces();
                int i = 1;

                for( VMLaunchOptions.NICConfig c : nics ) {
                    parameters.put("NetworkInterface." + i + ".DeviceIndex", String.valueOf(i));
                    // this only applies for the first NIC
                    if( i == 1 ) {
                        parameters.put("NetworkInterface.1.AssociatePublicIpAddress", String.valueOf(cfg.isProvisionPublicIp()));
                    }
                    if( c.nicId == null ) {
                        parameters.put("NetworkInterface." + i + ".SubnetId", c.nicToCreate.getSubnetId());
                        parameters.put("NetworkInterface." + i + ".Description", c.nicToCreate.getDescription());
                        if( c.nicToCreate.getIpAddress() != null ) {
                            parameters.put("NetworkInterface." + i + ".PrivateIpAddress", c.nicToCreate.getIpAddress());
                        }
                        if( c.nicToCreate.getFirewallIds().length > 0 ) {
                            int j = 1;

                            for( String id : c.nicToCreate.getFirewallIds() ) {
                                parameters.put("NetworkInterface." + i + ".SecurityGroupId." + j, id);
                                j++;
                            }
                        }
                    } else {
                        parameters.put("NetworkInterface." + i + ".NetworkInterfaceId", c.nicId);
                    }
                    i++;
                }
            } else {
                parameters.put("NetworkInterface.1.DeviceIndex", "0");
                parameters.put("NetworkInterface.1.SubnetId", cfg.getSubnetId());
                parameters.put("NetworkInterface.1.AssociatePublicIpAddress", String.valueOf(cfg.isProvisionPublicIp()));
                if( cfg.getPrivateIp() != null ) {
                    parameters.put("NetworkInterface.1.PrivateIpAddress", cfg.getPrivateIp());
                }
                int securityGroupIndex = 1;
                for( String id : cfg.getFirewallIds() ) {
                    parameters.put("NetworkInterface.1.SecurityGroupId." + securityGroupIndex, id);
                    securityGroupIndex++;
=======
                if( a.existingVolumeId == null ) {
                    parameters.put("BlockDeviceMapping." + i + ".DeviceName", a.deviceId);

                    VolumeProduct prd = getProvider().getComputeServices().getVolumeSupport().getVolumeProduct(a.volumeToCreate.getVolumeProductId());
                    parameters.put("BlockDeviceMapping." + i + ".Ebs.VolumeType", prd.getProviderProductId());

                    if( a.volumeToCreate.getIops() > 0 ) {
                        parameters.put("BlockDeviceMapping." + i + ".Ebs.Iops", String.valueOf(a.volumeToCreate.getIops()));
                    }

                    if( a.volumeToCreate.getSnapshotId() != null ) {
                        parameters.put("BlockDeviceMapping." + i + ".Ebs.SnapshotId", a.volumeToCreate.getSnapshotId());
                    }
                    else {
                        parameters.put("BlockDeviceMapping." + i + ".Ebs.VolumeSize", String.valueOf(a.volumeToCreate.getVolumeSize().getQuantity().intValue()));
                    }
                    i++;
                }
                else {
                    existingVolumes.add(a);
>>>>>>> c5801938
                }
            }
        }
        if( cfg.getSubnetId() == null ) {
            AWSCloud.addIndexedParameters(parameters, "SecurityGroupId.", cfg.getFirewallIds());
        }
        else if( cfg.getNetworkInterfaces() != null && cfg.getNetworkInterfaces().length > 0 ) {
            VMLaunchOptions.NICConfig[] nics = cfg.getNetworkInterfaces();
            int i = 1;

            for( VMLaunchOptions.NICConfig c : nics ) {
                parameters.put("NetworkInterface." + i + ".DeviceIndex", String.valueOf(i));
                // this only applies for the first NIC
                if( i == 1 ) {
                    parameters.put("NetworkInterface.1.AssociatePublicIpAddress", String.valueOf(cfg.isAssociatePublicIpAddress()));
                }
                if( c.nicId == null ) {
                    parameters.put("NetworkInterface." + i + ".SubnetId", c.nicToCreate.getSubnetId());
                    parameters.put("NetworkInterface." + i + ".Description", c.nicToCreate.getDescription());
                    AWSCloud.addValueIfNotNull(parameters, "NetworkInterface." + i + ".PrivateIpAddress", c.nicToCreate.getIpAddress());
                    AWSCloud.addIndexedParameters(parameters, "NetworkInterface." + i + ".SecurityGroupId.", c.nicToCreate.getFirewallIds());
                }
                else {
                    parameters.put("NetworkInterface." + i + ".NetworkInterfaceId", c.nicId);
                }
                i++;
            }
        }
        else {
            parameters.put("NetworkInterface.1.DeviceIndex", "0");
            parameters.put("NetworkInterface.1.SubnetId", cfg.getSubnetId());
            parameters.put("NetworkInterface.1.AssociatePublicIpAddress", String.valueOf(cfg.isAssociatePublicIpAddress()));
            AWSCloud.addValueIfNotNull(parameters, "NetworkInterface.1.PrivateIpAddress", cfg.getPrivateIp());
            AWSCloud.addIndexedParameters(parameters, "NetworkInterface.1.SecurityGroupId.", cfg.getFirewallIds());
        }

        // Send request to AWS
        method = new EC2Method(getProvider(), getProvider().getEc2Url(), parameters);
        try {
            doc = method.invoke();
        } catch( EC2Exception e ) {
            String code = e.getCode();

            if( code != null && code.equals("InsufficientInstanceCapacity") ) {
                return servers;
            }
            logger.error(e.getSummary());
            throw new CloudException(e);
        }
        blocks = doc.getElementsByTagName("instancesSet");

        for( int i = 0; i < blocks.getLength(); i++ ) {
            NodeList instances = blocks.item(i).getChildNodes();

            for( int j = 0; j < instances.getLength(); j++ ) {
                Node instance = instances.item(j);

                if( instance.getNodeName().equals("item") ) {
                    VirtualMachine server = toVirtualMachine(ctx, instance, new ArrayList<IpAddress>() /* can't be an elastic IP */);
                    if( server != null ) {
                        servers.add(server);
                        instanceIds.add(server.getProviderVirtualMachineId());
                    }
                }
            }
        }

        // Wait for EC2 to figure out the server exists
        List<VirtualMachine> serversCopy = describeInstances(instanceIds.toArray(new String[instanceIds.size()]));
        long timeout = System.currentTimeMillis() + CalendarWrapper.MINUTE;
        while( timeout > System.currentTimeMillis() && serversCopy.size() < servers.size()) {
            try {
                Thread.sleep(5000L);
            } catch( InterruptedException ignore ) {
            }
            try {
                serversCopy = describeInstances(instanceIds.toArray(new String[instanceIds.size()]));
            } catch( Throwable ignore ) {
            }
        }

        // FIXME: not clear what is to be done if time is out but `serversCopy` is still less than `servers`

        // Set all instances their tags
        List<Tag> tags = new ArrayList<Tag>();
        Map<String, Object> meta = cfg.getMetaData();
        for( Map.Entry<String, Object> entry : meta.entrySet() ) {
            if( entry.getKey().equalsIgnoreCase("name") || entry.getKey().equalsIgnoreCase("description") ) {
                continue;
            }
            tags.add(new Tag(entry.getKey(), entry.getValue().toString()));
        }
        tags.add(new Tag("Name", cfg.getFriendlyName()));
        tags.add(new Tag("Description", cfg.getDescription()));
        if( cfg.getVirtualMachineGroup() != null ) {
            tags.add(new Tag("dsnVMGroup", cfg.getVirtualMachineGroup()));
        }
        getProvider().createTags(
                instanceIds.toArray(new String[instanceIds.size()]),
                tags.toArray(new Tag[tags.size()])
        );

        // Set all instances their passwords and attach volumes
        for( VirtualMachine server : servers ) {
            if( cfg.isIpForwardingAllowed() ) {
                enableIpForwarding(server.getProviderVirtualMachineId());
            }
            if( cfg.isIpForwardingAllowed() ) {
                enableIpForwarding(server.getProviderVirtualMachineId());
            }
            if( server != null && cfg.getBootstrapKey() != null ) {
                try {
                    final String sid = server.getProviderVirtualMachineId();
                    try {
<<<<<<< HEAD
                        Callable<String> callable = new GetPassCallable( sid, getProvider() );
=======
                        Callable<String> callable = new GetPassCallable(sid, getProvider());
>>>>>>> c5801938
                        String password = callable.call();

                        if( password == null ) {
                            server.setRootPassword(null);
                            server.setPasswordCallback(callable);
                        }
                        else {
                            server.setRootPassword(password);
                        }
                        server.setPlatform(Platform.WINDOWS);
                    } catch( CloudException e ) {
                        logger.warn(e.getMessage());
                    }
                } catch( Throwable t ) {
                    logger.warn("Unable to retrieve password for " + server.getProviderVirtualMachineId() + ", Let's hope it's Unix: " + t.getMessage());
                }
            }

            if( !existingVolumes.isEmpty() ) {
                final VirtualMachine vm = server;

                getProvider().hold();
                Thread thread = new Thread() {
                    public void run() {
                        try {
                            for( VolumeAttachment a : existingVolumes ) {
                                try {
                                    if( computeServices != null ) {
                                        computeServices.getVolumeSupport().attach(a.existingVolumeId, vm.getProviderMachineImageId(), a.deviceId);
                                    }
                                } catch( Throwable t ) {
                                    // ignore all errors
                                }
                            }
                        } finally {
                            getProvider().release();
                        }
                    }
                };

                thread.setName("Volume Mounter for " + server);
                thread.start();
            }
        }
        return servers;
    }
<<<<<<< HEAD
    private void enableIpForwarding(final String instanceId) throws CloudException {
=======

    private void enableIpForwarding( final String instanceId ) throws CloudException {
>>>>>>> c5801938

        Thread t = new Thread() {
            public void run() {
                APITrace.begin(getProvider(), "enableIpForwarding");

                long timeout = System.currentTimeMillis() + CalendarWrapper.MINUTE;

                while( timeout > System.currentTimeMillis() ) {
                    try {
                        Map<String, String> params = getProvider().getStandardParameters(getProvider().getContext(), EC2Method.MODIFY_INSTANCE_ATTRIBUTE);
                        EC2Method m;

                        params.put("InstanceId", instanceId);
                        params.put("SourceDestCheck.Value", "false");
                        m = new EC2Method(getProvider(), getProvider().getEc2Url(), params);

                        m.invoke();
                        return;
                    } catch( EC2Exception ex ) {
                        if( ex.getStatus() != 404 ) {
                            logger.error("Unable to modify instance attributes on " + instanceId + ".", ex);
                            return;
                        }
                    } catch( Throwable ex ) {
                        logger.error("Unable to modify instance attributes on " + instanceId + ".", ex);
                        return;
                    } finally {
                        APITrace.end();
                    }

                    try {
                        Thread.sleep(5000L);
                    } catch( InterruptedException ignore ) {
                    }
                }

            }
        };

        t.setName(EC2Method.MODIFY_INSTANCE_ATTRIBUTE + " thread");
        t.setDaemon(true);
        t.start();

    }

    @Override
    public @Nonnull Iterable<ResourceStatus> listVirtualMachineStatus() throws InternalException, CloudException {
        APITrace.begin(getProvider(), "listVirtualMachineStatus");
        try {
            ProviderContext ctx = getProvider().getContext();

            if( ctx == null ) {
                throw new CloudException("No context was established for this request");
            }
            Map<String, String> parameters = getProvider().getStandardParameters(getProvider().getContext(), EC2Method.DESCRIBE_INSTANCES);
            EC2Method method = new EC2Method(getProvider(), getProvider().getEc2Url(), parameters);
            ArrayList<ResourceStatus> list = new ArrayList<ResourceStatus>();
            NodeList blocks;
            Document doc;

            try {
                doc = method.invoke();
            } catch( EC2Exception e ) {
                logger.error(e.getSummary());
                throw new CloudException(e);
            }
            blocks = doc.getElementsByTagName("instancesSet");
            for( int i = 0; i < blocks.getLength(); i++ ) {
                NodeList instances = blocks.item(i).getChildNodes();

                for( int j = 0; j < instances.getLength(); j++ ) {
                    Node instance = instances.item(j);

                    if( instance.getNodeName().equals("item") ) {
                        ResourceStatus status = toStatus(instance);

                        if( status != null ) {
                            list.add(status);
                        }
                    }
                }
            }
            return list;
        } finally {
            APITrace.end();
        }
    }

    @Override
    public @Nonnull Iterable<VirtualMachine> listVirtualMachines() throws InternalException, CloudException {
        return listVirtualMachinesWithParams(null, null);
    }

    @Override
    public @Nonnull Iterable<VirtualMachine> listVirtualMachines( @Nullable VMFilterOptions options ) throws InternalException, CloudException {
        Map<String, String> filterParameters = createFilterParametersFrom(options);
        if( options != null && options.getRegex() != null ) {
            // still have to match on regex
            options = VMFilterOptions.getInstance(false, options.getRegex());
        }
        else {
            // nothing else to match on
            options = null;
        }

        return listVirtualMachinesWithParams(filterParameters, options);
    }

    private Map<String, String> createFilterParametersFrom( @Nullable VMFilterOptions options ) {
        if( options == null || options.isMatchesAny() ) {
            return Collections.emptyMap();
        }
        // tag advantage of EC2-based filtering if we can...
        Map<String, String> extraParameters = new HashMap<String, String>();
        int filterIndex = 0;
        if( options.getTags() != null && !options.getTags().isEmpty() ) {
            AWSCloud.addExtraParameters(extraParameters, AWSCloud.getTagFilterParams(options.getTags(), filterIndex));
        }
        if( options.getVmStates() != null ) {
            AWSCloud.addFilterParameters(extraParameters, filterIndex++, "instance-state-name", options.getVmStates());
        }
        if( options.getLifecycles() != null ) {
            List<VirtualMachineLifecycle> lifecycles = Arrays.asList(VirtualMachineLifecycle.SPOT);
            // The only valid value for this filter in AWS is "spot"
            if( options.getLifecycles().length == 1 && options.getLifecycles()[0].equals(VirtualMachineLifecycle.SPOT) ) {
                // Only include it if it was the single lifecycle option, otherwise we don't filter by it
                AWSCloud.addFilterParameters(extraParameters, filterIndex++, "instance-lifecycle", lifecycles);
            }
        }
        if( options.getSpotRequestId() != null ) {
            AWSCloud.addFilterParameters(extraParameters, filterIndex++, "spot-instance-request-id", Arrays.asList(options.getSpotRequestId()));
        }
        return extraParameters;
    }

    private @Nonnull Iterable<VirtualMachine> listVirtualMachinesWithParams( Map<String, String> extraParameters, @Nullable VMFilterOptions options ) throws InternalException, CloudException {
        APITrace.begin(getProvider(), "listVirtualMachines");
        try {
            ProviderContext ctx = getProvider().getContext();

            if( ctx == null ) {
                throw new CloudException("No context was established for this request");
            }

            Future<Iterable<IpAddress>> ipPoolFuture = null;
            Iterable<IpAddress> addresses;
            if( getProvider().hasNetworkServices() ) {
                NetworkServices services = getProvider().getNetworkServices();

                if( services != null ) {
                    if( services.hasIpAddressSupport() ) {
                        IpAddressSupport support = services.getIpAddressSupport();

                        if( support != null ) {
                            ipPoolFuture = support.listIpPoolConcurrently(IPVersion.IPV4, false);
                        }
                    }
                }
            }

            Map<String, String> parameters = getProvider().getStandardParameters(getProvider().getContext(), EC2Method.DESCRIBE_INSTANCES);

            AWSCloud.addExtraParameters(parameters, extraParameters);

            EC2Method method = new EC2Method(getProvider(), getProvider().getEc2Url(), parameters);
            ArrayList<VirtualMachine> list = new ArrayList<VirtualMachine>();
            NodeList blocks;
            Document doc;

            try {
                doc = method.invoke();
            } catch( EC2Exception e ) {
                logger.error(e.getSummary());
                throw new CloudException(e);
            }
            blocks = doc.getElementsByTagName("instancesSet");
            for( int i = 0; i < blocks.getLength(); i++ ) {
                NodeList instances = blocks.item(i).getChildNodes();

                for( int j = 0; j < instances.getLength(); j++ ) {
                    Node instance = instances.item(j);

                    if( instance.getNodeName().equals("item") ) {

                        try {
                            if( ipPoolFuture != null ) {
                                addresses = ipPoolFuture.get(30, TimeUnit.SECONDS);
                            }
                            else {
                                addresses = Collections.emptyList();
                            }
                        } catch( InterruptedException e ) {
                            logger.error(e.getMessage());
                            addresses = Collections.emptyList();
                        } catch( ExecutionException e ) {
                            logger.error(e.getMessage());
                            addresses = Collections.emptyList();
                        } catch( TimeoutException e ) {
                            logger.error(e.getMessage());
                            addresses = Collections.emptyList();
                        }

                        VirtualMachine vm = toVirtualMachine(ctx, instance, addresses);

                        if( options == null || options.matches(vm) ) {
                            list.add(vm);
                        }
                    }
                }
            }
            return list;
        } finally {
            APITrace.end();
        }
    }

    @Override
    public void pause( @Nonnull String vmId ) throws InternalException, CloudException {
        throw new OperationNotSupportedException("Pause/unpause not supported by the EC2 API");
    }

    @Override
    public @Nonnull String[] mapServiceAction( @Nonnull ServiceAction action ) {
        if( action.equals(VirtualMachineSupport.ANY) ) {
            return new String[]{EC2Method.EC2_PREFIX + "*"};
        }
        else if( action.equals(VirtualMachineSupport.BOOT) ) {
            return new String[]{EC2Method.EC2_PREFIX + EC2Method.START_INSTANCES};
        }
        else if( action.equals(VirtualMachineSupport.CLONE) ) {
            return new String[0];
        }
        else if( action.equals(VirtualMachineSupport.CREATE_VM) ) {
            return new String[]{EC2Method.EC2_PREFIX + EC2Method.RUN_INSTANCES};
        }
        else if( action.equals(VirtualMachineSupport.GET_VM) || action.equals(VirtualMachineSupport.LIST_VM) ) {
            return new String[]{EC2Method.EC2_PREFIX + EC2Method.DESCRIBE_INSTANCES};
        }
        else if( action.equals(VirtualMachineSupport.PAUSE) ) {
            return new String[]{EC2Method.EC2_PREFIX + EC2Method.STOP_INSTANCES};
        }
        else if( action.equals(VirtualMachineSupport.REBOOT) ) {
            return new String[]{EC2Method.EC2_PREFIX + EC2Method.REBOOT_INSTANCES};
        }
        else if( action.equals(VirtualMachineSupport.REMOVE_VM) ) {
            return new String[]{EC2Method.EC2_PREFIX + EC2Method.TERMINATE_INSTANCES};
        }
        else if( action.equals(VirtualMachineSupport.TOGGLE_ANALYTICS) ) {
            return new String[]{EC2Method.EC2_PREFIX + EC2Method.MONITOR_INSTANCES};
        }
        else if( action.equals(VirtualMachineSupport.VIEW_ANALYTICS) ) {
            return new String[]{EC2Method.EC2_PREFIX + EC2Method.GET_METRIC_STATISTICS};
        }
        else if( action.equals(VirtualMachineSupport.VIEW_CONSOLE) ) {
            return new String[]{EC2Method.EC2_PREFIX + EC2Method.GET_CONSOLE_OUTPUT};
        }
        return new String[0];
    }

    @Override
    public void stop( @Nonnull String instanceId, boolean force ) throws InternalException, CloudException {
        APITrace.begin(getProvider(), "stopVM");
        try {
            VirtualMachine vm = getVirtualMachine(instanceId);

            if( vm == null ) {
                throw new CloudException("No such instance: " + instanceId);
            }
            if( !vm.isPersistent() ) {
                throw new OperationNotSupportedException("Instances backed by ephemeral drives are not start/stop capable");
            }
            Map<String, String> parameters = getProvider().getStandardParameters(getProvider().getContext(), EC2Method.STOP_INSTANCES);
            EC2Method method;

            parameters.put("InstanceId.1", instanceId);
            if( force ) {
                parameters.put("Force", "true");
            }
            method = new EC2Method(getProvider(), getProvider().getEc2Url(), parameters);
            try {
                method.invoke();
            } catch( EC2Exception e ) {
                logger.error(e.getSummary());
                throw new CloudException(e);
            }
        } finally {
            APITrace.end();
        }
    }

    @Override
    public void reboot( @Nonnull String instanceId ) throws CloudException, InternalException {
        APITrace.begin(getProvider(), "rebootVM");
        try {
            Map<String, String> parameters = getProvider().getStandardParameters(getProvider().getContext(), EC2Method.REBOOT_INSTANCES);
            EC2Method method;

            parameters.put("InstanceId.1", instanceId);
            method = new EC2Method(getProvider(), getProvider().getEc2Url(), parameters);
            try {
                method.invoke();
            } catch( EC2Exception e ) {
                logger.error(e.getSummary());
                throw new CloudException(e);
            }
        } finally {
            APITrace.end();
        }
    }

    @Override
    public void resume( @Nonnull String vmId ) throws CloudException, InternalException {
        throw new OperationNotSupportedException("Suspend/resume not supported by the EC2 API");
    }

    @Override
    public void suspend( @Nonnull String vmId ) throws CloudException, InternalException {
        throw new OperationNotSupportedException("Suspend/resume not supported by the EC2 API");
    }

    @Override
    public void terminate( @Nonnull String instanceId, @Nullable String explanation ) throws InternalException, CloudException {
        APITrace.begin(getProvider(), "terminateVM");
        try {
            Map<String, String> parameters = getProvider().getStandardParameters(getProvider().getContext(), EC2Method.TERMINATE_INSTANCES);
            EC2Method method;

            parameters.put("InstanceId.1", instanceId);
            method = new EC2Method(getProvider(), getProvider().getEc2Url(), parameters);
            try {
                method.invoke();
            } catch( EC2Exception e ) {
                logger.error(e.getSummary());
                throw new CloudException(e);
            }
        } finally {
            APITrace.end();
        }
    }

    @Override
    public void unpause( @Nonnull String vmId ) throws CloudException, InternalException {
        throw new OperationNotSupportedException("Pause/unpause not supported by the EC2 API");
    }

    private @Nullable ResourceStatus toStatus( @Nullable Node instance ) {
        if( instance == null ) {
            return null;
        }
        NodeList attrs = instance.getChildNodes();
        VmState state = VmState.PENDING;
        String vmId = null;

        for( int i = 0; i < attrs.getLength(); i++ ) {
            Node attr = attrs.item(i);
            String name;

            name = attr.getNodeName();
            if( name.equals("instanceId") ) {
                vmId = attr.getFirstChild().getNodeValue().trim();
            }
            else if( name.equals("instanceState") ) {
                NodeList details = attr.getChildNodes();

                for( int j = 0; j < details.getLength(); j++ ) {
                    Node detail = details.item(j);

                    name = detail.getNodeName();
                    if( name.equals("name") ) {
                        String value = detail.getFirstChild().getNodeValue().trim();

                        state = getServerState(value);
                    }
                }
            }
        }
        if( vmId == null ) {
            return null;
        }
        return new ResourceStatus(vmId, state);
    }

    private @Nullable VmStatus toVmStatus( @Nonnull String status ) {
        // ok | impaired | insufficient-data | not-applicable
        if( status.equalsIgnoreCase("ok") ) return VmStatus.OK;
        else if( status.equalsIgnoreCase("impaired") ) {
            return VmStatus.IMPAIRED;
        }
        else if( status.equalsIgnoreCase("insufficient-data") ) {
            return VmStatus.INSUFFICIENT_DATA;
        }
        else if( status.equalsIgnoreCase("not-applicable") ) {
            return VmStatus.NOT_APPLICABLE;
        }
        else {
            return VmStatus.INSUFFICIENT_DATA;
        }
    }

    private @Nullable VirtualMachine toVirtualMachine( @Nonnull ProviderContext ctx, @Nullable Node instance, @Nonnull Iterable<IpAddress> addresses ) throws CloudException {
        if( instance == null ) {
            return null;
        }
        String rootDeviceName = null;
        NodeList attrs = instance.getChildNodes();
        VirtualMachine server = new VirtualMachine();

        server.setPersistent(false);
        server.setProviderOwnerId(ctx.getAccountNumber());
        server.setCurrentState(VmState.PENDING);
        server.setName(null);
        server.setDescription(null);
        for( int i = 0; i < attrs.getLength(); i++ ) {
            Node attr = attrs.item(i);
            String name;

            name = attr.getNodeName();
            if( name.equals("instanceId") ) {
                String value = attr.getFirstChild().getNodeValue().trim();

                server.setProviderVirtualMachineId(value);
            }
            else if( name.equals("architecture") ) {
                String value = attr.getFirstChild().getNodeValue().trim();
                Architecture architecture;

                if( value.equalsIgnoreCase("i386") ) {
                    architecture = Architecture.I32;
                }
                else {
                    architecture = Architecture.I64;
                }
                server.setArchitecture(architecture);
            }
            else if( name.equals("imageId") ) {
                String value = attr.getFirstChild().getNodeValue().trim();

                server.setProviderMachineImageId(value);
            }
            else if( name.equals("kernelId") ) {
                String value = attr.getFirstChild().getNodeValue().trim();

                server.setTag("kernelImageId", value);
                server.setProviderKernelImageId(value);
            }
            else if( name.equals("ramdiskId") ) {
                String value = attr.getFirstChild().getNodeValue().trim();

                server.setTag("ramdiskImageId", value);
                server.setProviderRamdiskImageId(value);
            }
            else if( name.equalsIgnoreCase("subnetId") ) {
                server.setProviderSubnetId(attr.getFirstChild().getNodeValue().trim());
            }
            else if( name.equalsIgnoreCase("vpcId") ) {
                server.setProviderVlanId(attr.getFirstChild().getNodeValue().trim());
            }
            else if( name.equals("instanceState") ) {
                NodeList details = attr.getChildNodes();

                for( int j = 0; j < details.getLength(); j++ ) {
                    Node detail = details.item(j);

                    name = detail.getNodeName();
                    if( name.equals("name") ) {
                        String value = detail.getFirstChild().getNodeValue().trim();

                        server.setCurrentState(getServerState(value));
                    }
                }
            }
            else if( name.equals("privateDnsName") ) {
                if( attr.hasChildNodes() ) {
                    String value = attr.getFirstChild().getNodeValue();
                    RawAddress[] addrs = server.getPrivateAddresses();

                    server.setPrivateDnsAddress(value);
                    if( addrs == null || addrs.length < 1 ) {
                        value = guess(value);
                        if( value != null ) {
                            server.setPrivateAddresses(new RawAddress(value));
                        }
                    }
                }
            }
            else if( name.equals("dnsName") ) {
                if( attr.hasChildNodes() ) {
                    String value = attr.getFirstChild().getNodeValue();
                    server.setPublicDnsAddress(value);
                }
            }
            else if( name.equals("privateIpAddress") ) {
                if( attr.hasChildNodes() ) {
                    String value = attr.getFirstChild().getNodeValue();
                    server.setPrivateAddresses(new RawAddress(value));
                }
            }
            else if( name.equals("ipAddress") ) {
                if( attr.hasChildNodes() ) {
                    String value = attr.getFirstChild().getNodeValue();

                    server.setPublicAddresses(new RawAddress(value));
                    for( IpAddress addr : addresses ) {
                        if( value.equals(addr.getRawAddress().getIpAddress()) ) {
                            server.setProviderAssignedIpAddressId(addr.getProviderIpAddressId());
                            break;
                        }
                    }
                }
            }
            else if( name.equals("rootDeviceType") ) {
                if( attr.hasChildNodes() ) {
                    server.setPersistent(attr.getFirstChild().getNodeValue().equalsIgnoreCase("ebs"));
                }
            }
            else if( name.equals("tagSet") ) {

                Map<String, String> tags = getProvider().getTagsFromTagSet(attr);
                if( tags != null && tags.size() > 0 ) {
                    server.setTags(tags);
                    for( Map.Entry<String, String> entry : tags.entrySet() ) {
                        if( entry.getKey().equalsIgnoreCase("name") ) {
                            server.setName(entry.getValue());
                        }
                        else if( entry.getKey().equalsIgnoreCase("description") ) {
                            server.setDescription(entry.getValue());
                        }
                    }
                }
            }
            else if( name.equals("instanceType") ) {
                String value = attr.getFirstChild().getNodeValue().trim();

                server.setProductId(value);
            }
            else if( name.equals("launchTime") ) {
                SimpleDateFormat fmt = new SimpleDateFormat("yyyy-MM-dd'T'HH:mm:ss.SSS'Z'");
                fmt.setCalendar(UTC_CALENDAR);
                String value = attr.getFirstChild().getNodeValue().trim();

                try {
                    server.setLastBootTimestamp(fmt.parse(value).getTime());
                    server.setCreationTimestamp(server.getLastBootTimestamp());
                } catch( ParseException e ) {
                    logger.error(e);
                    throw new CloudException(e);
                }
            }
            else if( name.equals("platform") ) {
                if( attr.hasChildNodes() ) {
                    Platform platform = Platform.guess(attr.getFirstChild().getNodeValue());
                    if( platform.equals(Platform.UNKNOWN) ) {
                        platform = Platform.UNIX;
                    }
                    server.setPlatform(platform);
                }
            }
            else if( name.equals("placement") ) {
                NodeList details = attr.getChildNodes();

                for( int j = 0; j < details.getLength(); j++ ) {
                    Node detail = details.item(j);

                    name = detail.getNodeName();
                    if( name.equals("availabilityZone") ) {
                        if( detail.hasChildNodes() ) {
                            String value = detail.getFirstChild().getNodeValue().trim();

                            server.setProviderDataCenterId(value);
                        }
                    }
                }
            }
            else if( name.equals("networkInterfaceSet") ) {
                ArrayList<String> networkInterfaceIds = new ArrayList<String>();
                if( attr.hasChildNodes() ) {
                    NodeList items = attr.getChildNodes();
                    for( int j = 0; j < items.getLength(); j++ ) {
                        Node item = items.item(j);

                        if( item.getNodeName().equals("item") && item.hasChildNodes() ) {
                            NodeList parts = item.getChildNodes();
                            String networkInterfaceId = null;

                            for( int k = 0; k < parts.getLength(); k++ ) {
                                Node part = parts.item(k);

                                if( part.getNodeName().equalsIgnoreCase("networkInterfaceId") ) {
                                    if( part.hasChildNodes() ) {
                                        networkInterfaceId = part.getFirstChild().getNodeValue().trim();
                                    }
                                }
                            }
                            if( networkInterfaceId != null ) {
                                networkInterfaceIds.add(networkInterfaceId);
                            }
                        }
                    }
                }
                if( networkInterfaceIds.size() > 0 ) {
                    server.setProviderNetworkInterfaceIds(networkInterfaceIds.toArray(new String[networkInterfaceIds.size()]));
                }
        /*
          [FIXME?] TODO: Really networkInterfaceSet needs to be own type/resource
          Example:
          <networkInterfaceSet>
            <item>
              <networkInterfaceId>eni-1a2b3c4d</networkInterfaceId>
              <subnetId>subnet-1a2b3c4d</subnetId>
              <vpcId>vpc-1a2b3c4d</vpcId>
              <description>Primary network interface</description>
              <ownerId>111122223333</ownerId>
              <status>in-use</status>
              <macAddress>1b:2b:3c:4d:5e:6f</macAddress>
              <privateIpAddress>10.0.0.12</privateIpAddress>
              <sourceDestCheck>true</sourceDestCheck>
              <groupSet>
                <item>
                  <groupId>sg-1a2b3c4d</groupId>
                  <groupName>my-security-group</groupName>
                </item>
              </groupSet>
              <attachment>
                <attachmentId>eni-attach-1a2b3c4d</attachmentId>
                <deviceIndex>0</deviceIndex>
                <status>attached</status>
                <attachTime>YYYY-MM-DDTHH:MM:SS+0000</attachTime>
                <deleteOnTermination>true</deleteOnTermination>
              </attachment>
              <association>
                <publicIp>198.51.100.63</publicIp>
                <ipOwnerId>111122223333</ipOwnerId>
              </association>
              <privateIpAddressesSet>
                <item>
                  <privateIpAddress>10.0.0.12</privateIpAddress>
                  <primary>true</primary>
                  <association>
                    <publicIp>198.51.100.63</publicIp>
                    <ipOwnerId>111122223333</ipOwnerId>
                  </association>
                </item>
                <item>
                  <privateIpAddress>10.0.0.14</privateIpAddress>
                  <primary>false</primary>
                  <association>
                    <publicIp>198.51.100.177</publicIp>
                    <ipOwnerId>111122223333</ipOwnerId>
                  </association>
                </item>
              </privateIpAddressesSet>
            </item>
          </networkInterfaceSet>
         */
            }
            else if( name.equals("keyName") ) {
                server.setProviderKeypairId(AWSCloud.getTextValue(attr));
            }
            else if( name.equals("groupSet") ) {
                ArrayList<String> firewalls = new ArrayList<String>();
                if( attr.hasChildNodes() ) {
                    NodeList tags = attr.getChildNodes();

                    for( int j = 0; j < tags.getLength(); j++ ) {
                        Node tag = tags.item(j);

                        if( tag.getNodeName().equals("item") && tag.hasChildNodes() ) {
                            NodeList parts = tag.getChildNodes();
                            String groupId = null;

                            for( int k = 0; k < parts.getLength(); k++ ) {
                                Node part = parts.item(k);

                                if( part.getNodeName().equalsIgnoreCase("groupId") ) {
                                    if( part.hasChildNodes() ) {
                                        groupId = part.getFirstChild().getNodeValue().trim();
                                    }
                                }
                            }
                            if( groupId != null ) {
                                firewalls.add(groupId);
                            }
                        }
                    }
                }
                if( firewalls.size() > 0 ) {
                    server.setProviderFirewallIds(firewalls.toArray(new String[firewalls.size()]));
                }
            }
            else if( "blockDeviceMapping".equals(name) && attr.hasChildNodes() ) {
                List<Volume> volumes = new ArrayList<Volume>();
                if( attr.hasChildNodes() ) {
                    NodeList blockDeviceMapping = attr.getChildNodes();

                    for( int j = 0; j < blockDeviceMapping.getLength(); j++ ) {
                        Node bdmItems = blockDeviceMapping.item(j);

                        if( bdmItems.getNodeName().equals("item") && bdmItems.hasChildNodes() ) {
                            NodeList items = bdmItems.getChildNodes();
                            Volume volume = new Volume();

                            for( int k = 0; k < items.getLength(); k++ ) {
                                Node item = items.item(k);
                                String itemNodeName = item.getNodeName();

                                if( "deviceName".equals(itemNodeName) ) {
                                    volume.setDeviceId(AWSCloud.getTextValue(item));
                                }
                                else if( "ebs".equals(itemNodeName) ) {
                                    NodeList ebsNodeList = item.getChildNodes();

                                    for( int l = 0; l < ebsNodeList.getLength(); l++ ) {
                                        Node ebsNode = ebsNodeList.item(l);
                                        String ebsNodeName = ebsNode.getNodeName();

                                        if( "volumeId".equals(ebsNodeName) ) {
                                            volume.setProviderVolumeId(AWSCloud.getTextValue(ebsNode));
                                        }
                                        else if( "status".equals(ebsNodeName) ) {
                                            volume.setCurrentState(EBSVolume.toVolumeState(ebsNode));
                                        }
                                        else if( "deleteOnTermination".equals(ebsNodeName) ) {
                                            volume.setDeleteOnVirtualMachineTermination(AWSCloud.getBooleanValue(ebsNode));
                                        }
                                    }

                                }
                            }

                            if( volume.getDeviceId() != null ) {
                                volumes.add(volume);
                            }
                        }
                    }
                }
                if( volumes.size() > 0 ) {
                    server.setVolumes(volumes.toArray(new Volume[volumes.size()]));
                }
            }
            else if( "rootDeviceName".equals(name) && attr.hasChildNodes() ) {
                rootDeviceName = AWSCloud.getTextValue(attr);
            }
            else if( "ebsOptimized".equals(name) && attr.hasChildNodes() ) {
                server.setIoOptimized(AWSCloud.getBooleanValue(attr));
            }
            else if( "sourceDestCheck".equals(name) && attr.hasChildNodes() ) {
                /**
                 * note: a value of <sourceDestCheck>true</sourceDestCheck> means this instance cannot
                 * function as a NAT instance, so we negate the value to indicate if it is allowed
                 */
                server.setIpForwardingAllowed(!AWSCloud.getBooleanValue(attr));
            }
            else if( "stateReasonMessage".equals(name) ) {
                server.setStateReasonMessage(AWSCloud.getTextValue(attr));
            }
            else if( "iamInstanceProfile".equals(name) && attr.hasChildNodes() ) {
                NodeList details = attr.getChildNodes();

                for( int j = 0; j < details.getLength(); j++ ) {
                    Node detail = details.item(j);

                    name = detail.getNodeName();
                    if( name.equals("arn") ) {
                        if( detail.hasChildNodes() ) {
                            String value = detail.getFirstChild().getNodeValue().trim();
                            server.setProviderRoleId(value);
                        }
                    }
                }
            }
            else if( "instanceLifecycle".equals(name) ) {
                String value = AWSCloud.getTextValue(attr);
                if( value != null && "spot".equalsIgnoreCase(value) ) {
                    server.setLifecycle(VirtualMachineLifecycle.SPOT);
                }
            }
            else if( "spot-instance-request-id".equals(name) ) {
                server.setSpotRequestId(AWSCloud.getTextValue(attr));
            }
        }
        if( server.getPlatform() == null ) {
            server.setPlatform(Platform.UNKNOWN);
        }
        server.setProviderRegionId(ctx.getRegionId());
        if( server.getName() == null ) {
            server.setName(server.getProviderVirtualMachineId());
        }
        if( server.getDescription() == null ) {
            server.setDescription(server.getName() + " (" + server.getProductId() + ")");
        }
        if( server.getArchitecture() == null && server.getProductId() != null ) {
            server.setArchitecture(getArchitecture(server.getProductId()));
        }
        else if( server.getArchitecture() == null ) {
            server.setArchitecture(Architecture.I64);
        }

        // find the root device in the volumes list and set boolean value
        if( rootDeviceName != null && server.getVolumes() != null ) {
            for( Volume volume : server.getVolumes() ) {
                if( rootDeviceName.equals(volume.getDeviceId()) ) {
                    volume.setRootVolume(true);
                    break;
                }
            }
        }

        return server;
    }

    @Override
    public void disableAnalytics( @Nonnull String instanceId ) throws InternalException, CloudException {
        APITrace.begin(getProvider(), "disableVMAnalytics");
        try {
            if( getProvider().getEC2Provider().isAWS() || getProvider().getEC2Provider().isEnStratus() ) {
                Map<String, String> parameters = getProvider().getStandardParameters(getProvider().getContext(), EC2Method.UNMONITOR_INSTANCES);
                EC2Method method;

                parameters.put("InstanceId.1", instanceId);
                method = new EC2Method(getProvider(), getProvider().getEc2Url(), parameters);
                try {
                    method.invoke();
                } catch( EC2Exception e ) {
                    logger.error(e.getSummary());
                    throw new CloudException(e);
                }
            }
        } finally {
            APITrace.end();
        }
    }

    private @Nullable VirtualMachineProduct toProduct( @Nonnull JSONObject json ) throws InternalException {
        /*
                    {
                "architectures":["I32"],
                "id":"m1.small",
                "name":"Small Instance (m1.small)",
                "description":"Small Instance (m1.small)",
                "cpuCount":1,
                "rootVolumeSizeInGb":160,
                "ramSizeInMb": 1700
            },
         */
        VirtualMachineProduct prd = new VirtualMachineProduct();

        try {
            if( json.has("id") ) {
                prd.setProviderProductId(json.getString("id"));
            }
            else {
                return null;
            }
            if( json.has("name") ) {
                prd.setName(json.getString("name"));
            }
            else {
                prd.setName(prd.getProviderProductId());
            }
            if( json.has("description") ) {
                prd.setDescription(json.getString("description"));
            }
            else {
                prd.setDescription(prd.getName());
            }
            if( json.has("cpuCount") ) {
                prd.setCpuCount(json.getInt("cpuCount"));
            }
            else {
                prd.setCpuCount(1);
            }
            if( json.has("rootVolumeSizeInGb") ) {
                prd.setRootVolumeSize(new Storage<Gigabyte>(json.getInt("rootVolumeSizeInGb"), Storage.GIGABYTE));
            }
            else {
                prd.setRootVolumeSize(new Storage<Gigabyte>(1, Storage.GIGABYTE));
            }
            if( json.has("ramSizeInMb") ) {
                prd.setRamSize(new Storage<Megabyte>(json.getInt("ramSizeInMb"), Storage.MEGABYTE));
            }
            else {
                prd.setRamSize(new Storage<Megabyte>(512, Storage.MEGABYTE));
            }
            if( json.has("generation") && json.getString("generation").equalsIgnoreCase("previous")) {      	
                   prd.setStatusDeprecated();
            }
            if( json.has("standardHourlyRates") ) {
                JSONArray rates = json.getJSONArray("standardHourlyRates");

                for( int i = 0; i < rates.length(); i++ ) {
                    JSONObject rate = rates.getJSONObject(i);

                    if( rate.has("rate") ) {
                        prd.setStandardHourlyRate(( float ) rate.getDouble("rate"));
                    }
                }
            }
        } catch( JSONException e ) {
            throw new InternalException(e);
        }
        return prd;
    }

    @Override
    public void updateTags( @Nonnull String vmId, @Nonnull Tag... tags ) throws CloudException, InternalException {
        getProvider().createTags(vmId, tags);
    }

    @Override
    public void updateTags( @Nonnull String[] vmIds, @Nonnull Tag... tags ) throws CloudException, InternalException {
        getProvider().createTags(vmIds, tags);
    }

    @Override
    public void removeTags( @Nonnull String vmId, @Nonnull Tag... tags ) throws CloudException, InternalException {
        getProvider().removeTags(vmId, tags);
    }

    @Override
    public void removeTags( @Nonnull String[] vmIds, @Nonnull Tag... tags ) throws CloudException, InternalException {
        getProvider().removeTags(vmIds, tags);
    }

    @Override
    public void cancelSpotDataFeedSubscription() throws CloudException, InternalException {
        if( getProvider().getEC2Provider().isAWS() ) {
            try {
                APITrace.begin(getProvider(), "cancelSpotVirtualMachineRequest");
                Map<String, String> parameters = getProvider().getStandardParameters(getProvider().getContext(), EC2Method.DELETE_SPOT_DATAFEED_SUBSCRIPTION);
                EC2Method method;
                method = new EC2Method(getProvider(), getProvider().getEc2Url(), parameters);
                try {
                    method.invoke();
                } catch( EC2Exception e ) {
                    logger.error(e.getSummary());
                    throw new CloudException(e);
                }
            } finally {
                APITrace.end();
            }
        }
        else {
            throw new OperationNotSupportedException("Spot VMs are not supported in " + getProvider().getCloudName());
        }
    }

    @Override
    public void cancelSpotVirtualMachineRequest( String providerSpotInstanceRequestID ) throws CloudException, InternalException {
        if( getProvider().getEC2Provider().isAWS() ) {
            try {
                APITrace.begin(getProvider(), "cancelSpotVirtualMachineRequest");
                Map<String, String> parameters = getProvider().getStandardParameters(getProvider().getContext(), EC2Method.CANCEL_SPOT_INSTANCE_REQUESTS);
                parameters.put("SpotInstanceRequestId.1", providerSpotInstanceRequestID);
                EC2Method method;
                method = new EC2Method(getProvider(), getProvider().getEc2Url(), parameters);
                try {
                    method.invoke();
                } catch( EC2Exception e ) {
                    logger.error(e.getSummary());
                    throw new CloudException(e);
                }
            } finally {
                APITrace.end();
            }
        }
        else {
            throw new OperationNotSupportedException("Spot VMs are not supported in " + getProvider().getCloudName());
        }
    }

    @Override
    public @Nonnull SpotVirtualMachineRequest createSpotVirtualMachineRequest( SpotVirtualMachineRequestCreateOptions options ) throws CloudException, InternalException {
        if( getProvider().getEC2Provider().isAWS() ) {
            try {
                APITrace.begin(getProvider(), "createSpotVirtualMachineRequest");
                Map<String, String> parameters = getProvider().getStandardParameters(getProvider().getContext(), EC2Method.REQUEST_SPOT_INSTANCES);
                parameters.put("SpotPrice", String.valueOf(options.getMaximumPrice()));
                if( options.getVmCount() > 1 ) {
                    parameters.put("InstanceCount", String.valueOf(options.getVmCount()));
                }
                if( SpotVirtualMachineRequestType.PERSISTENT.equals(options.getType()) ) {
                    parameters.put("Type", "persistent");
                }
                if( options.getValidFromTimestamp() > 0 ) {
                    parameters.put("ValidFrom", getProvider().getTimestamp(options.getValidFromTimestamp(), true));
                }
                if( options.getValidUntilTimestamp() > 0 ) {
                    parameters.put("ValidUntil", getProvider().getTimestamp(options.getValidUntilTimestamp(), true));
                }
                if( options.getLaunchGroup() != null ) {
                    parameters.put("LaunchGroup", options.getLaunchGroup());
                }
                if( options.getMachineImageId() != null ) {
                    parameters.put("LaunchSpecification.ImageId", options.getMachineImageId());
                }
                if( options.getRoleId() != null ) {
                    parameters.put("LaunchSpecification.IamInstanceProfile.Arn", options.getRoleId());
                }
                if( options.getStandardProductId() != null ) {
                    parameters.put("LaunchSpecification.InstanceType", options.getStandardProductId());
                }
                if( options.getProviderSubnetId() != null ) {
                    parameters.put("LaunchSpecification.SubnetId", options.getProviderSubnetId());
                }
                if( options.getBootstrapKey() != null ) {
                    parameters.put("LaunchSpecification.KeyName", options.getBootstrapKey());
                }
                if( options.getUserData() != null ) {
                    try {
                        parameters.put("LaunchSpecification.UserData", Base64.encodeBase64String(options.getUserData().getBytes("utf-8")));
                    } catch( UnsupportedEncodingException e ) {
                        throw new InternalException(e);
                    }
                }
                parameters.put("LaunchSpecification.Monitoring.Enabled", String.valueOf(options.isMonitoring()));

                EC2Method method;
                Document doc;
                NodeList blocks;

                method = new EC2Method(getProvider(), getProvider().getEc2Url(), parameters);
                try {
                    doc = method.invoke();
                } catch( EC2Exception e ) {
                    logger.error(e.getSummary());
                    throw new CloudException(e);
                }
                blocks = doc.getElementsByTagName("spotInstanceRequestSet");

                for( int i = 0; i < blocks.getLength(); i++ ) {
                    NodeList items = blocks.item(i).getChildNodes();

                    for( int j = 0; j < items.getLength(); j++ ) {
                        Node item = items.item(j);

                        if( "item".equals(item.getNodeName()) ) {
                            return toSpotVmRequest(item, options);
                        }
                    }
                }
            } finally {
                APITrace.end();
            }
        }
        else {
            throw new OperationNotSupportedException("Spot VMs are not supported in " + getProvider().getCloudName());
        }
        throw new CloudException("Could not execute the spot VMs request.");
    }

    @Override
    public void enableSpotDataFeedSubscription( String s3BucketName ) throws CloudException, InternalException {
        if( getProvider().getEC2Provider().isAWS() ) {
            try {
                APITrace.begin(getProvider(), "enableSpotDataFeedSubscription");

                Map<String, String> parameters = getProvider().getStandardParameters(getProvider().getContext(), EC2Method.CREATE_SPOT_DATAFEED_SUBSCRIPTION);
                parameters.put("Bucket", s3BucketName);
                EC2Method method;
                method = new EC2Method(getProvider(), getProvider().getEc2Url(), parameters);
                try {
                    method.invoke();
                } catch( EC2Exception e ) {
                    logger.error(e.getSummary());
                    throw new CloudException(e);
                }
            } finally {
                APITrace.end();
            }
        }
        else {
            throw new OperationNotSupportedException("Spot VMs are not supported in " + getProvider().getCloudName());
        }
    }

    @Override
    public Iterable<SpotPriceHistory> listSpotPriceHistories( @Nullable SpotPriceHistoryFilterOptions options ) throws CloudException, InternalException {
        if( getProvider().getEC2Provider().isAWS() ) {

            try {
                APITrace.begin(getProvider(), "listSpotPriceHistories");
                Map<Pair<String, String>, List<SpotPrice>> prices = new HashMap<Pair<String, String>, List<SpotPrice>>();
                String token = null;
                do {
                    token = fetchSpotPriceHistories(prices, options, token);
                } while( token != null );

                List<SpotPriceHistory> list = new ArrayList<SpotPriceHistory>();
                for( Pair<String, String> pair : prices.keySet() ) {
                    SpotPriceHistory sph = SpotPriceHistory.getInstance(pair.getRight(), pair.getLeft(), prices.get(pair).toArray(new SpotPrice[prices.get(pair).size()]));
                    if( options != null && options.matches(sph) ) {
                        list.add(sph);
                    }
                }
                return list;
            } finally {
                APITrace.end();
            }
        }
        else {
            throw new OperationNotSupportedException("Spot VMs are not supported in " + getProvider().getCloudName());
        }
    }

    @Override
    public @Nonnull Iterable<SpotVirtualMachineRequest> listSpotVirtualMachineRequests( SpotVirtualMachineRequestFilterOptions options ) throws CloudException, InternalException {
        if( !getProvider().getEC2Provider().isAWS() ) {
            throw new OperationNotSupportedException("Spot VMs are not supported in " + getProvider().getCloudName());
        }

        try {
            Map<String, String> parameters = getProvider().getStandardParameters(getProvider().getContext(), EC2Method.DESCRIBE_SPOT_INSTANCE_REQUESTS);
            int paramIndex = 1;
            if( options != null && options.hasCriteria() ) {
                if( options.getSpotRequestIds() != null ) {
                    AWSCloud.addIndexedParameters(parameters, "SpotInstanceRequestId", options.getSpotRequestIds());
                }
                if( options.getLaunchGroup() != null ) {
                    AWSCloud.addFilterParameters(parameters, paramIndex++, "launch-group", options.getLaunchGroup());
                }
                if( options.getMachineImageId() != null ) {
                    AWSCloud.addFilterParameters(parameters, paramIndex++, "launch.image-id", options.getMachineImageId());
                }
                if( options.getMaximumPrice() > 0f ) {
                    AWSCloud.addFilterParameters(parameters, paramIndex++, "spot-price", String.valueOf(options.getMaximumPrice()));
                }
                if( options.getValidFromTimestamp() > 0 ) {
                    AWSCloud.addFilterParameters(parameters, paramIndex++, "valid-from", String.valueOf(options.getValidFromTimestamp()));
                }
                if( options.getValidUntilTimestamp() > 0 ) {
                    AWSCloud.addFilterParameters(parameters, paramIndex++, "valid-until", String.valueOf(options.getValidUntilTimestamp()));
                }
                if( options.getStandardProductId() != null ) {
                    AWSCloud.addFilterParameters(parameters, paramIndex++, "launch.instance-type", options.getStandardProductId());
                }
                if( options.getType() != null ) {
                    AWSCloud.addFilterParameters(parameters, paramIndex++, "type", options.getType() == SpotVirtualMachineRequestType.PERSISTENT ? "persistent" : "one-time");
                }
            }

            EC2Method method;
            Document doc;
            NodeList blocks;
            method = new EC2Method(getProvider(), getProvider().getEc2Url(), parameters);
            try {
                doc = method.invoke();
            } catch( EC2Exception e ) {
                logger.error(e.getSummary());
                throw new CloudException(e);
            }

            List<SpotVirtualMachineRequest> results = new ArrayList<SpotVirtualMachineRequest>();

            blocks = doc.getElementsByTagName("spotInstanceRequestSet");
            for( int i = 0; i < blocks.getLength(); i++ ) {
                NodeList items = blocks.item(i).getChildNodes();

                for( int j = 0; j < items.getLength(); j++ ) {
                    Node item = items.item(j);

                    if( "item".equals(item.getNodeName()) ) {
                        SpotVirtualMachineRequest request = toSpotVmRequest(item);
                        if( options.hasCriteria() ) {
                            if( options.matches(request) ) {
                                results.add(request);
                            }
                        }
                        else { // no criterion, add all
                            results.add(request);
                        }
                    }
                }
            }
            return results;
        } finally {
            APITrace.end();
        }
    }

    /**
     * @param prices
     * @param options
     * @param nextToken
     * @return
     * @throws CloudException
     * @throws InternalException
     */
    private String fetchSpotPriceHistories( Map<Pair<String, String>, List<SpotPrice>> prices, @Nullable SpotPriceHistoryFilterOptions options, String nextToken ) throws CloudException, InternalException {
        Map<String, String> parameters = getProvider().getStandardParameters(getProvider().getContext(), EC2Method.DESCRIBE_SPOT_PRICE_HISTORY);
        EC2Method method;
        Document doc;
        NodeList blocks;
        int productIndex = 1;
        if( options != null ) {
            if( options.getProductIds() != null ) {
                for( String product : options.getProductIds() ) {
                    parameters.put(String.format("InstanceType.%d", productIndex), product);
                    productIndex++;
                }
            }
            if( options.hasCriteria() && options.getStartTimestamp() > 0 ) {
                parameters.put("StartTime", getProvider().getTimestamp(options.getStartTimestamp(), true));
                parameters.put("EndTime", getProvider().getTimestamp(options.getEndTimestamp(), true));
            }
        }
        if( nextToken != null ) {
            parameters.put("NextToken", nextToken);
        }
        method = new EC2Method(getProvider(), getProvider().getEc2Url(), parameters);
        try {
            doc = method.invoke();
        } catch( EC2Exception e ) {
            logger.error(e.getSummary());
            throw new CloudException(e);
        }
        blocks = doc.getElementsByTagName("spotPriceHistorySet");

        for( int i = 0; i < blocks.getLength(); i++ ) {
            NodeList items = blocks.item(i).getChildNodes();

            for( int j = 0; j < items.getLength(); j++ ) {
                Node item = items.item(j);

                if( "item".equals(item.getNodeName()) ) {
                    NodeList attrs = item.getChildNodes();
                    long timestamp = -1;
                    float spotPrice = -1.0f;
                    String product = null;
                    String availabilityZone = null;

                    for( int k = 0; k < attrs.getLength(); k++ ) {
                        Node attr = attrs.item(k);
                        String name = attr.getNodeName();
                        if( "instanceType".equals(name) ) {
                            product = attr.getFirstChild().getNodeValue().trim();
                        }
                        else if( "spotPrice".equals(name) ) {
                            spotPrice = Float.valueOf(attr.getFirstChild().getNodeValue().trim());
                        }
                        else if( "timestamp".equals(name) ) {
                            timestamp = AWSCloud.getTimestampValue(attr);
                        }
                        else if( "availabilityZone".equals(name) ) {
                            availabilityZone = attr.getFirstChild().getNodeValue().trim();
                        }
                    }
                    if( product == null || spotPrice < 0 || availabilityZone == null || timestamp < 0 ) {
                        continue;
                    }
                    // AWS is not returning the prices precisely in the time-bounds requested,
                    // so filter out what is out of bounds.
                    if( options != null && options.getStartTimestamp() > 0 && ( timestamp < options.getStartTimestamp() || options.getEndTimestamp() < timestamp ) ) {
                        // this timestamp is out of bounds, skip this price
                        continue;
                    }
                    SpotPrice price = SpotPrice.getInstance(timestamp, spotPrice);
                    Pair<String, String> key = Pair.of(product, availabilityZone);
                    List<SpotPrice> subList = prices.get(key);
                    if( subList == null ) {
                        subList = new ArrayList<SpotPrice>();
                        prices.put(key, subList);
                    }
                    subList.add(price);
                }
            }
        }
        nextToken = "";
        blocks = doc.getElementsByTagName("nextToken");
        if( blocks.getLength() > 0 ) {
            nextToken = AWSCloud.getTextValue(blocks.item(0));
            if( nextToken != null && nextToken.trim().length() == 0 ) {
                nextToken = null;
            }
        }
        return nextToken;
    }

    private SpotVirtualMachineRequest toSpotVmRequest( @Nonnull Node node, SpotVirtualMachineRequestCreateOptions options ) throws CloudException {
        NodeList el = node.getChildNodes();
        String requestId = null;
        float price = 0.0F;
        // TODO: get these from the response
        SpotVirtualMachineRequestType type = options.getType();
        String amiId = options.getMachineImageId();
        String productId = options.getStandardProductId();
        long createdTs = 0;
        long validFromTs = options.getValidFromTimestamp();
        long validUntilTs = options.getValidUntilTimestamp();
        long fulfillmentTs = 0;
        String fulfillmentDcid = null;
        String launchGroup = options.getLaunchGroup();

        for( int i = 0; i < el.getLength(); i++ ) {
            Node item = el.item(i);
            String name = item.getNodeName();

            if( "spotInstanceRequestId".equals(name) ) {
                requestId = item.getFirstChild().getNodeValue().trim();
            }
            else if( "spotPrice".equals(name) ) {
                price = Float.parseFloat(item.getFirstChild().getNodeValue().trim());
            }
            else if( "type".equals(name) ) {
                type = SpotVirtualMachineRequestType.ONE_TIME;
                if( "persistent".equals(item.getFirstChild().getNodeValue().trim()) ) {
                    type = SpotVirtualMachineRequestType.PERSISTENT;
                }
            }
            else if( "launchGroup".equals(name) ) {
                launchGroup = item.getFirstChild().getNodeValue().trim();
            }
            else if( "launchedAvailabilityZone".equals(name) ) {
                fulfillmentDcid = item.getFirstChild().getNodeValue().trim();
            }
            else if( "createTime".equals(name) ) {
                createdTs = AWSCloud.getTimestampValue(item);
            }
            else if( "validFrom".equals(name) ) {
                validFromTs = AWSCloud.getTimestampValue(item);
            }
            else if( "validUntil".equals(name) ) {
                validUntilTs = AWSCloud.getTimestampValue(item);
            }
        }
        return SpotVirtualMachineRequest.getInstance(requestId, price, type, amiId, productId, createdTs, validFromTs, validUntilTs, fulfillmentTs, fulfillmentDcid, launchGroup);
    }

    /**
     * Parse a SpotVirtualMachineRequest, make a DescribeInstances call if instanceId is returned
     * to gather more information
     * @param node
     * @return
     * @throws CloudException
     */
    private SpotVirtualMachineRequest toSpotVmRequest( @Nonnull Node node ) throws CloudException {
        NodeList el = node.getChildNodes();
        String requestId = null;
        float price = 0.0F;
        SpotVirtualMachineRequestType type = null;
        long createdTs = 0;
        long validFromTs = 0;
        long validUntilTs = 0;
        String fulfillmentDcid = null;
        String launchGroup = null;

        // use to look up the instance
        String instanceId = null;

        // get these from the instance if fulfilled
        String amiId = null;
        String productId = null;
        long fulfillmentTs = 0;

        for( int i = 0; i < el.getLength(); i++ ) {
            Node item = el.item(i);
            String name = item.getNodeName();

            if( "spotInstanceRequestId".equals(name) ) {
                requestId = item.getFirstChild().getNodeValue().trim();
            }
            else if( "spotPrice".equals(name) ) {
                price = AWSCloud.getFloatValue(item);
            }
            else if( "type".equals(name) ) {
                type = SpotVirtualMachineRequestType.ONE_TIME;
                String value = AWSCloud.getTextValue(item);
                if( "persistent".equals(value) ) {
                    type = SpotVirtualMachineRequestType.PERSISTENT;
                }
            }
            else if( "launchGroup".equals(name) ) {
                launchGroup = AWSCloud.getTextValue(item);
            }
            else if( "launchedAvailabilityZone".equals(name) ) {
                fulfillmentDcid = AWSCloud.getTextValue(item);
            }
            else if( "createTime".equals(name) ) {
                createdTs = AWSCloud.getTimestampValue(item);
            }
            else if( "validFrom".equals(name) ) {
                validFromTs = AWSCloud.getTimestampValue(item);
            }
            else if( "validUntil".equals(name) ) {
                validUntilTs = AWSCloud.getTimestampValue(item);
            }
            else if( "instanceId".equals(name) ) {
                instanceId = AWSCloud.getTextValue(item);
            }
        }
        if( instanceId != null ) {
            try {
                // see if the instance is there
                VirtualMachine vm = getVirtualMachine(instanceId);
                productId = vm.getProductId();
                fulfillmentTs = vm.getCreationTimestamp();
                amiId = vm.getProviderMachineImageId();
            } catch (CloudException ce) {
                // ignore
            } catch( InternalException e ) {
                // ignore
            }
        }
        return SpotVirtualMachineRequest.getInstance(requestId, price, type, amiId, productId, createdTs, validFromTs, validUntilTs, fulfillmentTs, fulfillmentDcid, launchGroup);
    }

}<|MERGE_RESOLUTION|>--- conflicted
+++ resolved
@@ -416,8 +416,6 @@
         APITrace.begin(getProvider(), "getPassword");
         try {
             return new GetPassCallable(instanceId, getProvider()).call();
-<<<<<<< HEAD
-=======
         } catch( CloudException ce ) {
             throw ce;
         } catch( Exception e ) {
@@ -482,7 +480,6 @@
         } catch( EC2Exception e ) {
             logger.error(e.getSummary());
             throw new CloudException(e);
->>>>>>> c5801938
         } catch( CloudException ce ) {
             throw ce;
         } catch( Exception e ) {
@@ -492,14 +489,6 @@
         }
     }
 
-<<<<<<< HEAD
-    public static class GetPassCallable implements Callable {
-        private String instanceId;
-        private AWSCloud awsProvider;
-        private String ec2url;
-
-        public GetPassCallable(String iId, AWSCloud ap) {
-=======
     public static class GetUserDataCallable implements Callable<String> {
         private final String              instanceId;
         private final Map<String, String> params;
@@ -507,7 +496,6 @@
         private final String              ec2url;
 
         public GetUserDataCallable( String iId, Map<String, String> p, AWSCloud ap, String eUrl ) {
->>>>>>> c5801938
             instanceId = iId;
             awsProvider = ap;
         }
@@ -1473,42 +1461,6 @@
         return instanceIds;
     }
 
-<<<<<<< HEAD
-            parameters.put("ImageId", cfg.getMachineImageId());
-            parameters.put("MinCount", "1");
-            parameters.put("MaxCount", "1");
-            parameters.put("InstanceType", cfg.getStandardProductId());
-            if( ramdiskImage != null ) {
-                parameters.put("ramdiskId", ramdiskImage);
-            }
-            if( kernelImage != null ) {
-                parameters.put("kernelId", kernelImage);
-            }
-            if( cfg.getRoleId() != null ) {
-                parameters.put("IamInstanceProfile.Arn", cfg.getRoleId());
-            }
-            if( cfg.getUserData() != null ) {
-                try {
-                    parameters.put("UserData", Base64.encodeBase64String(cfg.getUserData().getBytes("utf-8")));
-                } catch( UnsupportedEncodingException e ) {
-                    throw new InternalException(e);
-                }
-            }
-            if( cfg.isPreventApiTermination() ) {
-                parameters.put("DisableApiTermination", "true");
-            }
-            if( cfg.getDataCenterId() != null ) {
-                parameters.put("Placement.AvailabilityZone", cfg.getDataCenterId());
-            } else if( cfg.getVolumes().length > 0 ) {
-                String dc = null;
-
-                for( VolumeAttachment a : cfg.getVolumes() ) {
-                    if( a.volumeToCreate != null ) {
-                        dc = a.volumeToCreate.getDataCenterId();
-                        if( dc != null ) {
-                            break;
-                        }
-=======
     private @Nonnull List<VirtualMachine> runInstances( @Nonnull VMLaunchOptions cfg, @Nonnegative int instanceCount ) throws CloudException, InternalException {
         List<VirtualMachine> servers = new ArrayList<VirtualMachine>(); // instance cache
         List<String> instanceIds = new ArrayList<String>(); // instanceId cache
@@ -1559,17 +1511,11 @@
                     if( dc != null ) {
                         cfg.inDataCenter(dc);
                         break;
->>>>>>> c5801938
-                    }
-                }
-            }
-<<<<<<< HEAD
-            final ArrayList<VolumeAttachment> existingVolumes = new ArrayList<VolumeAttachment>();
-            TreeSet<String> deviceIds = new TreeSet<String>();
-=======
+                    }
+                }
+            }
         }
         AWSCloud.addValueIfNotNull(parameters, "KeyName", cfg.getBootstrapKey());
->>>>>>> c5801938
 
         if( getProvider().getEC2Provider().isAWS() ) {
             parameters.put("Monitoring.Enabled", String.valueOf(cfg.isExtendedAnalytics()));
@@ -1585,26 +1531,6 @@
             Iterable<String> possibles = getProvider().getComputeServices().getVolumeSupport().listPossibleDeviceIds(img.getPlatform());
             int i = 1;
 
-<<<<<<< HEAD
-                for( VolumeAttachment a : cfg.getVolumes() ) {
-                    if( a.deviceId != null ) {
-                        deviceIds.add(a.deviceId);
-                    } else if( a.volumeToCreate != null && a.volumeToCreate.getDeviceId() != null ) {
-                        deviceIds.add(a.volumeToCreate.getDeviceId());
-                        a.deviceId = a.volumeToCreate.getDeviceId();
-                    }
-                }
-                for( VolumeAttachment a : cfg.getVolumes() ) {
-                    if( a.deviceId == null ) {
-                        for( String id : possibles ) {
-                            if( !deviceIds.contains(id) ) {
-                                a.deviceId = id;
-                                deviceIds.add(id);
-                            }
-                        }
-                        if( a.deviceId == null ) {
-                            throw new InternalException("Unable to identify a device ID for volume");
-=======
             for( VolumeAttachment a : cfg.getVolumes() ) {
                 if( a.deviceId != null ) {
                     deviceIds.add(a.deviceId);
@@ -1620,66 +1546,12 @@
                         if( !deviceIds.contains(id) ) {
                             a.deviceId = id;
                             deviceIds.add(id);
->>>>>>> c5801938
                         }
                     }
                     if( a.deviceId == null ) {
                         throw new InternalException("Unable to identify a device ID for volume");
                     }
                 }
-<<<<<<< HEAD
-            }
-            if( cfg.getSubnetId() == null ) {
-                String[] ids = cfg.getFirewallIds();
-                if( ids.length > 0 ) {
-                    int i = 1;
-
-                    for( String id : ids ) {
-                        parameters.put("SecurityGroupId." + ( i++ ), id);
-                    }
-                }
-            }
-            else if( cfg.getNetworkInterfaces() != null && cfg.getNetworkInterfaces().length > 0 ) {
-                VMLaunchOptions.NICConfig[] nics = cfg.getNetworkInterfaces();
-                int i = 1;
-
-                for( VMLaunchOptions.NICConfig c : nics ) {
-                    parameters.put("NetworkInterface." + i + ".DeviceIndex", String.valueOf(i));
-                    // this only applies for the first NIC
-                    if( i == 1 ) {
-                        parameters.put("NetworkInterface.1.AssociatePublicIpAddress", String.valueOf(cfg.isProvisionPublicIp()));
-                    }
-                    if( c.nicId == null ) {
-                        parameters.put("NetworkInterface." + i + ".SubnetId", c.nicToCreate.getSubnetId());
-                        parameters.put("NetworkInterface." + i + ".Description", c.nicToCreate.getDescription());
-                        if( c.nicToCreate.getIpAddress() != null ) {
-                            parameters.put("NetworkInterface." + i + ".PrivateIpAddress", c.nicToCreate.getIpAddress());
-                        }
-                        if( c.nicToCreate.getFirewallIds().length > 0 ) {
-                            int j = 1;
-
-                            for( String id : c.nicToCreate.getFirewallIds() ) {
-                                parameters.put("NetworkInterface." + i + ".SecurityGroupId." + j, id);
-                                j++;
-                            }
-                        }
-                    } else {
-                        parameters.put("NetworkInterface." + i + ".NetworkInterfaceId", c.nicId);
-                    }
-                    i++;
-                }
-            } else {
-                parameters.put("NetworkInterface.1.DeviceIndex", "0");
-                parameters.put("NetworkInterface.1.SubnetId", cfg.getSubnetId());
-                parameters.put("NetworkInterface.1.AssociatePublicIpAddress", String.valueOf(cfg.isProvisionPublicIp()));
-                if( cfg.getPrivateIp() != null ) {
-                    parameters.put("NetworkInterface.1.PrivateIpAddress", cfg.getPrivateIp());
-                }
-                int securityGroupIndex = 1;
-                for( String id : cfg.getFirewallIds() ) {
-                    parameters.put("NetworkInterface.1.SecurityGroupId." + securityGroupIndex, id);
-                    securityGroupIndex++;
-=======
                 if( a.existingVolumeId == null ) {
                     parameters.put("BlockDeviceMapping." + i + ".DeviceName", a.deviceId);
 
@@ -1700,7 +1572,6 @@
                 }
                 else {
                     existingVolumes.add(a);
->>>>>>> c5801938
                 }
             }
         }
@@ -1815,11 +1686,7 @@
                 try {
                     final String sid = server.getProviderVirtualMachineId();
                     try {
-<<<<<<< HEAD
-                        Callable<String> callable = new GetPassCallable( sid, getProvider() );
-=======
                         Callable<String> callable = new GetPassCallable(sid, getProvider());
->>>>>>> c5801938
                         String password = callable.call();
 
                         if( password == null ) {
@@ -1866,12 +1733,8 @@
         }
         return servers;
     }
-<<<<<<< HEAD
-    private void enableIpForwarding(final String instanceId) throws CloudException {
-=======
 
     private void enableIpForwarding( final String instanceId ) throws CloudException {
->>>>>>> c5801938
 
         Thread t = new Thread() {
             public void run() {
