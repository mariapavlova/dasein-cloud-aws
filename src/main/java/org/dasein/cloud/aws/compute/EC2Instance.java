/**
 * Copyright (C) 2009-2014 Dell, Inc.
 * See annotations for authorship information
 *
 * ====================================================================
 * Licensed under the Apache License, Version 2.0 (the "License");
 * you may not use this file except in compliance with the License.
 * You may obtain a copy of the License at
 *
 * http://www.apache.org/licenses/LICENSE-2.0
 *
 * Unless required by applicable law or agreed to in writing, software
 * distributed under the License is distributed on an "AS IS" BASIS,
 * WITHOUT WARRANTIES OR CONDITIONS OF ANY KIND, either express or implied.
 * See the License for the specific language governing permissions and
 * limitations under the License.
 * ====================================================================
 */

package org.dasein.cloud.aws.compute;

import org.apache.commons.codec.binary.Base64;
import org.apache.log4j.Logger;
import org.dasein.cloud.*;
import org.dasein.cloud.aws.AWSCloud;
import org.dasein.cloud.aws.AWSResourceNotFoundException;
import org.dasein.cloud.compute.*;
import org.dasein.cloud.identity.ServiceAction;
import org.dasein.cloud.network.*;
import org.dasein.cloud.util.APITrace;
import org.dasein.cloud.util.Cache;
import org.dasein.cloud.util.CacheLevel;
import org.dasein.util.CalendarWrapper;
import org.dasein.util.uom.storage.Gigabyte;
import org.dasein.util.uom.storage.Megabyte;
import org.dasein.util.uom.storage.Storage;
import org.dasein.util.uom.time.Day;
import org.dasein.util.uom.time.TimePeriod;
import org.json.JSONArray;
import org.json.JSONException;
import org.json.JSONObject;
import org.w3c.dom.Document;
import org.w3c.dom.Node;
import org.w3c.dom.NodeList;

import javax.annotation.Nonnegative;
import javax.annotation.Nonnull;
import javax.annotation.Nullable;
import javax.servlet.http.HttpServletResponse;
import java.io.*;
import java.text.ParseException;
import java.text.SimpleDateFormat;
import java.util.*;
import java.util.concurrent.*;

public class EC2Instance extends AbstractVMSupport<AWSCloud> {
  static private final Logger logger = Logger.getLogger(EC2Instance.class);
  static private final Calendar UTC_CALENDAR = Calendar.getInstance(new SimpleTimeZone(0, "GMT"));

  private transient volatile EC2InstanceCapabilities capabilities;

  EC2Instance(AWSCloud provider) {
    super(provider);
  }

  @Override
  public VirtualMachine alterVirtualMachine(@Nonnull String vmId, @Nonnull VMScalingOptions options) throws InternalException, CloudException {
    APITrace.begin(getProvider(), "alterVirtualMachine");
    try {
      Map<String, String> parameters = getProvider().getStandardParameters(getProvider().getContext(), EC2Method.MODIFY_INSTANCE_ATTRIBUTE);
      EC2Method method;

      parameters.put("InstanceId", vmId);
      parameters.put("InstanceType.Value", options.getProviderProductId());

      method = new EC2Method(getProvider(), getProvider().getEc2Url(), parameters);
      try {
        method.invoke();
      } catch( EC2Exception e ) {
        logger.error(e.getSummary());
        throw new CloudException(e);
      } catch( Throwable ex ) {
        throw new CloudException(ex);
      }
      return getVirtualMachine(vmId);
    } finally {
      APITrace.end();
    }
  }

  @Override
  public VirtualMachine modifyInstance(@Nonnull String vmId, @Nonnull String[] firewalls) throws InternalException, CloudException {
    APITrace.begin(getProvider(), "alterVirtualMachine");
    try {
      Map<String, String> parameters = getProvider().getStandardParameters(getProvider().getContext(), EC2Method.MODIFY_INSTANCE_ATTRIBUTE);
      EC2Method method;

      parameters.put("InstanceId", vmId);
      for (int i = 0; i < firewalls.length; i++) {
        parameters.put("GroupId."+i, firewalls[i]);
      }

      method = new EC2Method(getProvider(), getProvider().getEc2Url(), parameters);
      try {
        method.invoke();
      } catch ( EC2Exception e ) {
        logger.error(e.getSummary());
        throw new CloudException(e);
      } catch ( Throwable ex ) {
        throw new CloudException(ex);
      }
      return getVirtualMachine(vmId);
    } finally {
      APITrace.end();
    }
  }

  @Override
  public void start(@Nonnull String instanceId) throws InternalException, CloudException {
    APITrace.begin(getProvider(), "startVM");
    try {
      VirtualMachine vm = getVirtualMachine(instanceId);

      if( vm == null ) {
        throw new CloudException("No such instance: " + instanceId);
      }
      if( !vm.isPersistent() ) {
        throw new OperationNotSupportedException("Instances backed by ephemeral drives are not start/stop capable");
      }
      Map<String, String> parameters = getProvider().getStandardParameters(getProvider().getContext(), EC2Method.START_INSTANCES);
      EC2Method method;

      parameters.put("InstanceId.1", instanceId);
      method = new EC2Method(getProvider(), getProvider().getEc2Url(), parameters);
      try {
        method.invoke();
      } catch( EC2Exception e ) {
        logger.error(e.getSummary());
        throw new CloudException(e);
      }
    } finally {
      APITrace.end();
    }
  }

  static private class Metric implements Comparable<Metric> {
    int samples = 0;
    long timestamp = -1L;
    double minimum = -1.0;
    double maximum = 0.0;
    double average = 0.0;

    public int compareTo(Metric other) {
      if( other == this ) {
        return 0;
      }
      return ( new Long(timestamp) ).compareTo(other.timestamp);
    }
  }

  private Set<Metric> calculate(String metric, String unit, String id, boolean idIsVolumeId, long startTimestamp, long endTimestamp) throws CloudException, InternalException {
    APITrace.begin(getProvider(), "calculateVMAnalytics");
    try {
      if( !getProvider().getEC2Provider().isAWS() ) {
        return new TreeSet<Metric>();
      }
      Map<String, String> parameters = getProvider().getStandardCloudWatchParameters(getContext(), EC2Method.GET_METRIC_STATISTICS);
      SimpleDateFormat fmt = new SimpleDateFormat("yyyy-MM-dd'T'HH:mm:ssZ");
      fmt.setCalendar(UTC_CALENDAR);
      EC2Method method;
      NodeList blocks;
      Document doc;

      parameters.put("EndTime", fmt.format(new Date(endTimestamp)));
      parameters.put("StartTime", fmt.format(new Date(startTimestamp)));
      parameters.put("MetricName", metric);
      parameters.put("Namespace", idIsVolumeId ? "AWS/EBS" : "AWS/EC2");
      parameters.put("Unit", unit);
      parameters.put("Dimensions.member.Name.1", idIsVolumeId ? "VolumeId" : "InstanceId");
      parameters.put("Dimensions.member.Value.1", id);
      parameters.put("Statistics.member.1", "Average");
      parameters.put("Statistics.member.2", "Minimum");
      parameters.put("Statistics.member.3", "Maximum");
      parameters.put("Period", "60");
      method = new EC2Method(getProvider(), getCloudWatchUrl(getContext()), parameters);
      try {
        doc = method.invoke();
      } catch( EC2Exception e ) {
        logger.error(e.getSummary());
        throw new CloudException(e);
      }
      TreeSet<Metric> metrics = new TreeSet<Metric>();
      fmt = new SimpleDateFormat("yyyy-MM-dd'T'HH:mm:ss'Z'");
      fmt.setCalendar(UTC_CALENDAR);
      blocks = doc.getElementsByTagName("member");
      for( int i = 0; i < blocks.getLength(); i++ ) {
        NodeList items = blocks.item(i).getChildNodes();
        Metric m = new Metric();

        for( int j = 0; j < items.getLength(); j++ ) {
          Node item = items.item(j);

          if( item.getNodeName().equals("Timestamp") ) {
            String dateString = item.getFirstChild().getNodeValue();

            try {
              m.timestamp = fmt.parse(dateString).getTime();
            } catch( ParseException e ) {
              logger.error(e);
              throw new InternalException(e);
            }
          } else if( item.getNodeName().equals("Average") ) {
            m.average = Double.parseDouble(item.getFirstChild().getNodeValue());
          } else if( item.getNodeName().equals("Minimum") ) {
            m.minimum = Double.parseDouble(item.getFirstChild().getNodeValue());
          } else if( item.getNodeName().equals("Maximum") ) {
            m.maximum = Double.parseDouble(item.getFirstChild().getNodeValue());
          } else if( item.getNodeName().equals("Samples") ) {
            m.samples = (int) Double.parseDouble(item.getFirstChild().getNodeValue());
          }
        }
        metrics.add(m);
      }
      return metrics;
    } finally {
      APITrace.end();
    }
  }

  private interface ApplyCalcs {
    public void apply(VmStatistics stats, long start, long end, int samples, double average, double minimum, double maximum);
  }

  private void calculate(VmStatistics stats, String metricName, String unit, String id, boolean idIsVolumeId, long startTimestamp, long endTimestamp, ApplyCalcs apply) throws CloudException, InternalException {
    Set<Metric> metrics = calculate(metricName, unit, id, idIsVolumeId, startTimestamp, endTimestamp);
    double minimum = -1.0, maximum = 0.0, sum = 0.0;
    long start = -1L, end = 0L;
    int samples = 0;

    for( Metric metric : metrics ) {
      if( start < 0L ) {
        start = metric.timestamp;
      }
      if( metric.timestamp > end ) {
        end = metric.timestamp;
      }
      samples++;
      if( metric.minimum < minimum || minimum < 0.0 ) {
        minimum = metric.minimum;
      }
      if( metric.maximum > maximum ) {
        maximum = metric.maximum;
      }
      sum += metric.average;
    }
    if( start < 0L ) {
      start = startTimestamp;
    }
    if( end < 0L ) {
      end = endTimestamp;
      if( end < 1L ) {
        end = System.currentTimeMillis();
      }
    }
    if( minimum < 0.0 ) {
      minimum = 0.0;
    }
    apply.apply(stats, start, end, samples, samples == 0 ? 0.0 : sum / samples, minimum, maximum);
  }

  private void calculateCpuUtilization(VmStatistics statistics, String instanceId, long startTimestamp, long endTimestamp) throws CloudException, InternalException {
    ApplyCalcs apply = new ApplyCalcs() {
      public void apply(VmStatistics stats, long start, long end, int samples, double average, double minimum, double maximum) {
        stats.setSamples(samples);
        stats.setStartTimestamp(start);
        stats.setMinimumCpuUtilization(minimum);
        stats.setAverageCpuUtilization(average);
        stats.setMaximumCpuUtilization(maximum);
        stats.setEndTimestamp(end);
      }
    };
    calculate(statistics, "CPUUtilization", "Percent", instanceId, false, startTimestamp, endTimestamp, apply);
  }

  private void calculateDiskReadBytes(VmStatistics statistics, String id, boolean idIsVolumeId, long startTimestamp, long endTimestamp) throws CloudException, InternalException {
    ApplyCalcs apply = new ApplyCalcs() {
      public void apply(VmStatistics stats, long start, long end, int samples, double average, double minimum, double maximum) {
        stats.setMinimumDiskReadBytes(minimum);
        stats.setAverageDiskReadBytes(average);
        stats.setMaximumDiskReadBytes(maximum);
      }
    };
    calculate(statistics, idIsVolumeId ? "VolumeReadBytes" : "DiskReadBytes", "Bytes", id, idIsVolumeId, startTimestamp, endTimestamp, apply);
  }

  private void calculateDiskReadOps(VmStatistics statistics, String id, boolean idIsVolumeId, long startTimestamp, long endTimestamp) throws CloudException, InternalException {
    ApplyCalcs apply = new ApplyCalcs() {
      public void apply(VmStatistics stats, long start, long end, int samples, double average, double minimum, double maximum) {
        stats.setMinimumDiskReadOperations(minimum);
        stats.setAverageDiskReadOperations(average);
        stats.setMaximumDiskReadOperations(maximum);
      }
    };
    calculate(statistics, idIsVolumeId ? "VolumeReadOps" : "DiskReadOps", "Count", id, idIsVolumeId, startTimestamp, endTimestamp, apply);
  }

  private void calculateDiskWriteBytes(VmStatistics statistics, String id, boolean idIsVolumeId, long startTimestamp, long endTimestamp) throws CloudException, InternalException {
    ApplyCalcs apply = new ApplyCalcs() {
      public void apply(VmStatistics stats, long start, long end, int samples, double average, double minimum, double maximum) {
        stats.setMinimumDiskWriteBytes(minimum);
        stats.setAverageDiskWriteBytes(average);
        stats.setMaximumDiskWriteBytes(maximum);
      }
    };
    calculate(statistics, idIsVolumeId ? "VolumeWriteBytes" : "DiskWriteBytes", "Bytes", id, idIsVolumeId, startTimestamp, endTimestamp, apply);
  }

  private void calculateDiskWriteOps(VmStatistics statistics, String id, boolean idIsVolumeId, long startTimestamp, long endTimestamp) throws CloudException, InternalException {
    ApplyCalcs apply = new ApplyCalcs() {
      public void apply(VmStatistics stats, long start, long end, int samples, double average, double minimum, double maximum) {
        stats.setMinimumDiskWriteOperations(minimum);
        stats.setAverageDiskWriteOperations(average);
        stats.setMaximumDiskWriteOperations(maximum);
      }
    };
    calculate(statistics, idIsVolumeId ? "VolumeWriteOps" : "DiskWriteOps", "Count", id, idIsVolumeId, startTimestamp, endTimestamp, apply);
  }

  private void calculateNetworkIn(VmStatistics statistics, String instanceId, long startTimestamp, long endTimestamp) throws CloudException, InternalException {
    ApplyCalcs apply = new ApplyCalcs() {
      public void apply(VmStatistics stats, long start, long end, int samples, double average, double minimum, double maximum) {
        stats.setMinimumNetworkIn(minimum);
        stats.setAverageNetworkIn(average);
        stats.setMaximumNetworkIn(maximum);
      }
    };
    calculate(statistics, "NetworkIn", "Bytes", instanceId, false, startTimestamp, endTimestamp, apply);
  }

  private void calculateNetworkOut(VmStatistics statistics, String instanceId, long startTimestamp, long endTimestamp) throws CloudException, InternalException {
    ApplyCalcs apply = new ApplyCalcs() {
      public void apply(VmStatistics stats, long start, long end, int samples, double average, double minimum, double maximum) {
        stats.setMinimumNetworkOut(minimum);
        stats.setAverageNetworkOut(average);
        stats.setMaximumNetworkOut(maximum);
      }
    };
    calculate(statistics, "NetworkOut", "Bytes", instanceId, false, startTimestamp, endTimestamp, apply);
  }

  @Override
  public @Nonnull VirtualMachine clone(@Nonnull String vmId, @Nonnull String intoDcId, @Nonnull String name, @Nonnull String description, boolean powerOn, @Nullable String... firewallIds) throws InternalException, CloudException {
    throw new OperationNotSupportedException("AWS instances cannot be cloned.");
  }

  @Override
  public void enableAnalytics(@Nonnull String instanceId) throws InternalException, CloudException {
    APITrace.begin(getProvider(), "enableVMAnalytics");
    try {
      if( getProvider().getEC2Provider().isAWS() || getProvider().getEC2Provider().isEnStratus() ) {
        Map<String, String> parameters = getProvider().getStandardParameters(getProvider().getContext(), EC2Method.MONITOR_INSTANCES);
        EC2Method method;

        parameters.put("InstanceId.1", instanceId);
        method = new EC2Method(getProvider(), getProvider().getEc2Url(), parameters);
        try {
          method.invoke();
        } catch( EC2Exception e ) {
          logger.error(e.getSummary());
          throw new CloudException(e);
        }
      }
    } finally {
      APITrace.end();
    }
  }

  private Architecture getArchitecture(String size) {
    if( size.equals("m1.small") || size.equals("c1.medium") ) {
      return Architecture.I32;
    } else {
      return Architecture.I64;
    }
  }

  public @Nonnull EC2InstanceCapabilities getCapabilities() {
    if( capabilities == null ) {
      capabilities = new EC2InstanceCapabilities(getProvider());
    }
    return capabilities;
  }

  private @Nonnull String getCloudWatchUrl(@Nonnull ProviderContext ctx) {
    return ( "https://monitoring." + ctx.getRegionId() + ".amazonaws.com" );
  }

  @Override
  public
  @Nullable String getPassword(@Nonnull String instanceId) throws InternalException, CloudException {
    APITrace.begin(getProvider(), "getPassword");
    try {
      Callable<String> callable = new GetPassCallable(
        instanceId,
        getProvider().getStandardParameters(getProvider().getContext(), EC2Method.GET_PASSWORD_DATA),
        getProvider(),
        getProvider().getEc2Url()
      );
      return callable.call();
    } catch( EC2Exception e ) {
      logger.error(e.getSummary());
      throw new CloudException(e);
    } catch( CloudException ce ) {
      throw ce;
    } catch( Exception e ) {
      throw new InternalException(e);
    } finally {
      APITrace.end();
    }
  }

  public static class GetPassCallable implements Callable {
    private String instanceId;
    private Map<String, String> params;
    private AWSCloud awsProvider;
    private String ec2url;

    public GetPassCallable(String iId, Map<String, String> p, AWSCloud ap, String eUrl) {
      instanceId = iId;
      params = p;
      awsProvider = ap;
      ec2url = eUrl;
    }

    public String call() throws CloudException {
      EC2Method method;
      NodeList blocks;
      Document doc;

      params.put("InstanceId", instanceId);
      try {
        method = new EC2Method(awsProvider, ec2url, params);
      } catch( InternalException e ) {
        logger.error(e.getMessage());
        throw new CloudException(e);
      }
      try {
        doc = method.invoke();
      } catch( EC2Exception e ) {
        logger.error(e.getSummary());
        throw new CloudException(e);
      } catch( InternalException e ) {
        logger.error(e.getMessage());
        throw new CloudException(e);
      }
      blocks = doc.getElementsByTagName("passwordData");

      if( blocks.getLength() > 0 ) {
        Node pw = blocks.item(0);

        if( pw.hasChildNodes() ) {
          return pw.getFirstChild().getNodeValue();
        }
        return null;
      }
      return null;
    }
  }

  @Override
  public @Nonnull String getConsoleOutput(@Nonnull String instanceId) throws InternalException, CloudException {
    APITrace.begin(getProvider(), "getConsoleOutput");
    try {
      Map<String, String> parameters = getProvider().getStandardParameters(getProvider().getContext(), EC2Method.GET_CONSOLE_OUTPUT);
      String output = null;
      EC2Method method;
      NodeList blocks;
      Document doc;

      parameters.put("InstanceId", instanceId);
      method = new EC2Method(getProvider(), getProvider().getEc2Url(), parameters);
      try {
        doc = method.invoke();
      } catch( EC2Exception e ) {
        String code = e.getCode();

        if( code != null && code.startsWith("InvalidInstanceID") ) {
          return "";
        }
        logger.error(e.getSummary());
        throw new CloudException(e);
      }
      blocks = doc.getElementsByTagName("timestamp");
      for( int i = 0; i < blocks.getLength(); i++ ) {
        SimpleDateFormat fmt = new SimpleDateFormat("yyyy-MM-dd'T'HH:mm:ss.SSS'Z'");
        fmt.setCalendar(UTC_CALENDAR);
        String ts = blocks.item(i).getFirstChild().getNodeValue();
        long timestamp;

        try {
          timestamp = fmt.parse(ts).getTime();
        } catch( ParseException e ) {
          logger.error(e);
          throw new CloudException(e);
        }
        if( timestamp > -1L ) {
          break;
        }
      }
      blocks = doc.getElementsByTagName("output");
      for( int i = 0; i < blocks.getLength(); i++ ) {
        Node item = blocks.item(i);

        if( item.hasChildNodes() ) {
          output = item.getFirstChild().getNodeValue().trim();
          if( output != null ) {
            break;
          }
        }
      }
      if( output != null ) {
        try {
          return new String(Base64.decodeBase64(output.getBytes("utf-8")), "utf-8");
        } catch( UnsupportedEncodingException e ) {
          logger.error(e);
          throw new InternalException(e);
        }
      }
      return "";
    } finally {
      APITrace.end();
    }
  }

  @Override
  public int getCostFactor(@Nonnull VmState vmState) throws InternalException, CloudException {
    return (vmState.equals(VmState.STOPPED) ? 0 : 100);
  }

  @Override
  public int getMaximumVirtualMachineCount() throws CloudException, InternalException {
    return -2;
  }

  @Override
  public @Nonnull Iterable<String> listFirewalls(@Nonnull String instanceId) throws InternalException, CloudException {
    APITrace.begin(getProvider(), "listFirewallsForVM");
    try {
      Map<String, String> parameters = getProvider().getStandardParameters(getProvider().getContext(), EC2Method.DESCRIBE_INSTANCES);
      ArrayList<String> firewalls = new ArrayList<String>();
      EC2Method method;
      NodeList blocks;
      Document doc;

      parameters.put("InstanceId.1", instanceId);
      method = new EC2Method(getProvider(), getProvider().getEc2Url(), parameters);
      try {
        doc = method.invoke();
      } catch( EC2Exception e ) {
        String code = e.getCode();

        if( code != null && code.startsWith("InvalidInstanceID") ) {
          return firewalls;
        }
        logger.error(e.getSummary());
        throw new CloudException(e);
      }
      blocks = doc.getElementsByTagName("groupSet");
      for( int i = 0; i < blocks.getLength(); i++ ) {
        NodeList items = blocks.item(i).getChildNodes();

        for( int j = 0; j < items.getLength(); j++ ) {
          Node item = items.item(j);

          if( item.getNodeName().equals("item") ) {
            NodeList sub = item.getChildNodes();

            for( int k = 0; k < sub.getLength(); k++ ) {
              Node id = sub.item(k);

              if( id.getNodeName().equalsIgnoreCase("groupId") && id.hasChildNodes() ) {
                firewalls.add(id.getFirstChild().getNodeValue().trim());
                break;
              }
            }
          }
        }
      }
      return firewalls;
    } finally {
      APITrace.end();
    }
  }

  @Override
  public @Nullable VirtualMachine getVirtualMachine(@Nonnull String instanceId) throws InternalException, CloudException {
    APITrace.begin(getProvider(), "getVirtualMachine");
    try {
      ProviderContext ctx = getProvider().getContext();

      if( ctx == null ) {
        throw new CloudException("No context was established for this request");
      }

      Future<Iterable<IpAddress>> ipPoolFuture = null;
      Iterable<IpAddress> addresses;
      if (getProvider().hasNetworkServices()) {
        NetworkServices services = getProvider().getNetworkServices();

        if (services != null) {
          if (services.hasIpAddressSupport()) {
            IpAddressSupport support = services.getIpAddressSupport();

            if (support != null) {
              ipPoolFuture = support.listIpPoolConcurrently( IPVersion.IPV4, false );
            }
          }
        }
      }


      Map<String, String> parameters = getProvider().getStandardParameters(getProvider().getContext(), EC2Method.DESCRIBE_INSTANCES);
      EC2Method method;
      NodeList blocks;
      Document doc;

      parameters.put("InstanceId.1", instanceId);
      method = new EC2Method(getProvider(), getProvider().getEc2Url(), parameters);
      try {
        doc = method.invoke();
      } catch( EC2Exception e ) {
        String code = e.getCode();

        if( code != null && code.startsWith("InvalidInstanceID") ) {
          return null;
        }
        logger.error(e.getSummary());
        throw new CloudException(e);
      }
      blocks = doc.getElementsByTagName("instancesSet");
      for( int i = 0; i < blocks.getLength(); i++ ) {
        NodeList instances = blocks.item(i).getChildNodes();

        for( int j = 0; j < instances.getLength(); j++ ) {
          Node instance = instances.item(j);

          if( instance.getNodeName().equals("item") ) {
            try{
              if (ipPoolFuture != null) {
                addresses = ipPoolFuture.get( 30, TimeUnit.SECONDS );
              } else {
                addresses = Collections.emptyList();
              }
            } catch (InterruptedException e) {
              logger.error(e.getMessage());
              addresses = Collections.emptyList();
            } catch (ExecutionException e) {
              logger.error(e.getMessage());
              addresses = Collections.emptyList();
            } catch (TimeoutException e) {
              logger.error(e.getMessage());
              addresses = Collections.emptyList();
            }

            return toVirtualMachine(ctx, instance, addresses);
          }
        }
      }
      return null;
    } catch (Exception e) {
      e.printStackTrace();
      if (e instanceof CloudException) {
        throw (CloudException) e;
      }
      throw new InternalException(e);
    } finally {
      APITrace.end();
    }
  }

  @Override
  public @Nullable VirtualMachineProduct getProduct(@Nonnull String sizeId) throws CloudException, InternalException {
    for( Architecture a : getCapabilities().listSupportedArchitectures() ) {
      for( VirtualMachineProduct prd : listProducts(a) ) {
        if( prd.getProviderProductId().equals(sizeId) ) {
          return prd;
        }
      }
    }
    return null;
  }

  private VmState getServerState(String state) {
    if( state.equals("pending") ) {
      return VmState.PENDING;
    } else if( state.equals("running") ) {
      return VmState.RUNNING;
    } else if( state.equals("terminating") || state.equals("stopping") ) {
      return VmState.STOPPING;
    } else if( state.equals("stopped") ) {
      return VmState.STOPPED;
    } else if( state.equals("shutting-down") ) {
      return VmState.STOPPING;
    } else if( state.equals("terminated") ) {
      return VmState.TERMINATED;
    } else if( state.equals("rebooting") ) {
      return VmState.REBOOTING;
    }
    logger.warn("Unknown server state: " + state);
    return VmState.PENDING;
  }

  @Override
  public @Nonnull VmStatistics getVMStatistics(@Nonnull String instanceId, @Nonnegative long startTimestamp, @Nonnegative long endTimestamp) throws InternalException, CloudException {
    APITrace.begin(getProvider(), "getVMStatistics");
    try {
      VmStatistics statistics = new VmStatistics();

      if( endTimestamp < 1L ) {
        endTimestamp = System.currentTimeMillis() + 1000L;
      }
      if( startTimestamp < ( System.currentTimeMillis() - ( 2L * CalendarWrapper.DAY ) ) ) {
        startTimestamp = System.currentTimeMillis() - ( 2L * CalendarWrapper.DAY );
        if( startTimestamp > ( endTimestamp - ( 2L * CalendarWrapper.MINUTE ) ) ) {
          endTimestamp = startTimestamp + ( 2L * CalendarWrapper.MINUTE );
        }
      } else if( startTimestamp > ( endTimestamp - ( 2L * CalendarWrapper.MINUTE ) ) ) {
        startTimestamp = endTimestamp - ( 2L * CalendarWrapper.MINUTE );
      }

      String id = instanceId;
      boolean idIsVolumeId = false;
      VirtualMachine vm = getVirtualMachine(instanceId);
      if( vm != null ) {
        if( vm.isPersistent() ) {
          if( vm.getProviderVolumeIds(getProvider()).length > 0 ) {
            id = vm.getProviderVolumeIds(getProvider())[0];
            idIsVolumeId = true;
          }
        }
        calculateCpuUtilization(statistics, instanceId, startTimestamp, endTimestamp);
        calculateDiskReadBytes(statistics, id, idIsVolumeId, startTimestamp, endTimestamp);
        calculateDiskReadOps(statistics, id, idIsVolumeId, startTimestamp, endTimestamp);
        calculateDiskWriteBytes(statistics, id, idIsVolumeId, startTimestamp, endTimestamp);
        calculateDiskWriteOps(statistics, id, idIsVolumeId, startTimestamp, endTimestamp);
        calculateNetworkIn(statistics, instanceId, startTimestamp, endTimestamp);
        calculateNetworkOut(statistics, instanceId, startTimestamp, endTimestamp);
      }
      return statistics;
    } finally {
      APITrace.end();
    }
  }

  @Override
  public @Nonnull Iterable<VmStatistics> getVMStatisticsForPeriod(@Nonnull String instanceId, long startTimestamp, long endTimestamp) throws InternalException, CloudException {
    APITrace.begin(getProvider(), "getVMStatisticsForPeriod");
    try {
      if( endTimestamp < 1L ) {
        endTimestamp = System.currentTimeMillis() + 1000L;
      }
      if( startTimestamp < ( System.currentTimeMillis() - CalendarWrapper.DAY ) ) {
        startTimestamp = System.currentTimeMillis() - CalendarWrapper.DAY;
        if( startTimestamp > ( endTimestamp - ( 2L * CalendarWrapper.MINUTE ) ) ) {
          endTimestamp = startTimestamp + ( 2L * CalendarWrapper.MINUTE );
        }
      } else if( startTimestamp > ( endTimestamp - ( 2L * CalendarWrapper.MINUTE ) ) ) {
        startTimestamp = endTimestamp - ( 2L * CalendarWrapper.MINUTE );
      }
      TreeMap<Integer, VmStatistics> statMap = new TreeMap<Integer, VmStatistics>();
      int minutes = (int) ( ( endTimestamp - startTimestamp ) / CalendarWrapper.MINUTE );

      for( int i = 1; i <= minutes; i++ ) {
        statMap.put(i, new VmStatistics());
      }
      Set<Metric> metrics = calculate("CPUUtilization", "Percent", instanceId, false, startTimestamp, endTimestamp);
      for( Metric m : metrics ) {
        int minute = 1 + (int) ( ( m.timestamp - startTimestamp ) / CalendarWrapper.MINUTE );
        VmStatistics stats = statMap.get(minute);

        if( stats == null ) {
          stats = new VmStatistics();
          statMap.put(minute, stats);
        }
        stats.setAverageCpuUtilization(m.average);
        stats.setMaximumCpuUtilization(m.maximum);
        stats.setMinimumCpuUtilization(m.minimum);
        stats.setStartTimestamp(m.timestamp);
        stats.setEndTimestamp(m.timestamp);
        stats.setSamples(m.samples);
      }
      String id = instanceId;
      boolean idIsVolumeId = false;
      VirtualMachine vm = getVirtualMachine(instanceId);
      if( vm != null && vm.isPersistent() ) {
        if( vm.getProviderVolumeIds(getProvider()).length > 0 ) {
          id = vm.getProviderVolumeIds(getProvider())[0];
          idIsVolumeId = true;
        }
      }
      metrics = calculate(idIsVolumeId ? "VolumeReadBytes" : "DiskReadBytes", "Bytes", id, idIsVolumeId, startTimestamp, endTimestamp);
      for( Metric m : metrics ) {
        int minute = 1 + (int) ( ( m.timestamp - startTimestamp ) / CalendarWrapper.MINUTE );
        VmStatistics stats = statMap.get(minute);

        if( stats == null ) {
          stats = new VmStatistics();
          statMap.put(minute, stats);
        }
        stats.setAverageDiskReadBytes(m.average);
        stats.setMinimumDiskReadBytes(m.minimum);
        stats.setMaximumDiskReadBytes(m.maximum);
        if( stats.getSamples() < 1 ) {
          stats.setSamples(m.samples);
        }
      }
      metrics = calculate(idIsVolumeId ? "VolumeReadOps" : "DiskReadOps", "Count", id, idIsVolumeId, startTimestamp, endTimestamp);
      for( Metric m : metrics ) {
        int minute = 1 + (int) ( ( m.timestamp - startTimestamp ) / CalendarWrapper.MINUTE );
        VmStatistics stats = statMap.get(minute);

        if( stats == null ) {
          stats = new VmStatistics();
          statMap.put(minute, stats);
        }
        stats.setAverageDiskReadOperations(m.average);
        stats.setMinimumDiskReadOperations(m.minimum);
        stats.setMaximumDiskReadOperations(m.maximum);
        if( stats.getSamples() < 1 ) {
          stats.setSamples(m.samples);
        }
      }
      metrics = calculate(idIsVolumeId ? "VolumeWriteBytes" : "DiskWriteBytes", "Bytes", id, idIsVolumeId, startTimestamp, endTimestamp);
      for( Metric m : metrics ) {
        int minute = 1 + (int) ( ( m.timestamp - startTimestamp ) / CalendarWrapper.MINUTE );
        VmStatistics stats = statMap.get(minute);

        if( stats == null ) {
          stats = new VmStatistics();
          statMap.put(minute, stats);
        }
        stats.setAverageDiskWriteBytes(m.average);
        stats.setMinimumDiskWriteBytes(m.minimum);
        stats.setMaximumDiskWriteBytes(m.maximum);
        if( stats.getSamples() < 1 ) {
          stats.setSamples(m.samples);
        }
      }
      metrics = calculate(idIsVolumeId ? "VolumeWriteOps" : "DiskWriteOps", "Count", id, idIsVolumeId, startTimestamp, endTimestamp);
      for( Metric m : metrics ) {
        int minute = 1 + (int) ( ( m.timestamp - startTimestamp ) / CalendarWrapper.MINUTE );
        VmStatistics stats = statMap.get(minute);

        if( stats == null ) {
          stats = new VmStatistics();
          statMap.put(minute, stats);
        }
        stats.setAverageDiskWriteOperations(m.average);
        stats.setMinimumDiskWriteOperations(m.minimum);
        stats.setMaximumDiskWriteOperations(m.maximum);
        if( stats.getSamples() < 1 ) {
          stats.setSamples(m.samples);
        }
      }
      metrics = calculate("NetworkIn", "Bytes", instanceId, false, startTimestamp, endTimestamp);
      for( Metric m : metrics ) {
        int minute = 1 + (int) ( ( m.timestamp - startTimestamp ) / CalendarWrapper.MINUTE );
        VmStatistics stats = statMap.get(minute);

        if( stats == null ) {
          stats = new VmStatistics();
          statMap.put(minute, stats);
        }
        stats.setAverageNetworkIn(m.average);
        stats.setMinimumNetworkIn(m.minimum);
        stats.setMaximumNetworkIn(m.maximum);
        if( stats.getSamples() < 1 ) {
          stats.setSamples(m.samples);
        }
      }
      metrics = calculate("NetworkOut", "Bytes", instanceId, false, startTimestamp, endTimestamp);
      for( Metric m : metrics ) {
        int minute = 1 + (int) ( ( m.timestamp - startTimestamp ) / CalendarWrapper.MINUTE );
        VmStatistics stats = statMap.get(minute);

        if( stats == null ) {
          stats = new VmStatistics();
          statMap.put(minute, stats);
        }
        stats.setAverageNetworkOut(m.average);
        stats.setMinimumNetworkOut(m.minimum);
        stats.setMaximumNetworkOut(m.maximum);
        if( stats.getSamples() < 1 ) {
          stats.setSamples(m.samples);
        }
      }
      ArrayList<VmStatistics> list = new ArrayList<VmStatistics>();
      for( Map.Entry<Integer, VmStatistics> entry : statMap.entrySet() ) {
        VmStatistics stats = entry.getValue();

        if( stats != null && stats.getSamples() > 0 ) {
          list.add(stats);
        }
      }
      return list;
    } finally {
      APITrace.end();
    }
  }

  @Override
  public Iterable<VirtualMachineStatus> getVMStatus(@Nullable String... vmIds) throws InternalException, CloudException {
      VmStatusFilterOptions filterOptions = vmIds != null
              ? VmStatusFilterOptions.getInstance().withVmIds(vmIds)
              : VmStatusFilterOptions.getInstance();
      return getVMStatus(filterOptions);
  }

  @Override
  public @Nullable Iterable<VirtualMachineStatus> getVMStatus(@Nullable VmStatusFilterOptions filterOptions) throws InternalException, CloudException {
    APITrace.begin(getProvider(), "getVMStatus");
    try {
      ProviderContext ctx = getProvider().getContext();
      if (ctx == null) {
        throw new CloudException("No context was established for this request");
      }
      Map<String, String> params = getProvider().getStandardParameters(getProvider().getContext(), EC2Method.DESCRIBE_INSTANCE_STATUS);
      EC2Method method;
      NodeList blocks;
      Document doc;
      Map<String, String> filterParameters = createFilterParametersFrom(filterOptions);
      getProvider().putExtraParameters(params, filterParameters);
      try {
        method = new EC2Method(getProvider(), getProvider().getEc2Url(), params);
      } catch(InternalException e) {
        logger.error(e.getMessage());
        throw new CloudException(e);
      }
      try {
        doc = method.invoke();
      } catch (EC2Exception e) {
        String code = e.getCode();
        if (code != null && code.startsWith("InvalidInstanceID")) {
          return null;
        }
        logger.error(e.getSummary());
        throw new CloudException(e);
      } catch(InternalException e) {
        logger.error(e.getMessage());
        throw new CloudException(e);
      }
      ArrayList<VirtualMachineStatus> list = new ArrayList<VirtualMachineStatus>();
      blocks = doc.getElementsByTagName("instanceStatusSet");
      for (int i = 0; i < blocks.getLength(); i++) {
        NodeList instances = blocks.item(i).getChildNodes();
        for (int j = 0; j < instances.getLength(); j++) {
          Node instance = instances.item(j);
          if (instance.getNodeName().equals("item")) {
            NodeList attrs = instance.getChildNodes();
            VirtualMachineStatus vm = new VirtualMachineStatus();
            for (int k = 0; k < attrs.getLength(); k++) {
              Node attr = attrs.item(k);
              String name;
              name = attr.getNodeName();
              if (name.equals("instanceId")) {
                String value = attr.getFirstChild().getNodeValue().trim();
                vm.setProviderVirtualMachineId(value);
              } else if (name.equals("systemStatus")) {
                NodeList details = attr.getChildNodes();
                for (int l = 0; l < details.getLength(); l++) {
                  Node detail = details.item(l);
                  name = detail.getNodeName();
                  if (name.equals("status")) {
                    String value = detail.getFirstChild().getNodeValue().trim();
                    vm.setProviderHostStatus(toVmStatus(value));
                  }
                }
              } else if (name.equals("instanceStatus")) {
                NodeList details = attr.getChildNodes();
                for (int l = 0; l < details.getLength(); l++) {
                  Node detail = details.item(l);
                  name = detail.getNodeName();
                  if (name.equals("status")) {
                    String value = detail.getFirstChild().getNodeValue().trim();
                    vm.setProviderVmStatus(toVmStatus(value));
                  }
                }
              }
            }
            list.add(vm);
          }
        }
      }
      return list;
    } catch (CloudException ce) {
      ce.printStackTrace();
      throw ce;
    } catch (Exception e) {
      e.printStackTrace();
      throw new InternalException(e);
    } finally {
      APITrace.end();
    }
  }

  private Map<String, String> createFilterParametersFrom(@Nullable VmStatusFilterOptions options) {
    if (options == null || options.isMatchesAny()) {
        return Collections.emptyMap();
    }
    // tag advantage of EC2-based filtering if we can...
    Map<String, String> extraParameters = new HashMap<String, String>();
    int filterIndex = 0;
    if (options.getVmStatuses() != null) {
      getProvider().addFilterParameter(extraParameters, filterIndex++, "system-status.status", options.getVmStatuses());
      getProvider().addFilterParameter(extraParameters, filterIndex++, "instance-status.status", options.getVmStatuses());
    }
    String[] vmIds = options.getVmIds();
    if( vmIds != null ) {
      for ( int y = 0; y < vmIds.length; y++ ) {
          extraParameters.put( "InstanceId." + String.valueOf( y + 1 ) , vmIds[y] );
      }
    }
    return extraParameters;
  }

  @Override
  public boolean isSubscribed() throws InternalException, CloudException {
    APITrace.begin(getProvider(), "isSubscribedVirtualMachine");
    try {
      Map<String, String> parameters = getProvider().getStandardParameters(getProvider().getContext(), EC2Method.DESCRIBE_INSTANCES);
      EC2Method method = new EC2Method(getProvider(), getProvider().getEc2Url(), parameters);

      try {
        method.invoke();
        return true;
      } catch( EC2Exception e ) {
        if( e.getStatus() == HttpServletResponse.SC_UNAUTHORIZED || e.getStatus() == HttpServletResponse.SC_FORBIDDEN ) {
          return false;
        }
        String code = e.getCode();

        if( code != null && code.equals("SignatureDoesNotMatch") ) {
          return false;
        }
        logger.warn(e.getSummary());
        throw new CloudException(e);
      }
    } finally {
      APITrace.end();
    }
  }

  @Override
  public @Nonnull Iterable<VirtualMachineProduct> listProducts(Architecture architecture) throws InternalException, CloudException {
    ProviderContext ctx = getProvider().getContext();

    if( ctx == null ) {
      throw new CloudException("No context was set for this request");
    }
    Cache<VirtualMachineProduct> cache = Cache.getInstance(getProvider(), "products" + architecture.name(), VirtualMachineProduct.class, CacheLevel.REGION, new TimePeriod<Day>(1, TimePeriod.DAY));
    Iterable<VirtualMachineProduct> products = cache.get(ctx);

    if( products == null ) {
      ArrayList<VirtualMachineProduct> list = new ArrayList<VirtualMachineProduct>();

      try {
        InputStream input = EC2Instance.class.getResourceAsStream("/org/dasein/cloud/aws/vmproducts.json");

        if( input != null ) {
          BufferedReader reader = new BufferedReader(new InputStreamReader(input));
          StringBuilder json = new StringBuilder();
          String line;

          while( ( line = reader.readLine() ) != null ) {
            json.append(line);
            json.append("\n");
          }
          JSONArray arr = new JSONArray(json.toString());
          JSONObject toCache = null;

          for( int i = 0; i < arr.length(); i++ ) {
            JSONObject productSet = arr.getJSONObject(i);
            String cloud, providerName;

            if( productSet.has("cloud") ) {
              cloud = productSet.getString("cloud");
            } else {
              continue;
            }
            if( productSet.has("provider") ) {
              providerName = productSet.getString("provider");
            } else {
              continue;
            }
            if( !productSet.has("products") ) {
              continue;
            }
            if( toCache == null || ( providerName.equals("AWS") && cloud.equals("AWS") ) ) {
              toCache = productSet;
            }
            if( providerName.equalsIgnoreCase(getProvider().getProviderName()) && cloud.equalsIgnoreCase(getProvider().getCloudName()) ) {
              toCache = productSet;
              break;
            }
          }
          if( toCache == null ) {
            logger.warn("No products were defined");
            return Collections.emptyList();
          }
          JSONArray plist = toCache.getJSONArray("products");

          for( int i = 0; i < plist.length(); i++ ) {
            JSONObject product = plist.getJSONObject(i);
            boolean supported = false;

            if( product.has("architectures") ) {
              JSONArray architectures = product.getJSONArray("architectures");

              for( int j = 0; j < architectures.length(); j++ ) {
                String a = architectures.getString(j);

                if( architecture.name().equals(a) ) {
                  supported = true;
                  break;
                }
              }
            }
            if( !supported ) {
              continue;
            }
            if( product.has("excludesRegions") ) {
              JSONArray regions = product.getJSONArray("excludesRegions");

              for( int j = 0; j < regions.length(); j++ ) {
                String r = regions.getString(j);

                if( r.equals(ctx.getRegionId()) ) {
                  supported = false;
                  break;
                }
              }
            }
            if( !supported ) {
              continue;
            }
            VirtualMachineProduct prd = toProduct(product);

            if( prd != null ) {
              list.add(prd);
            }
          }

        } else {
          logger.warn("No standard products resource exists for /org/dasein/cloud/aws/vmproducts.json");
        }
        input = EC2Instance.class.getResourceAsStream("/org/dasein/cloud/aws/vmproducts-custom.json");
        if( input != null ) {
          ArrayList<VirtualMachineProduct> customList = new ArrayList<VirtualMachineProduct>();
          TreeSet<String> discard = new TreeSet<String>();
          boolean discardAll = false;

          BufferedReader reader = new BufferedReader(new InputStreamReader(input));
          StringBuilder json = new StringBuilder();
          String line;

          while( ( line = reader.readLine() ) != null ) {
            json.append(line);
            json.append("\n");
          }
          JSONArray arr = new JSONArray(json.toString());
          JSONObject toCache = null;

          for( int i = 0; i < arr.length(); i++ ) {
            JSONObject listing = arr.getJSONObject(i);
            String cloud, providerName, endpoint = null;

            if( listing.has("cloud") ) {
              cloud = listing.getString("cloud");
            } else {
              continue;
            }
            if( listing.has("provider") ) {
              providerName = listing.getString("provider");
            } else {
              continue;
            }
            if( listing.has("endpoint") ) {
              endpoint = listing.getString("endpoint");
            }
            if( !cloud.equals(getProvider().getCloudName()) || !providerName.equals(getProvider().getProviderName()) ) {
              continue;
            }
            if( endpoint != null && endpoint.equals(ctx.getEndpoint()) ) {
              toCache = listing;
              break;
            }
            if( endpoint == null && toCache == null ) {
              toCache = listing;
            }
          }
          if( toCache != null ) {
            if( toCache.has("discardDefaults") ) {
              discardAll = toCache.getBoolean("discardDefaults");
            }
            if( toCache.has("discard") ) {
              JSONArray dlist = toCache.getJSONArray("discard");

              for( int i = 0; i < dlist.length(); i++ ) {
                discard.add(dlist.getString(i));
              }
            }
            if( toCache.has("products") ) {
              JSONArray plist = toCache.getJSONArray("products");

              for( int i = 0; i < plist.length(); i++ ) {
                JSONObject product = plist.getJSONObject(i);
                boolean supported = false;

                if( product.has("architectures") ) {
                  JSONArray architectures = product.getJSONArray("architectures");

                  for( int j = 0; j < architectures.length(); j++ ) {
                    String a = architectures.getString(j);

                    if( architecture.name().equals(a) ) {
                      supported = true;
                      break;
                    }
                  }
                }
                if( !supported ) {
                  continue;
                }
                if( product.has("excludesRegions") ) {
                  JSONArray regions = product.getJSONArray("excludesRegions");

                  for( int j = 0; j < regions.length(); j++ ) {
                    String r = regions.getString(j);

                    if( r.equals(ctx.getRegionId()) ) {
                      supported = false;
                      break;
                    }
                  }
                }
                if( !supported ) {
                  continue;
                }
                VirtualMachineProduct prd = toProduct(product);

                if( prd != null ) {
                  customList.add(prd);
                }
              }
            }
            if( !discardAll ) {
              for( VirtualMachineProduct product : list ) {
                if( !discard.contains(product.getProviderProductId()) ) {
                  customList.add(product);
                }
              }
            }
            list = customList;
          }
        }
        products = list;
        cache.put(ctx, products);

      } catch( IOException e ) {
        throw new InternalException(e);
      } catch( JSONException e ) {
        throw new InternalException(e);
      }
    }
    return products;
  }

  private String guess(String privateDnsAddress) {
    String dnsAddress = privateDnsAddress;
    String[] parts = dnsAddress.split("\\.");

    if( parts != null && parts.length > 1 ) {
      dnsAddress = parts[0];
    }
    if( dnsAddress.startsWith("ip-") ) {
      dnsAddress = dnsAddress.replace('-', '.');
      return dnsAddress.substring(3);
    }
    return null;
  }

  @Override
  public @Nonnull VirtualMachine launch(@Nonnull VMLaunchOptions cfg) throws CloudException, InternalException {
    APITrace.begin(getProvider(), "launchVM");
    try {
      ProviderContext ctx = getProvider().getContext();

      if( ctx == null ) {
        throw new CloudException("No context was established for this request");
      }
      MachineImage img = getProvider().getComputeServices().getImageSupport().getMachineImage(cfg.getMachineImageId());

      if( img == null ) {
        throw new AWSResourceNotFoundException("No such machine image: " + cfg.getMachineImageId());
      }
      Map<String, String> parameters = getProvider().getStandardParameters(getProvider().getContext(), EC2Method.RUN_INSTANCES);
      String ramdiskImage = (String) cfg.getMetaData().get("ramdiskImageId"), kernelImage = (String) cfg.getMetaData().get("kernelImageId");
      EC2Method method;
      NodeList blocks;
      Document doc;

      parameters.put("ImageId", cfg.getMachineImageId());
      parameters.put("MinCount", "1");
      parameters.put("MaxCount", "1");
      parameters.put("InstanceType", cfg.getStandardProductId());
      if( ramdiskImage != null ) {
        parameters.put("ramdiskId", ramdiskImage);
      }
      if( kernelImage != null ) {
        parameters.put("kernelId", kernelImage);
      }
      if( cfg.getRoleId() != null ) {
        parameters.put("IamInstanceProfile.Arn", cfg.getRoleId());
      }
      if( cfg.getUserData() != null ) {
        try {
<<<<<<< HEAD
          parameters.put("UserData", Base64.encodeBase64String(cfg.getUserData().getBytes("utf-8")));
        } catch( UnsupportedEncodingException e ) {
          throw new InternalException(e);
        }
      }
      if( cfg.isPreventApiTermination() ) {
        parameters.put("DisableApiTermination", "true");
      }
      String[] firewallIds = cfg.getFirewallIds();

// TODO(stas): this is causing a launch to fail if NICs are also defined in the same request,
// I've moved it to network interfaces, it needs to be tested a bit more.
//
//            if( firewallIds.length > 0 ) {
//                int i = 1;
//
//                for( String id : firewallIds ) {
//
//                    String securityGroupParam = "SecurityGroupId";
//                    if( cfg.getVlanId() == null ) {
//                        securityGroupParam = "SecurityGroup";
//                    }
//                    parameters.put(String.format("%s.%d", securityGroupParam, i++), id);
//                }
//            }
      if( cfg.getDataCenterId() != null ) {
        parameters.put("Placement.AvailabilityZone", cfg.getDataCenterId());
      } else if( cfg.getVolumes().length > 0 ) {
        String dc = null;

        for( VolumeAttachment a : cfg.getVolumes() ) {
          if( a.volumeToCreate != null ) {
            dc = a.volumeToCreate.getDataCenterId();
            if( dc != null ) {
              break;
            }
          }
        }
        if( dc != null ) {
          cfg.inDataCenter(dc);
        }
      }
      if( cfg.getBootstrapKey() != null ) {
        parameters.put("KeyName", cfg.getBootstrapKey());
      }
      if( getProvider().getEC2Provider().isAWS() ) {
        parameters.put("Monitoring.Enabled", String.valueOf(cfg.isExtendedAnalytics()));
      }
      final ArrayList<VolumeAttachment> existingVolumes = new ArrayList<VolumeAttachment>();
      TreeSet<String> deviceIds = new TreeSet<String>();

      if( cfg.isIoOptimized() ) {
        parameters.put("EbsOptimized", "true");
      }

      if( cfg.getVolumes().length > 0 ) {
        Iterable<String> possibles = getProvider().getComputeServices().getVolumeSupport().listPossibleDeviceIds(img.getPlatform());
        int i = 1;

        for( VolumeAttachment a : cfg.getVolumes() ) {
          if( a.deviceId != null ) {
            deviceIds.add(a.deviceId);
          } else if( a.volumeToCreate != null && a.volumeToCreate.getDeviceId() != null ) {
            deviceIds.add(a.volumeToCreate.getDeviceId());
            a.deviceId = a.volumeToCreate.getDeviceId();
          }
        }
        for( VolumeAttachment a : cfg.getVolumes() ) {
          if( a.deviceId == null ) {
            for( String id : possibles ) {
              if( !deviceIds.contains(id) ) {
                a.deviceId = id;
                deviceIds.add(id);
              }
=======
            ProviderContext ctx = getProvider().getContext();
            if( ctx == null ) {
                throw new CloudException("No context was established for this request");
            }
            MachineImage img = getProvider().getComputeServices().getImageSupport().getMachineImage(cfg.getMachineImageId());

            if( img == null ) {
                throw new InternalException("No such machine image: " + cfg.getMachineImageId());
            }
            Map<String, String> parameters = getProvider().getStandardParameters(getProvider().getContext(), EC2Method.RUN_INSTANCES);
            String ramdiskImage = (String) cfg.getMetaData().get("ramdiskImageId"), kernelImage = (String) cfg.getMetaData().get("kernelImageId");
            EC2Method method;
            NodeList blocks;
            Document doc;

            parameters.put("ImageId", cfg.getMachineImageId());
            parameters.put("MinCount", "1");
            parameters.put("MaxCount", "1");
            parameters.put("InstanceType", cfg.getStandardProductId());
            if( ramdiskImage != null ) {
                parameters.put("ramdiskId", ramdiskImage);
            }
            if( kernelImage != null ) {
                parameters.put("kernelId", kernelImage);
            }
            if( cfg.getRoleId() != null ) {
                parameters.put("IamInstanceProfile.Arn", cfg.getRoleId());
            }
            if( cfg.getUserData() != null ) {
                try {
                    parameters.put("UserData", Base64.encodeBase64String(cfg.getUserData().getBytes("utf-8")));
                } catch( UnsupportedEncodingException e ) {
                    throw new InternalException(e);
                }
            }
            if( cfg.isPreventApiTermination() ) {
                parameters.put("DisableApiTermination", "true");
            }
            String[] firewallIds = cfg.getFirewallIds();
            VMLaunchOptions.NICConfig[] nics = cfg.getNetworkInterfaces();

            // Add below only if there's no default VLAN (Classic)
            if( firewallIds.length > 0 && getProvider().isEC2Supported() ) {
                int i = 1;

                for( String id : firewallIds ) {
                    parameters.put(String.format("SecurityGroup.%d", i++), id);
                }
            }
            if( cfg.getDataCenterId() != null ) {
                parameters.put("Placement.AvailabilityZone", cfg.getDataCenterId());
            } else if( cfg.getVolumes().length > 0 ) {
                String dc = null;

                for( VMLaunchOptions.VolumeAttachment a : cfg.getVolumes() ) {
                    if( a.volumeToCreate != null ) {
                        dc = a.volumeToCreate.getDataCenterId();
                        if( dc != null ) {
                            break;
                        }
                    }
                }
                if( dc != null ) {
                    cfg.inDataCenter(dc);
                }
            }
            if( cfg.getBootstrapKey() != null ) {
                parameters.put("KeyName", cfg.getBootstrapKey());
            }
            if( getProvider().getEC2Provider().isAWS() ) {
                parameters.put("Monitoring.Enabled", String.valueOf(cfg.isExtendedAnalytics()));
>>>>>>> de96f35a
            }
            if( a.deviceId == null ) {
              throw new InternalException("Unable to identify a device ID for volume");
            }
          }
          if( a.existingVolumeId == null ) {
            parameters.put("BlockDeviceMapping." + i + ".DeviceName", a.deviceId);

            VolumeProduct prd = getProvider().getComputeServices().getVolumeSupport().getVolumeProduct(a.volumeToCreate.getVolumeProductId());
            parameters.put("BlockDeviceMapping." + i + ".Ebs.VolumeType", prd.getProviderProductId());

            if( a.volumeToCreate.getIops() > 0 ) {
              parameters.put("BlockDeviceMapping." + i + ".Ebs.Iops", String.valueOf(a.volumeToCreate.getIops()));
            }

            if( a.volumeToCreate.getSnapshotId() != null ) {
              parameters.put("BlockDeviceMapping." + i + ".Ebs.SnapshotId", a.volumeToCreate.getSnapshotId());
            } else {
<<<<<<< HEAD
              parameters.put("BlockDeviceMapping." + i + ".Ebs.VolumeSize", String.valueOf(a.volumeToCreate.getVolumeSize().getQuantity().intValue()));
=======
                if( cfg.getSubnetId() != null ) {
                    parameters.put("NetworkInterface.0.AssociatePublicIpAddress", Boolean.toString(cfg.isProvisionPublicIp()));
                    parameters.put("NetworkInterface.0.SubnetId", cfg.getSubnetId());
                    if( cfg.getPrivateIp() != null ) {
                        parameters.put("NetworkInterface.0.PrivateIpAddress", cfg.getPrivateIp());
                    }
                    if( firewallIds.length > 0 ) {
                        int g = 1;
                        for( String id : firewallIds ) {
                            parameters.put(String.format("NetworkInterface.0.SecurityGroupId.%d", g++), id);
                        }
                    }
                    parameters.put("NetworkInterface.0.DeviceIndex", "0");
                }
>>>>>>> de96f35a
            }
            i++;
          } else {
            existingVolumes.add(a);
          }
        }
      }

      if ( cfg.getVlanId() == null ) {
        String[] ids = cfg.getFirewallIds();
        if ( ids.length > 0 ) {
          int i = 1;

          for ( String id : ids ) {
            parameters.put( "SecurityGroupId." + ( i++ ), id );
          }
        }
        if ( cfg.getPrivateIp() != null ) {
          parameters.put( "PrivateIpAddress", cfg.getPrivateIp() );
        }
      }
      else if ( cfg.getNetworkInterfaces() != null && cfg.getNetworkInterfaces().length > 0 ) {
        VMLaunchOptions.NICConfig[] nics = cfg.getNetworkInterfaces();
        int i = 1;

        for( VMLaunchOptions.NICConfig c : nics ) {
          parameters.put("NetworkInterface." + i + ".DeviceIndex", String.valueOf(i));
          // this only applies for the first NIC
          if ( i == 1 ) {
            parameters.put( "NetworkInterface.1.AssociatePublicIpAddress", String.valueOf( cfg.isAssociatePublicIpAddress() ) );
          }
          if( c.nicId == null ) {
            parameters.put("NetworkInterface." + i + ".SubnetId", c.nicToCreate.getSubnetId());
            parameters.put("NetworkInterface." + i + ".Description", c.nicToCreate.getDescription());
            if( c.nicToCreate.getIpAddress() != null ) {
              parameters.put("NetworkInterface." + i + ".PrivateIpAddress", c.nicToCreate.getIpAddress());
            }
            if( c.nicToCreate.getFirewallIds().length > 0 ) {
              int j = 1;

              for( String id : c.nicToCreate.getFirewallIds() ) {
                parameters.put("NetworkInterface." + i + ".SecurityGroupId." + j, id);
                j++;
              }
            } else {
              if( firewallIds.length > 0 ) {
                int g = 1;
                for( String id : firewallIds ) {
                  parameters.put(String.format("NetworkInterface.%d.SecurityGroupId.%d", i, g++), id);
                }
              }

            }
          } else {
            parameters.put("NetworkInterface." + i + ".NetworkInterfaceId", c.nicId);
          }
          i++;
        }
      } else {
        int i = 0;
        parameters.put("NetworkInterface." + i + ".DeviceIndex", String.valueOf(i));
        if( cfg.getVlanId() != null ) {
          parameters.put("NetworkInterface." + i + ".AssociatePublicIpAddress", Boolean.toString(cfg.isProvisionPublicIp()));
          parameters.put("NetworkInterface." + i + ".SubnetId", cfg.getVlanId());
        }
        if( cfg.getPrivateIp() != null ) {
          parameters.put("NetworkInterface." + i + ".PrivateIpAddress", cfg.getPrivateIp());
        }
        if( firewallIds.length > 0 ) {
          int g = 1;
          for( String id : firewallIds ) {
            parameters.put(String.format("NetworkInterface.%d.SecurityGroupId.%d", i, g++), id);
          }
        }
      }
      method = new EC2Method(getProvider(), getProvider().getEc2Url(), parameters);
      try {
        doc = method.invoke();
      } catch( EC2Exception e ) {
        String code = e.getCode();

        if( code != null && code.equals("InsufficientInstanceCapacity") ) {
          return null;
        }
        logger.error(e.getSummary());
        throw new CloudException(e);
      }
      blocks = doc.getElementsByTagName("instancesSet");
      VirtualMachine server = null;
      for( int i = 0; i < blocks.getLength(); i++ ) {
        NodeList instances = blocks.item(i).getChildNodes();

        for( int j = 0; j < instances.getLength(); j++ ) {
          Node instance = instances.item(j);

          if( instance.getNodeName().equals("item") ) {
            server = toVirtualMachine(ctx, instance, new ArrayList<IpAddress>() /* can't be an elastic IP */);
            if( server != null ) {
              break;
            }
          }
        }
      }
      if( server != null ) {
        // wait for EC2 to figure out the server exists
        VirtualMachine copy = getVirtualMachine(server.getProviderVirtualMachineId());

        if( copy == null ) {
          long timeout = System.currentTimeMillis() + CalendarWrapper.MINUTE;

          while( timeout > System.currentTimeMillis() ) {
            try {
              Thread.sleep(5000L);
            } catch( InterruptedException ignore ) {
            }
            try {
              copy = getVirtualMachine(server.getProviderVirtualMachineId());
            } catch( Throwable ignore ) {
            }
            if( copy != null ) {
              break;
            }
          }
        }
      }
      if( cfg.isIpForwardingAllowed() ) {
        enableIpForwarding(server.getProviderVirtualMachineId());
      }
      if( server != null && cfg.getBootstrapKey() != null ) {
        try {
          final String sid = server.getProviderVirtualMachineId();
          try {
            Callable<String> callable = new GetPassCallable(
              sid,
              getProvider().getStandardParameters(getProvider().getContext(), EC2Method.GET_PASSWORD_DATA),
              getProvider(),
              getProvider().getEc2Url()
            );
            String password = callable.call();

            if( password == null ) {
              server.setRootPassword(null);
              server.setPasswordCallback(callable);
            } else {
              server.setRootPassword(password);
            }
            server.setPlatform(Platform.WINDOWS);
          } catch( CloudException e ) {
            logger.warn(e.getMessage());
          }
        } catch( Throwable t ) {
          logger.warn("Unable to retrieve password for " + server.getProviderVirtualMachineId() + ", Let's hope it's Unix: " + t.getMessage());
        }
      }
      Map<String, Object> meta = cfg.getMetaData();
      Tag[] toCreate;
      int i = 0;

      if( meta.isEmpty() ) {
        toCreate = new Tag[2];
      } else {
        int count = 0;

        for( Map.Entry<String, Object> entry : meta.entrySet() ) {
          if( entry.getKey().equalsIgnoreCase("name") || entry.getKey().equalsIgnoreCase("description") ) {
            continue;
          }
          count++;
        }
        toCreate = new Tag[count + 2];
        for( Map.Entry<String, Object> entry : meta.entrySet() ) {
          if( entry.getKey().equalsIgnoreCase("name") || entry.getKey().equalsIgnoreCase("description") ) {
            continue;
          }
          toCreate[i++] = new Tag(entry.getKey(), entry.getValue().toString());
        }
      }

      Tag t = new Tag();
      t.setKey("Name");
      t.setValue(cfg.getFriendlyName());
      toCreate[i++] = t;

      t = new Tag();
      t.setKey("Description");
      t.setValue(cfg.getDescription());
      toCreate[i] = t;

      getProvider().createTags(server.getProviderVirtualMachineId(), toCreate);

      if( !existingVolumes.isEmpty() ) {
        final VirtualMachine vm = server;

        getProvider().hold();
        Thread thread = new Thread() {
          public void run() {
            try {
              for( VolumeAttachment a : existingVolumes ) {
                try {
                  getProvider().getComputeServices().getVolumeSupport().attach(a.existingVolumeId, vm.getProviderMachineImageId(), a.deviceId);
                } catch( Throwable t ) {
                }
              }
            } finally {
              getProvider().release();
            }
          }
        };

        thread.setName("Volume Mounter for " + server);
        thread.start();
      }
      return server;
    } finally {
      APITrace.end();
    }
  }

  private void enableIpForwarding(final String instanceId) throws CloudException {

    Thread t = new Thread() {
      public void run() {
        APITrace.begin(getProvider(), "enableIpForwarding");

        long timeout = System.currentTimeMillis() + CalendarWrapper.MINUTE;

        while( timeout > System.currentTimeMillis() ) {
          try {
            Map<String, String> params = getProvider().getStandardParameters(getProvider().getContext(), EC2Method.MODIFY_INSTANCE_ATTRIBUTE);
            EC2Method m;

            params.put("InstanceId", instanceId);
            params.put("SourceDestCheck.Value", "false");
            m = new EC2Method(getProvider(), getProvider().getEc2Url(), params);

            m.invoke();
            return;
          } catch( EC2Exception ex ) {
            if( ex.getStatus() != 404 ) {
              logger.error("Unable to modify instance attributes on " + instanceId + ".", ex);
              return;
            }
          } catch( Throwable ex ) {
            logger.error("Unable to modify instance attributes on " + instanceId + ".", ex);
            return;
          } finally {
            APITrace.end();
          }

          try {
            Thread.sleep(5000L);
          } catch( InterruptedException ignore ) {
          }
        }

      }
    };

    t.setName(EC2Method.MODIFY_INSTANCE_ATTRIBUTE + " thread");
    t.setDaemon(true);
    t.start();

  }

  @Override
  public @Nonnull Iterable<ResourceStatus> listVirtualMachineStatus() throws InternalException, CloudException {
    APITrace.begin(getProvider(), "listVirtualMachineStatus");
    try {
      ProviderContext ctx = getProvider().getContext();

      if( ctx == null ) {
        throw new CloudException("No context was established for this request");
      }
      Map<String, String> parameters = getProvider().getStandardParameters(getProvider().getContext(), EC2Method.DESCRIBE_INSTANCES);
      EC2Method method = new EC2Method(getProvider(), getProvider().getEc2Url(), parameters);
      ArrayList<ResourceStatus> list = new ArrayList<ResourceStatus>();
      NodeList blocks;
      Document doc;

      try {
        doc = method.invoke();
      } catch( EC2Exception e ) {
        logger.error(e.getSummary());
        throw new CloudException(e);
      }
      blocks = doc.getElementsByTagName("instancesSet");
      for( int i = 0; i < blocks.getLength(); i++ ) {
        NodeList instances = blocks.item(i).getChildNodes();

        for( int j = 0; j < instances.getLength(); j++ ) {
          Node instance = instances.item(j);

          if( instance.getNodeName().equals("item") ) {
            ResourceStatus status = toStatus(instance);

            if( status != null ) {
              list.add(status);
            }
          }
        }
      }
      return list;
    } finally {
      APITrace.end();
    }
  }

  @Override
  public
  @Nonnull
  Iterable<VirtualMachine> listVirtualMachines() throws InternalException, CloudException {
    return listVirtualMachinesWithParams(null, null);
  }

  @Override
  public
  @Nonnull
  Iterable<VirtualMachine> listVirtualMachines(@Nullable VMFilterOptions options) throws InternalException, CloudException {
    Map<String, String> filterParameters = createFilterParametersFrom(options);
    if (options.getRegex() != null) {
      // still have to match on regex
      options = VMFilterOptions.getInstance(false, options.getRegex());
    } else {
      // nothing else to match on
      options = null;
    }

    return listVirtualMachinesWithParams(filterParameters, options);
  }

  private Map<String, String> createFilterParametersFrom(@Nullable VMFilterOptions options) {
    if (options == null || options.isMatchesAny()) {
      return Collections.emptyMap();
    }
    // tag advantage of EC2-based filtering if we can...
    Map<String, String> extraParameters = new HashMap<String, String>();
    int filterIndex = 0;
    if (options.getTags() != null && !options.getTags().isEmpty()) {
      getProvider().putExtraParameters(extraParameters, getProvider().getTagFilterParams(options.getTags(), filterIndex));
    }
    if (options.getVmStates() != null) {
      getProvider().addFilterParameter(extraParameters, filterIndex++, "instance-state-name", options.getVmStates());
    }
    return extraParameters;
  }

  private
  @Nonnull
  Iterable<VirtualMachine> listVirtualMachinesWithParams(Map<String, String> extraParameters, @Nullable VMFilterOptions options) throws InternalException, CloudException {
    APITrace.begin(getProvider(), "listVirtualMachines");
    try {
      ProviderContext ctx = getProvider().getContext();

      if (ctx == null) {
        throw new CloudException("No context was established for this request");
      }

      Future<Iterable<IpAddress>> ipPoolFuture = null;
      Iterable<IpAddress> addresses;
      if (getProvider().hasNetworkServices()) {
        NetworkServices services = getProvider().getNetworkServices();

        if (services != null) {
          if (services.hasIpAddressSupport()) {
            IpAddressSupport support = services.getIpAddressSupport();

            if (support != null) {
              ipPoolFuture = support.listIpPoolConcurrently( IPVersion.IPV4, false );
            }
          }
        }
      }

      Map<String, String> parameters = getProvider().getStandardParameters(getProvider().getContext(), EC2Method.DESCRIBE_INSTANCES);

      getProvider().putExtraParameters(parameters, extraParameters);

      EC2Method method = new EC2Method(getProvider(), getProvider().getEc2Url(), parameters);
      ArrayList<VirtualMachine> list = new ArrayList<VirtualMachine>();
      NodeList blocks;
      Document doc;

      try {
        doc = method.invoke();
      } catch (EC2Exception e) {
        logger.error(e.getSummary());
        throw new CloudException(e);
      }
      blocks = doc.getElementsByTagName("instancesSet");
      for (int i = 0; i < blocks.getLength(); i++) {
        NodeList instances = blocks.item(i).getChildNodes();

        for (int j = 0; j < instances.getLength(); j++) {
          Node instance = instances.item(j);

          if (instance.getNodeName().equals("item")) {

            try{
              if (ipPoolFuture != null) {
                addresses = ipPoolFuture.get( 30, TimeUnit.SECONDS );
              } else {
                addresses = Collections.emptyList();
              }
            } catch (InterruptedException e) {
              logger.error(e.getMessage());
              addresses = Collections.emptyList();
            } catch (ExecutionException e) {
              logger.error(e.getMessage());
              addresses = Collections.emptyList();
            } catch (TimeoutException e) {
              logger.error(e.getMessage());
              addresses = Collections.emptyList();
            }

            VirtualMachine vm = toVirtualMachine(ctx, instance, addresses);

            if (options == null || options.matches(vm)) {
              list.add(vm);
            }
          }
        }
      }
      return list;
    } finally {
      APITrace.end();
    }
  }

  @Override
  public void pause(@Nonnull String vmId) throws InternalException, CloudException {
    throw new OperationNotSupportedException("Pause/unpause not supported by the EC2 API");
  }

  @Override
  public @Nonnull String[] mapServiceAction(@Nonnull ServiceAction action) {
    if( action.equals(VirtualMachineSupport.ANY) ) {
      return new String[]{EC2Method.EC2_PREFIX + "*"};
    } else if( action.equals(VirtualMachineSupport.BOOT) ) {
      return new String[]{EC2Method.EC2_PREFIX + EC2Method.START_INSTANCES};
    } else if( action.equals(VirtualMachineSupport.CLONE) ) {
      return new String[0];
    } else if( action.equals(VirtualMachineSupport.CREATE_VM) ) {
      return new String[]{EC2Method.EC2_PREFIX + EC2Method.RUN_INSTANCES};
    } else if( action.equals(VirtualMachineSupport.GET_VM) || action.equals(VirtualMachineSupport.LIST_VM) ) {
      return new String[]{EC2Method.EC2_PREFIX + EC2Method.DESCRIBE_INSTANCES};
    } else if( action.equals(VirtualMachineSupport.PAUSE) ) {
      return new String[]{EC2Method.EC2_PREFIX + EC2Method.STOP_INSTANCES};
    } else if( action.equals(VirtualMachineSupport.REBOOT) ) {
      return new String[]{EC2Method.EC2_PREFIX + EC2Method.REBOOT_INSTANCES};
    } else if( action.equals(VirtualMachineSupport.REMOVE_VM) ) {
      return new String[]{EC2Method.EC2_PREFIX + EC2Method.TERMINATE_INSTANCES};
    } else if( action.equals(VirtualMachineSupport.TOGGLE_ANALYTICS) ) {
      return new String[]{EC2Method.EC2_PREFIX + EC2Method.MONITOR_INSTANCES};
    } else if( action.equals(VirtualMachineSupport.VIEW_ANALYTICS) ) {
      return new String[]{EC2Method.EC2_PREFIX + EC2Method.GET_METRIC_STATISTICS};
    } else if( action.equals(VirtualMachineSupport.VIEW_CONSOLE) ) {
      return new String[]{EC2Method.EC2_PREFIX + EC2Method.GET_CONSOLE_OUTPUT};
    }
    return new String[0];
  }

  @Override
  public void stop(@Nonnull String instanceId, boolean force) throws InternalException, CloudException {
    APITrace.begin(getProvider(), "stopVM");
    try {
      VirtualMachine vm = getVirtualMachine(instanceId);

      if( vm == null ) {
        throw new CloudException("No such instance: " + instanceId);
      }
      if( !vm.isPersistent() ) {
        throw new OperationNotSupportedException("Instances backed by ephemeral drives are not start/stop capable");
      }
      Map<String, String> parameters = getProvider().getStandardParameters(getProvider().getContext(), EC2Method.STOP_INSTANCES);
      EC2Method method;

      parameters.put("InstanceId.1", instanceId);
      if( force ) {
        parameters.put("Force", "true");
      }
      method = new EC2Method(getProvider(), getProvider().getEc2Url(), parameters);
      try {
        method.invoke();
      } catch( EC2Exception e ) {
        logger.error(e.getSummary());
        throw new CloudException(e);
      }
    } finally {
      APITrace.end();
    }
  }

  @Override
  public void reboot(@Nonnull String instanceId) throws CloudException, InternalException {
    APITrace.begin(getProvider(), "rebootVM");
    try {
      Map<String, String> parameters = getProvider().getStandardParameters(getProvider().getContext(), EC2Method.REBOOT_INSTANCES);
      EC2Method method;

      parameters.put("InstanceId.1", instanceId);
      method = new EC2Method(getProvider(), getProvider().getEc2Url(), parameters);
      try {
        method.invoke();
      } catch( EC2Exception e ) {
        logger.error(e.getSummary());
        throw new CloudException(e);
      }
    } finally {
      APITrace.end();
    }
  }

  @Override
  public void resume(@Nonnull String vmId) throws CloudException, InternalException {
    throw new OperationNotSupportedException("Suspend/resume not supported by the EC2 API");
  }

  @Override
  public void suspend(@Nonnull String vmId) throws CloudException, InternalException {
    throw new OperationNotSupportedException("Suspend/resume not supported by the EC2 API");
  }

  @Override
  public void terminate(@Nonnull String instanceId, @Nullable String explanation) throws InternalException, CloudException {
    APITrace.begin(getProvider(), "terminateVM");
    try {
      Map<String, String> parameters = getProvider().getStandardParameters(getProvider().getContext(), EC2Method.TERMINATE_INSTANCES);
      EC2Method method;

      parameters.put("InstanceId.1", instanceId);
      method = new EC2Method(getProvider(), getProvider().getEc2Url(), parameters);
      try {
        method.invoke();
      } catch( EC2Exception e ) {
        logger.error(e.getSummary());
        throw new CloudException(e);
      }
    } finally {
      APITrace.end();
    }
  }

  @Override
  public void unpause(@Nonnull String vmId) throws CloudException, InternalException {
    throw new OperationNotSupportedException("Pause/unpause not supported by the EC2 API");
  }

  private @Nullable ResourceStatus toStatus(@Nullable Node instance) throws CloudException {
    if( instance == null ) {
      return null;
    }
    NodeList attrs = instance.getChildNodes();
    VmState state = VmState.PENDING;
    String vmId = null;

    for( int i = 0; i < attrs.getLength(); i++ ) {
      Node attr = attrs.item(i);
      String name;

      name = attr.getNodeName();
      if( name.equals("instanceId") ) {
        vmId = attr.getFirstChild().getNodeValue().trim();
      } else if( name.equals("instanceState") ) {
        NodeList details = attr.getChildNodes();

        for( int j = 0; j < details.getLength(); j++ ) {
          Node detail = details.item(j);

          name = detail.getNodeName();
          if( name.equals("name") ) {
            String value = detail.getFirstChild().getNodeValue().trim();

            state = getServerState(value);
          }
        }
      }
    }
    if( vmId == null ) {
      return null;
    }
    return new ResourceStatus(vmId, state);
  }

  private
  @Nullable
  VmStatus toVmStatus(@Nonnull String status) {
    // ok | impaired | insufficient-data | not-applicable
    if( status.equalsIgnoreCase( "ok" ) )
      return VmStatus.OK;
    else if( status.equalsIgnoreCase( "impaired" ) ) {
      return VmStatus.IMPAIRED;
    } else if( status.equalsIgnoreCase( "insufficient-data" ) ) {
      return VmStatus.INSUFFICIENT_DATA;
    } else if( status.equalsIgnoreCase( "not-applicable" ) ) {
      return VmStatus.NOT_APPLICABLE;
    } else {
      return VmStatus.INSUFFICIENT_DATA;
    }
  }

  private @Nullable VirtualMachine toVirtualMachine(@Nonnull ProviderContext ctx, @Nullable Node instance, @Nonnull Iterable<IpAddress> addresses) throws CloudException {
    if( instance == null ) {
      return null;
    }
    String rootDeviceName = null;
    NodeList attrs = instance.getChildNodes();
    VirtualMachine server = new VirtualMachine();

    server.setPersistent(false);
    server.setProviderOwnerId(ctx.getAccountNumber());
    server.setCurrentState(VmState.PENDING);
    server.setName(null);
    server.setDescription(null);
    for( int i = 0; i < attrs.getLength(); i++ ) {
      Node attr = attrs.item(i);
      String name;

      name = attr.getNodeName();
      if( name.equals("instanceId") ) {
        String value = attr.getFirstChild().getNodeValue().trim();

        server.setProviderVirtualMachineId(value);
      } else if( name.equals("architecture") ) {
        String value = attr.getFirstChild().getNodeValue().trim();
        Architecture architecture;

        if( value.equalsIgnoreCase("i386") ) {
          architecture = Architecture.I32;
        } else {
          architecture = Architecture.I64;
        }
        server.setArchitecture(architecture);
      } else if( name.equals("imageId") ) {
        String value = attr.getFirstChild().getNodeValue().trim();

        server.setProviderMachineImageId(value);
      } else if( name.equals("kernelId") ) {
        String value = attr.getFirstChild().getNodeValue().trim();

        server.setTag("kernelImageId", value);
        server.setProviderKernelImageId(value);
      } else if( name.equals("ramdiskId") ) {
        String value = attr.getFirstChild().getNodeValue().trim();

        server.setTag("ramdiskImageId", value);
        server.setProviderRamdiskImageId(value);
      } else if( name.equalsIgnoreCase("subnetId") ) {
        server.setProviderSubnetId(attr.getFirstChild().getNodeValue().trim());
      } else if( name.equalsIgnoreCase("vpcId") ) {
        server.setProviderVlanId(attr.getFirstChild().getNodeValue().trim());
      } else if( name.equals("instanceState") ) {
        NodeList details = attr.getChildNodes();

        for( int j = 0; j < details.getLength(); j++ ) {
          Node detail = details.item(j);

          name = detail.getNodeName();
          if( name.equals("name") ) {
            String value = detail.getFirstChild().getNodeValue().trim();

            server.setCurrentState(getServerState(value));
          }
        }
      } else if( name.equals("privateDnsName") ) {
        if( attr.hasChildNodes() ) {
          String value = attr.getFirstChild().getNodeValue();
          RawAddress[] addrs = server.getPrivateAddresses();

          server.setPrivateDnsAddress(value);
          if( addrs == null || addrs.length < 1 ) {
            value = guess(value);
            if( value != null ) {
              server.setPrivateAddresses(new RawAddress(value));
            }
          }
        }
      } else if( name.equals("dnsName") ) {
        if( attr.hasChildNodes() ) {
          String value = attr.getFirstChild().getNodeValue();
          RawAddress[] addrs = server.getPublicAddresses();

          server.setPublicDnsAddress(value);
        }
      } else if( name.equals("privateIpAddress") ) {
        if( attr.hasChildNodes() ) {
          String value = attr.getFirstChild().getNodeValue();

          server.setPrivateAddresses(new RawAddress(value));
        }
      } else if( name.equals("ipAddress") ) {
        if( attr.hasChildNodes() ) {
          String value = attr.getFirstChild().getNodeValue();

          server.setPublicAddresses(new RawAddress(value));
          for( IpAddress addr : addresses ) {
            if( value.equals(addr.getRawAddress().getIpAddress()) ) {
              server.setProviderAssignedIpAddressId(addr.getProviderIpAddressId());
              break;
            }
          }
        }
      } else if( name.equals("rootDeviceType") ) {
        if( attr.hasChildNodes() ) {
          server.setPersistent(attr.getFirstChild().getNodeValue().equalsIgnoreCase("ebs"));
        }
      } else if( name.equals("tagSet") ) {

        Map<String, String> tags = getProvider().getTagsFromTagSet(attr);
        if( tags != null && tags.size() > 0 ) {
          server.setTags(tags);
          for( Map.Entry<String, String> entry : tags.entrySet() ) {
            if( entry.getKey().equalsIgnoreCase("name") ) {
              server.setName(entry.getValue());
            } else if( entry.getKey().equalsIgnoreCase("description") ) {
              server.setDescription(entry.getValue());
            }
          }
        }
      } else if( name.equals("instanceType") ) {
        String value = attr.getFirstChild().getNodeValue().trim();

        server.setProductId(value);
      } else if( name.equals("launchTime") ) {
        SimpleDateFormat fmt = new SimpleDateFormat("yyyy-MM-dd'T'HH:mm:ss.SSS'Z'");
        fmt.setCalendar(UTC_CALENDAR);
        String value = attr.getFirstChild().getNodeValue().trim();

        try {
          server.setLastBootTimestamp(fmt.parse(value).getTime());
          server.setCreationTimestamp(server.getLastBootTimestamp());
        } catch( ParseException e ) {
          logger.error(e);
          throw new CloudException(e);
        }
      } else if( name.equals("platform") ) {
        if( attr.hasChildNodes() ) {
          Platform platform = Platform.guess(attr.getFirstChild().getNodeValue());
          if( platform.equals(Platform.UNKNOWN) ) {
            platform = Platform.UNIX;
          }
          server.setPlatform(platform);
        }
      } else if( name.equals("placement") ) {
        NodeList details = attr.getChildNodes();

        for( int j = 0; j < details.getLength(); j++ ) {
          Node detail = details.item(j);

          name = detail.getNodeName();
          if( name.equals("availabilityZone") ) {
            if( detail.hasChildNodes() ) {
              String value = detail.getFirstChild().getNodeValue().trim();

              server.setProviderDataCenterId(value);
            }
          }
        }
      } else if( name.equals("networkInterfaceSet") ) {
        ArrayList<String> networkInterfaceIds = new ArrayList<String>();
        if( attr.hasChildNodes() ) {
          NodeList items = attr.getChildNodes();
          for( int j = 0; j < items.getLength(); j++ ) {
            Node item = items.item(j);

            if( item.getNodeName().equals("item") && item.hasChildNodes() ) {
              NodeList parts = item.getChildNodes();
              String networkInterfaceId = null;

              for( int k = 0; k < parts.getLength(); k++ ) {
                Node part = parts.item(k);

                if( part.getNodeName().equalsIgnoreCase("networkInterfaceId") ) {
                  if( part.hasChildNodes() ) {
                    networkInterfaceId = part.getFirstChild().getNodeValue().trim();
                  }
                }
              }
              if( networkInterfaceId != null ) {
                networkInterfaceIds.add(networkInterfaceId);
              }
            }
          }
        }
        if( networkInterfaceIds.size() > 0 ) {
          server.setProviderNetworkInterfaceIds(networkInterfaceIds.toArray(new String[networkInterfaceIds.size()]));
        }
        /*
          [FIXME?] TODO: Really networkInterfaceSet needs to be own type/resource
          Example:
          <networkInterfaceSet>
            <item>
              <networkInterfaceId>eni-1a2b3c4d</networkInterfaceId>
              <subnetId>subnet-1a2b3c4d</subnetId>
              <vpcId>vpc-1a2b3c4d</vpcId>
              <description>Primary network interface</description>
              <ownerId>111122223333</ownerId>
              <status>in-use</status>
              <macAddress>1b:2b:3c:4d:5e:6f</macAddress>
              <privateIpAddress>10.0.0.12</privateIpAddress>
              <sourceDestCheck>true</sourceDestCheck>
              <groupSet>
                <item>
                  <groupId>sg-1a2b3c4d</groupId>
                  <groupName>my-security-group</groupName>
                </item>
              </groupSet>
              <attachment>
                <attachmentId>eni-attach-1a2b3c4d</attachmentId>
                <deviceIndex>0</deviceIndex>
                <status>attached</status>
                <attachTime>YYYY-MM-DDTHH:MM:SS+0000</attachTime>
                <deleteOnTermination>true</deleteOnTermination>
              </attachment>
              <association>
                <publicIp>198.51.100.63</publicIp>
                <ipOwnerId>111122223333</ipOwnerId>
              </association>
              <privateIpAddressesSet>
                <item>
                  <privateIpAddress>10.0.0.12</privateIpAddress>
                  <primary>true</primary>
                  <association>
                    <publicIp>198.51.100.63</publicIp>
                    <ipOwnerId>111122223333</ipOwnerId>
                  </association>
                </item>
                <item>
                  <privateIpAddress>10.0.0.14</privateIpAddress>
                  <primary>false</primary>
                  <association>
                    <publicIp>198.51.100.177</publicIp>
                    <ipOwnerId>111122223333</ipOwnerId>
                  </association>
                </item>
              </privateIpAddressesSet>
            </item>
          </networkInterfaceSet>
         */
      } else if( name.equals("keyName") ) {
        String value = attr.getFirstChild().getNodeValue().trim();
        server.setProviderKeypairId(value);
      } else if( name.equals("groupSet") ) {
        ArrayList<String> firewalls = new ArrayList<String>();
        if( attr.hasChildNodes() ) {
          NodeList tags = attr.getChildNodes();

          for( int j = 0; j < tags.getLength(); j++ ) {
            Node tag = tags.item(j);

            if( tag.getNodeName().equals("item") && tag.hasChildNodes() ) {
              NodeList parts = tag.getChildNodes();
              String groupId = null;

              for( int k = 0; k < parts.getLength(); k++ ) {
                Node part = parts.item(k);

                if( part.getNodeName().equalsIgnoreCase("groupId") ) {
                  if( part.hasChildNodes() ) {
                    groupId = part.getFirstChild().getNodeValue().trim();
                  }
                }
              }
              if( groupId != null ) {
                firewalls.add(groupId);
              }
            }
          }
        }
        if( firewalls.size() > 0 ) {
          server.setProviderFirewallIds(firewalls.toArray(new String[firewalls.size()]));
        }
      } else if( "blockDeviceMapping".equals(name) && attr.hasChildNodes() ) {
        List<Volume> volumes = new ArrayList<Volume>();
        if( attr.hasChildNodes() ) {
          NodeList blockDeviceMapping = attr.getChildNodes();

          for( int j = 0; j < blockDeviceMapping.getLength(); j++ ) {
            Node bdmItems = blockDeviceMapping.item(j);

            if( bdmItems.getNodeName().equals("item") && bdmItems.hasChildNodes() ) {
              NodeList items = bdmItems.getChildNodes();
              Volume volume = new Volume();

              for( int k = 0; k < items.getLength(); k++ ) {
                Node item = items.item(k);
                String itemNodeName = item.getNodeName();

                if( "deviceName".equals(itemNodeName) ) {
                  volume.setDeviceId(AWSCloud.getTextValue(item));
                } else if( "ebs".equals(itemNodeName) ) {
                  NodeList ebsNodeList = item.getChildNodes();

                  for( int l = 0; l < ebsNodeList.getLength(); l++ ) {
                    Node ebsNode = ebsNodeList.item(l);
                    String ebsNodeName = ebsNode.getNodeName();

                    if( "volumeId".equals(ebsNodeName) ) {
                      volume.setProviderVolumeId(AWSCloud.getTextValue(ebsNode));
                    } else if( "status".equals(ebsNodeName) ) {
                      volume.setCurrentState(EBSVolume.toVolumeState(ebsNode));
                    } else if( "deleteOnTermination".equals(ebsNodeName) ) {
                      volume.setDeleteOnVirtualMachineTermination(AWSCloud.getBooleanValue(ebsNode));
                    }
                  }

                }
              }

              if( volume.getDeviceId() != null ) {
                volumes.add(volume);
              }
            }
          }
        }
        if( volumes.size() > 0 ) {
          server.setVolumes(volumes.toArray(new Volume[volumes.size()]));
        }
      } else if( "rootDeviceName".equals(name) && attr.hasChildNodes() ) {
        rootDeviceName = AWSCloud.getTextValue(attr);
      } else if( "ebsOptimized".equals(name) && attr.hasChildNodes() ) {
        server.setIoOptimized(Boolean.valueOf(attr.getFirstChild().getNodeValue()));
      } else if( "sourceDestCheck".equals(name) && attr.hasChildNodes() ) {
        /**
         * note: a value of <sourceDestCheck>true</sourceDestCheck> means this instance cannot
         * function as a NAT instance, so we negate the value to indicate if it is allowed
         */
        server.setIpForwardingAllowed(!Boolean.valueOf(attr.getFirstChild().getNodeValue()));
      } else if( "iamInstanceProfile".equals(name) && attr.hasChildNodes() ) {
        NodeList details = attr.getChildNodes();

        for( int j = 0; j < details.getLength(); j++ ) {
          Node detail = details.item(j);

          name = detail.getNodeName();
          if( name.equals("arn") ) {
            if( detail.hasChildNodes() ) {
              String value = detail.getFirstChild().getNodeValue().trim();
              server.setProviderRoleId(value);
            }
          }
        }
      }
    }
    if( server.getPlatform() == null ) {
      server.setPlatform(Platform.UNKNOWN);
    }
    server.setProviderRegionId(ctx.getRegionId());
    if( server.getName() == null ) {
      server.setName(server.getProviderVirtualMachineId());
    }
    if( server.getDescription() == null ) {
      server.setDescription(server.getName() + " (" + server.getProductId() + ")");
    }
    if( server.getArchitecture() == null && server.getProductId() != null ) {
      server.setArchitecture(getArchitecture(server.getProductId()));
    } else if( server.getArchitecture() == null ) {
      server.setArchitecture(Architecture.I64);
    }

    // find the root device in the volumes list and set boolean value
    if( rootDeviceName != null && server.getVolumes() != null ) {
      for( Volume volume : server.getVolumes() ) {
        if( rootDeviceName.equals(volume.getDeviceId()) ) {
          volume.setRootVolume(true);
          break;
        }
      }
    }

    return server;
  }

  @Override
  public void disableAnalytics(@Nonnull String instanceId) throws InternalException, CloudException {
    APITrace.begin(getProvider(), "disableVMAnalytics");
    try {
      if( getProvider().getEC2Provider().isAWS() || getProvider().getEC2Provider().isEnStratus() ) {
        Map<String, String> parameters = getProvider().getStandardParameters(getProvider().getContext(), EC2Method.UNMONITOR_INSTANCES);
        EC2Method method;

        parameters.put("InstanceId.1", instanceId);
        method = new EC2Method(getProvider(), getProvider().getEc2Url(), parameters);
        try {
          method.invoke();
        } catch( EC2Exception e ) {
          logger.error(e.getSummary());
          throw new CloudException(e);
        }
      }
    } finally {
      APITrace.end();
    }
  }

  private @Nullable VirtualMachineProduct toProduct(@Nonnull JSONObject json) throws InternalException {
        /*
                    {
                "architectures":["I32"],
                "id":"m1.small",
                "name":"Small Instance (m1.small)",
                "description":"Small Instance (m1.small)",
                "cpuCount":1,
                "rootVolumeSizeInGb":160,
                "ramSizeInMb": 1700
            },
         */
    VirtualMachineProduct prd = new VirtualMachineProduct();

    try {
      if( json.has("id") ) {
        prd.setProviderProductId(json.getString("id"));
      } else {
        return null;
      }
      if( json.has("name") ) {
        prd.setName(json.getString("name"));
      } else {
        prd.setName(prd.getProviderProductId());
      }
      if( json.has("description") ) {
        prd.setDescription(json.getString("description"));
      } else {
        prd.setDescription(prd.getName());
      }
      if( json.has("cpuCount") ) {
        prd.setCpuCount(json.getInt("cpuCount"));
      } else {
        prd.setCpuCount(1);
      }
      if( json.has("rootVolumeSizeInGb") ) {
        prd.setRootVolumeSize(new Storage<Gigabyte>(json.getInt("rootVolumeSizeInGb"), Storage.GIGABYTE));
      } else {
        prd.setRootVolumeSize(new Storage<Gigabyte>(1, Storage.GIGABYTE));
      }
      if( json.has("ramSizeInMb") ) {
        prd.setRamSize(new Storage<Megabyte>(json.getInt("ramSizeInMb"), Storage.MEGABYTE));
      } else {
        prd.setRamSize(new Storage<Megabyte>(512, Storage.MEGABYTE));
      }
      if( json.has("standardHourlyRates") ) {
        JSONArray rates = json.getJSONArray("standardHourlyRates");

        for( int i = 0; i < rates.length(); i++ ) {
          JSONObject rate = rates.getJSONObject(i);

          if( rate.has("rate") ) {
            prd.setStandardHourlyRate((float) rate.getDouble("rate"));
          }
        }
      }
    } catch( JSONException e ) {
      throw new InternalException(e);
    }
    return prd;
  }

  @Override
  public void updateTags(@Nonnull String vmId, @Nonnull Tag... tags) throws CloudException, InternalException {
    getProvider().createTags(vmId, tags);
  }

  @Override
  public void updateTags(@Nonnull String[] vmIds, @Nonnull Tag... tags) throws CloudException, InternalException {
    getProvider().createTags(vmIds, tags);
  }

  @Override
  public void removeTags(@Nonnull String vmId, @Nonnull Tag... tags) throws CloudException, InternalException {
    getProvider().removeTags(vmId, tags);
  }

  @Override
  public void removeTags(@Nonnull String[] vmIds, @Nonnull Tag... tags) throws CloudException, InternalException {
    getProvider().removeTags(vmIds, tags);
  }

}<|MERGE_RESOLUTION|>--- conflicted
+++ resolved
@@ -1323,32 +1323,15 @@
       }
       if( cfg.getUserData() != null ) {
         try {
-<<<<<<< HEAD
           parameters.put("UserData", Base64.encodeBase64String(cfg.getUserData().getBytes("utf-8")));
-        } catch( UnsupportedEncodingException e ) {
+        }
+        catch( UnsupportedEncodingException e ) {
           throw new InternalException(e);
         }
       }
       if( cfg.isPreventApiTermination() ) {
         parameters.put("DisableApiTermination", "true");
       }
-      String[] firewallIds = cfg.getFirewallIds();
-
-// TODO(stas): this is causing a launch to fail if NICs are also defined in the same request,
-// I've moved it to network interfaces, it needs to be tested a bit more.
-//
-//            if( firewallIds.length > 0 ) {
-//                int i = 1;
-//
-//                for( String id : firewallIds ) {
-//
-//                    String securityGroupParam = "SecurityGroupId";
-//                    if( cfg.getVlanId() == null ) {
-//                        securityGroupParam = "SecurityGroup";
-//                    }
-//                    parameters.put(String.format("%s.%d", securityGroupParam, i++), id);
-//                }
-//            }
       if( cfg.getDataCenterId() != null ) {
         parameters.put("Placement.AvailabilityZone", cfg.getDataCenterId());
       } else if( cfg.getVolumes().length > 0 ) {
@@ -1369,6 +1352,9 @@
       if( cfg.getBootstrapKey() != null ) {
         parameters.put("KeyName", cfg.getBootstrapKey());
       }
+      if( cfg.getVlanId() != null ) {
+        parameters.put("SubnetId", cfg.getVlanId());
+      }
       if( getProvider().getEC2Provider().isAWS() ) {
         parameters.put("Monitoring.Enabled", String.valueOf(cfg.isExtendedAnalytics()));
       }
@@ -1379,134 +1365,44 @@
         parameters.put("EbsOptimized", "true");
       }
 
-      if( cfg.getVolumes().length > 0 ) {
+      if (cfg.getVolumes().length > 0) {
         Iterable<String> possibles = getProvider().getComputeServices().getVolumeSupport().listPossibleDeviceIds(img.getPlatform());
         int i = 1;
 
-        for( VolumeAttachment a : cfg.getVolumes() ) {
-          if( a.deviceId != null ) {
+        for (VolumeAttachment a : cfg.getVolumes()) {
+          if (a.deviceId != null) {
             deviceIds.add(a.deviceId);
-          } else if( a.volumeToCreate != null && a.volumeToCreate.getDeviceId() != null ) {
+          } else if (a.volumeToCreate != null && a.volumeToCreate.getDeviceId() != null) {
             deviceIds.add(a.volumeToCreate.getDeviceId());
             a.deviceId = a.volumeToCreate.getDeviceId();
           }
         }
-        for( VolumeAttachment a : cfg.getVolumes() ) {
-          if( a.deviceId == null ) {
-            for( String id : possibles ) {
-              if( !deviceIds.contains(id) ) {
+        for (VolumeAttachment a : cfg.getVolumes()) {
+          if (a.deviceId == null) {
+            for (String id : possibles) {
+              if (!deviceIds.contains(id)) {
                 a.deviceId = id;
                 deviceIds.add(id);
               }
-=======
-            ProviderContext ctx = getProvider().getContext();
-            if( ctx == null ) {
-                throw new CloudException("No context was established for this request");
-            }
-            MachineImage img = getProvider().getComputeServices().getImageSupport().getMachineImage(cfg.getMachineImageId());
-
-            if( img == null ) {
-                throw new InternalException("No such machine image: " + cfg.getMachineImageId());
-            }
-            Map<String, String> parameters = getProvider().getStandardParameters(getProvider().getContext(), EC2Method.RUN_INSTANCES);
-            String ramdiskImage = (String) cfg.getMetaData().get("ramdiskImageId"), kernelImage = (String) cfg.getMetaData().get("kernelImageId");
-            EC2Method method;
-            NodeList blocks;
-            Document doc;
-
-            parameters.put("ImageId", cfg.getMachineImageId());
-            parameters.put("MinCount", "1");
-            parameters.put("MaxCount", "1");
-            parameters.put("InstanceType", cfg.getStandardProductId());
-            if( ramdiskImage != null ) {
-                parameters.put("ramdiskId", ramdiskImage);
-            }
-            if( kernelImage != null ) {
-                parameters.put("kernelId", kernelImage);
-            }
-            if( cfg.getRoleId() != null ) {
-                parameters.put("IamInstanceProfile.Arn", cfg.getRoleId());
-            }
-            if( cfg.getUserData() != null ) {
-                try {
-                    parameters.put("UserData", Base64.encodeBase64String(cfg.getUserData().getBytes("utf-8")));
-                } catch( UnsupportedEncodingException e ) {
-                    throw new InternalException(e);
-                }
-            }
-            if( cfg.isPreventApiTermination() ) {
-                parameters.put("DisableApiTermination", "true");
-            }
-            String[] firewallIds = cfg.getFirewallIds();
-            VMLaunchOptions.NICConfig[] nics = cfg.getNetworkInterfaces();
-
-            // Add below only if there's no default VLAN (Classic)
-            if( firewallIds.length > 0 && getProvider().isEC2Supported() ) {
-                int i = 1;
-
-                for( String id : firewallIds ) {
-                    parameters.put(String.format("SecurityGroup.%d", i++), id);
-                }
-            }
-            if( cfg.getDataCenterId() != null ) {
-                parameters.put("Placement.AvailabilityZone", cfg.getDataCenterId());
-            } else if( cfg.getVolumes().length > 0 ) {
-                String dc = null;
-
-                for( VMLaunchOptions.VolumeAttachment a : cfg.getVolumes() ) {
-                    if( a.volumeToCreate != null ) {
-                        dc = a.volumeToCreate.getDataCenterId();
-                        if( dc != null ) {
-                            break;
-                        }
-                    }
-                }
-                if( dc != null ) {
-                    cfg.inDataCenter(dc);
-                }
-            }
-            if( cfg.getBootstrapKey() != null ) {
-                parameters.put("KeyName", cfg.getBootstrapKey());
-            }
-            if( getProvider().getEC2Provider().isAWS() ) {
-                parameters.put("Monitoring.Enabled", String.valueOf(cfg.isExtendedAnalytics()));
->>>>>>> de96f35a
-            }
-            if( a.deviceId == null ) {
+            }
+            if (a.deviceId == null) {
               throw new InternalException("Unable to identify a device ID for volume");
             }
           }
-          if( a.existingVolumeId == null ) {
+          if (a.existingVolumeId == null) {
             parameters.put("BlockDeviceMapping." + i + ".DeviceName", a.deviceId);
 
             VolumeProduct prd = getProvider().getComputeServices().getVolumeSupport().getVolumeProduct(a.volumeToCreate.getVolumeProductId());
             parameters.put("BlockDeviceMapping." + i + ".Ebs.VolumeType", prd.getProviderProductId());
 
-            if( a.volumeToCreate.getIops() > 0 ) {
+            if (a.volumeToCreate.getIops() > 0) {
               parameters.put("BlockDeviceMapping." + i + ".Ebs.Iops", String.valueOf(a.volumeToCreate.getIops()));
             }
 
-            if( a.volumeToCreate.getSnapshotId() != null ) {
+            if (a.volumeToCreate.getSnapshotId() != null) {
               parameters.put("BlockDeviceMapping." + i + ".Ebs.SnapshotId", a.volumeToCreate.getSnapshotId());
             } else {
-<<<<<<< HEAD
               parameters.put("BlockDeviceMapping." + i + ".Ebs.VolumeSize", String.valueOf(a.volumeToCreate.getVolumeSize().getQuantity().intValue()));
-=======
-                if( cfg.getSubnetId() != null ) {
-                    parameters.put("NetworkInterface.0.AssociatePublicIpAddress", Boolean.toString(cfg.isProvisionPublicIp()));
-                    parameters.put("NetworkInterface.0.SubnetId", cfg.getSubnetId());
-                    if( cfg.getPrivateIp() != null ) {
-                        parameters.put("NetworkInterface.0.PrivateIpAddress", cfg.getPrivateIp());
-                    }
-                    if( firewallIds.length > 0 ) {
-                        int g = 1;
-                        for( String id : firewallIds ) {
-                            parameters.put(String.format("NetworkInterface.0.SecurityGroupId.%d", g++), id);
-                        }
-                    }
-                    parameters.put("NetworkInterface.0.DeviceIndex", "0");
-                }
->>>>>>> de96f35a
             }
             i++;
           } else {
@@ -1514,7 +1410,12 @@
           }
         }
       }
-
+      if( cfg.getVlanId() != null ) {
+        parameters.put("SubnetId", cfg.getVlanId());
+        if ( cfg.getPrivateIp() != null && !cfg.getPrivateIp().equalsIgnoreCase("") ) {
+          parameters.put( "PrivateIpAddress", cfg.getPrivateIp() );
+        }
+      }
       if ( cfg.getVlanId() == null ) {
         String[] ids = cfg.getFirewallIds();
         if ( ids.length > 0 ) {
@@ -1532,54 +1433,44 @@
         VMLaunchOptions.NICConfig[] nics = cfg.getNetworkInterfaces();
         int i = 1;
 
-        for( VMLaunchOptions.NICConfig c : nics ) {
-          parameters.put("NetworkInterface." + i + ".DeviceIndex", String.valueOf(i));
+        for ( VMLaunchOptions.NICConfig c : nics ) {
+          parameters.put( "NetworkInterface." + i + ".DeviceIndex", String.valueOf( i ) );
           // this only applies for the first NIC
           if ( i == 1 ) {
             parameters.put( "NetworkInterface.1.AssociatePublicIpAddress", String.valueOf( cfg.isAssociatePublicIpAddress() ) );
           }
-          if( c.nicId == null ) {
-            parameters.put("NetworkInterface." + i + ".SubnetId", c.nicToCreate.getSubnetId());
-            parameters.put("NetworkInterface." + i + ".Description", c.nicToCreate.getDescription());
-            if( c.nicToCreate.getIpAddress() != null ) {
-              parameters.put("NetworkInterface." + i + ".PrivateIpAddress", c.nicToCreate.getIpAddress());
-            }
-            if( c.nicToCreate.getFirewallIds().length > 0 ) {
+          if ( c.nicId == null ) {
+            parameters.put( "NetworkInterface." + i + ".SubnetId", c.nicToCreate.getSubnetId() );
+            parameters.put( "NetworkInterface." + i + ".Description", c.nicToCreate.getDescription() );
+            if ( c.nicToCreate.getIpAddress() != null ) {
+              parameters.put( "NetworkInterface." + i + ".PrivateIpAddress", c.nicToCreate.getIpAddress() );
+            }
+            if ( c.nicToCreate.getFirewallIds().length > 0 ) {
               int j = 1;
 
-              for( String id : c.nicToCreate.getFirewallIds() ) {
-                parameters.put("NetworkInterface." + i + ".SecurityGroupId." + j, id);
+              for ( String id : c.nicToCreate.getFirewallIds() ) {
+                parameters.put( "NetworkInterface." + i + ".SecurityGroupId." + j, id );
                 j++;
               }
-            } else {
-              if( firewallIds.length > 0 ) {
-                int g = 1;
-                for( String id : firewallIds ) {
-                  parameters.put(String.format("NetworkInterface.%d.SecurityGroupId.%d", i, g++), id);
-                }
-              }
-
-            }
-          } else {
-            parameters.put("NetworkInterface." + i + ".NetworkInterfaceId", c.nicId);
+            }
+          }
+          else {
+            parameters.put( "NetworkInterface." + i + ".NetworkInterfaceId", c.nicId );
           }
           i++;
         }
-      } else {
-        int i = 0;
-        parameters.put("NetworkInterface." + i + ".DeviceIndex", String.valueOf(i));
-        if( cfg.getVlanId() != null ) {
-          parameters.put("NetworkInterface." + i + ".AssociatePublicIpAddress", Boolean.toString(cfg.isProvisionPublicIp()));
-          parameters.put("NetworkInterface." + i + ".SubnetId", cfg.getVlanId());
-        }
-        if( cfg.getPrivateIp() != null ) {
-          parameters.put("NetworkInterface." + i + ".PrivateIpAddress", cfg.getPrivateIp());
-        }
-        if( firewallIds.length > 0 ) {
-          int g = 1;
-          for( String id : firewallIds ) {
-            parameters.put(String.format("NetworkInterface.%d.SecurityGroupId.%d", i, g++), id);
-          }
+      }
+      else {
+        parameters.put( "NetworkInterface.1.DeviceIndex", "0" );
+        parameters.put( "NetworkInterface.1.SubnetId", cfg.getVlanId() );
+        parameters.put( "NetworkInterface.1.AssociatePublicIpAddress", String.valueOf( cfg.isAssociatePublicIpAddress() ) );
+        if ( cfg.getPrivateIp() != null ) {
+          parameters.put( "NetworkInterface.1.PrivateIpAddress", cfg.getPrivateIp() );
+        }
+        int securityGroupIndex = 1;
+        for ( String id : cfg.getFirewallIds() ) {
+          parameters.put( "NetworkInterface.1.SecurityGroupId." + securityGroupIndex, id );
+          securityGroupIndex++;
         }
       }
       method = new EC2Method(getProvider(), getProvider().getEc2Url(), parameters);
@@ -1634,6 +1525,9 @@
       }
       if( cfg.isIpForwardingAllowed() ) {
         enableIpForwarding(server.getProviderVirtualMachineId());
+      }
+      if ( cfg.isIpForwardingAllowed() ) {
+        enableIpForwarding( server.getProviderVirtualMachineId() );
       }
       if( server != null && cfg.getBootstrapKey() != null ) {
         try {
@@ -1647,17 +1541,17 @@
             );
             String password = callable.call();
 
-            if( password == null ) {
+            if (password == null) {
               server.setRootPassword(null);
               server.setPasswordCallback(callable);
             } else {
               server.setRootPassword(password);
             }
             server.setPlatform(Platform.WINDOWS);
-          } catch( CloudException e ) {
+          } catch (CloudException e) {
             logger.warn(e.getMessage());
           }
-        } catch( Throwable t ) {
+        } catch (Throwable t) {
           logger.warn("Unable to retrieve password for " + server.getProviderVirtualMachineId() + ", Let's hope it's Unix: " + t.getMessage());
         }
       }
