/**
 * Copyright (C) 2009-2012 enStratus Networks Inc
 *
 * ====================================================================
 * Licensed under the Apache License, Version 2.0 (the "License");
 * you may not use this file except in compliance with the License.
 * You may obtain a copy of the License at
 *
 * http://www.apache.org/licenses/LICENSE-2.0
 *
 * Unless required by applicable law or agreed to in writing, software
 * distributed under the License is distributed on an "AS IS" BASIS,
 * WITHOUT WARRANTIES OR CONDITIONS OF ANY KIND, either express or implied.
 * See the License for the specific language governing permissions and
 * limitations under the License.
 * ====================================================================
 */

package org.dasein.cloud.aws.compute;

import java.io.BufferedReader;
import java.io.IOException;
import java.io.InputStream;
import java.io.InputStreamReader;
import java.io.UnsupportedEncodingException;
import java.net.InetAddress;
import java.net.UnknownHostException;
import java.text.ParseException;
import java.text.SimpleDateFormat;
import java.util.ArrayList;
import java.util.Calendar;
import java.util.Collection;
import java.util.Collections;
import java.util.Date;
import java.util.HashMap;
import java.util.Locale;
import java.util.Map;
import java.util.Set;
import java.util.SimpleTimeZone;
import java.util.TreeMap;
import java.util.TreeSet;
import java.util.concurrent.Callable;

import javax.annotation.Nonnegative;
import javax.annotation.Nonnull;
import javax.annotation.Nullable;
import javax.servlet.http.HttpServletResponse;

import org.apache.commons.codec.binary.Base64;
import org.apache.log4j.Logger;
import org.dasein.cloud.CloudException;
import org.dasein.cloud.InternalException;
import org.dasein.cloud.OperationNotSupportedException;
import org.dasein.cloud.ProviderContext;
import org.dasein.cloud.Requirement;
import org.dasein.cloud.ResourceStatus;
import org.dasein.cloud.Tag;
import org.dasein.cloud.aws.AWSCloud;
import org.dasein.cloud.compute.*;
import org.dasein.cloud.identity.ServiceAction;
import org.dasein.cloud.network.IPVersion;
import org.dasein.cloud.network.IpAddress;
import org.dasein.cloud.network.IpAddressSupport;
import org.dasein.cloud.network.NetworkServices;
import org.dasein.cloud.network.RawAddress;
import org.dasein.cloud.util.APITrace;
import org.dasein.cloud.util.Cache;
import org.dasein.cloud.util.CacheLevel;
import org.dasein.util.CalendarWrapper;
import org.dasein.util.uom.storage.Gigabyte;
import org.dasein.util.uom.storage.Megabyte;
import org.dasein.util.uom.storage.Storage;
import org.dasein.util.uom.time.Day;
import org.dasein.util.uom.time.TimePeriod;
import org.json.JSONArray;
import org.json.JSONException;
import org.json.JSONObject;
import org.w3c.dom.Document;
import org.w3c.dom.Node;
import org.w3c.dom.NodeList;

public class EC2Instance extends AbstractVMSupport {
	static private final Logger logger = Logger.getLogger(EC2Instance.class);
	static private final Calendar UTC_CALENDAR = Calendar.getInstance(new SimpleTimeZone(0, "GMT"));

	private AWSCloud provider = null;
	
	EC2Instance(AWSCloud provider) {
        super(provider);
		this.provider = provider;
	}

    @Override
    public VirtualMachine alterVirtualMachine(@Nonnull String vmId, @Nonnull VMScalingOptions options) throws InternalException, CloudException {
        throw new OperationNotSupportedException("AWS does not support vertical scaling of instances");
    }

	@Override
	public void start(@Nonnull String instanceId) throws InternalException, CloudException {
        APITrace.begin(provider, "startVM");
        try {
            VirtualMachine vm = getVirtualMachine(instanceId);

            if( vm == null ) {
                throw new CloudException("No such instance: " + instanceId);
            }
            if( !vm.isPersistent() ) {
                throw new OperationNotSupportedException("Instances backed by ephemeral drives are not start/stop capable");
            }
            Map<String,String> parameters = provider.getStandardParameters(provider.getContext(), EC2Method.START_INSTANCES);
            EC2Method method;

            parameters.put("InstanceId.1", instanceId);
            method = new EC2Method(provider, provider.getEc2Url(), parameters);
            try {
                method.invoke();
            }
            catch( EC2Exception e ) {
                logger.error(e.getSummary());
                throw new CloudException(e);
            }
        }
        finally {
            APITrace.end();
        }
	}

    static private class Metric implements Comparable<Metric> {
        int samples = 0;
        long timestamp = -1L;
        double minimum = -1.0;
        double maximum = 0.0;
        double average = 0.0;
        
        public int compareTo(Metric other) {
            if( other == this ) {
                return 0;
            }
            return (new Long(timestamp)).compareTo(other.timestamp);
        }
	}
	
	private Set<Metric> calculate(String metric, String unit, String instanceId, long startTimestamp, long endTimestamp) throws CloudException, InternalException {
        APITrace.begin(provider, "calculateVMAnalytics");
        try {
            if( !provider.getEC2Provider().isAWS() ) {
                return new TreeSet<Metric>();
            }
            Map<String,String> parameters = provider.getStandardCloudWatchParameters(provider.getContext(), EC2Method.GET_METRIC_STATISTICS);
            SimpleDateFormat fmt = new SimpleDateFormat("yyyy-MM-dd'T'HH:mm:ssZ");
            fmt.setCalendar(UTC_CALENDAR);
            EC2Method method;
            NodeList blocks;
            Document doc;

            parameters.put("EndTime", fmt.format(new Date(endTimestamp)));
            parameters.put("StartTime", fmt.format(new Date(startTimestamp)));
            parameters.put("MeasureName", metric);
            parameters.put("Namespace", "AWS/EC2");
            parameters.put("Unit", unit);
            parameters.put("Dimensions.member.Name.1", "InstanceId");
            parameters.put("Dimensions.member.Value.1", instanceId);
            parameters.put("Statistics.member.1", "Average");
            parameters.put("Statistics.member.2", "Minimum");
            parameters.put("Statistics.member.3", "Maximum");
            parameters.put("Period", "60");
            method = new EC2Method(provider, getCloudWatchUrl(), parameters);
            try {
                doc = method.invoke();
            }
            catch( EC2Exception e ) {
                logger.error(e.getSummary());
                throw new CloudException(e);
            }
            TreeSet<Metric> metrics = new TreeSet<Metric>();
            fmt = new SimpleDateFormat("yyyy-MM-dd'T'HH:mm:ss'Z'");
            fmt.setCalendar(UTC_CALENDAR);
            blocks = doc.getElementsByTagName("member");
            for( int i=0; i<blocks.getLength(); i++ ) {
                NodeList items = blocks.item(i).getChildNodes();
                Metric m = new Metric();

                for( int j=0; j<items.getLength(); j++ ) {
                    Node item = items.item(j);

                    if( item.getNodeName().equals("Timestamp") ) {
                        String dateString = item.getFirstChild().getNodeValue();

                        try {
                            m.timestamp = fmt.parse(dateString).getTime();
                        }
                        catch( ParseException e ) {
                            logger.error(e);
                            e.printStackTrace();
                            throw new InternalException(e);
                        }
                    }
                    else if( item.getNodeName().equals("Average") ) {
                        m.average = Double.parseDouble(item.getFirstChild().getNodeValue());
                    }
                    else if( item.getNodeName().equals("Minimum") ) {
                        m.minimum = Double.parseDouble(item.getFirstChild().getNodeValue());
                    }
                    else if( item.getNodeName().equals("Maximum") ) {
                        m.maximum = Double.parseDouble(item.getFirstChild().getNodeValue());
                    }
                    else if( item.getNodeName().equals("Samples") ) {
                        m.samples = (int)Double.parseDouble(item.getFirstChild().getNodeValue());
                    }
                }
                metrics.add(m);
            }
            return metrics;
        }
        finally {
            APITrace.end();
        }
    }
    
	private interface ApplyCalcs {
	    public void apply(VmStatistics stats, long start, long end, int samples, double average, double minimum, double maximum);
	}
	
    private void calculate(VmStatistics stats, String metricName, String unit, String instanceId, long startTimestamp, long endTimestamp, ApplyCalcs apply) throws CloudException, InternalException {
        Set<Metric> metrics = calculate(metricName, unit, instanceId, startTimestamp, endTimestamp);
        double minimum = -1.0, maximum = 0.0, sum = 0.0;
        long start = -1L, end = 0L;
        int samples = 0;
        
        for( Metric metric : metrics ) {
            if( start < 0L ) {
                start = metric.timestamp;
            }
            if( metric.timestamp > end ) {
                end = metric.timestamp;
            }
            samples++;
            if( metric.minimum < minimum || minimum < 0.0 ) {
                minimum = metric.minimum;
            }
            if( metric.maximum > maximum ) {
                maximum = metric.maximum;
            }
            sum += metric.average;
        }
        if( start < 0L ) {
            start = startTimestamp;
        }
        if( end < 0L ) {
            end = endTimestamp;
        }
        if( minimum < 0.0 ) {
            minimum = 0.0;
        }
        apply.apply(stats, start, end, samples, sum/samples, minimum, maximum);
    }
    
	private void calculateCpuUtilization(VmStatistics statistics, String instanceId, long startTimestamp, long endTimestamp) throws CloudException, InternalException {
	    ApplyCalcs apply = new ApplyCalcs() {
	        public void apply(VmStatistics stats, long start, long end, int samples, double average, double minimum, double maximum) {
	            stats.setSamples(samples);
	            stats.setStartTimestamp(start);
	            stats.setMinimumCpuUtilization(minimum);
	            stats.setAverageCpuUtilization(average);
	            stats.setMaximumCpuUtilization(maximum);
	            stats.setEndTimestamp(end);
	        }
	    };
	    calculate(statistics, "CPUUtilization", "Percent", instanceId, startTimestamp, endTimestamp, apply);
	}
	   
    private void calculateDiskReadBytes(VmStatistics statistics, String instanceId, long startTimestamp, long endTimestamp) throws CloudException, InternalException {
        ApplyCalcs apply = new ApplyCalcs() {
            public void apply(VmStatistics stats, long start, long end, int samples, double average, double minimum, double maximum) {
                stats.setMinimumDiskReadBytes(minimum);
                stats.setAverageDiskReadBytes(average);
                stats.setMaximumDiskReadBytes(maximum);
            }
        };
        calculate(statistics, "DiskReadBytes", "Bytes", instanceId, startTimestamp, endTimestamp, apply);
    }
    
    private void calculateDiskReadOps(VmStatistics statistics, String instanceId, long startTimestamp, long endTimestamp) throws CloudException, InternalException {
        ApplyCalcs apply = new ApplyCalcs() {
            public void apply(VmStatistics stats, long start, long end, int samples, double average, double minimum, double maximum) {
                stats.setMinimumDiskReadOperations(minimum);
                stats.setAverageDiskReadOperations(average);
                stats.setMaximumDiskReadOperations(maximum);
            }
        };
        calculate(statistics, "DiskReadOps", "Count", instanceId, startTimestamp, endTimestamp, apply);
    }
    
    private void calculateDiskWriteBytes(VmStatistics statistics, String instanceId, long startTimestamp, long endTimestamp) throws CloudException, InternalException {
        ApplyCalcs apply = new ApplyCalcs() {
            public void apply(VmStatistics stats, long start, long end, int samples, double average, double minimum, double maximum) {
                stats.setMinimumDiskWriteBytes(minimum);
                stats.setAverageDiskWriteBytes(average);
                stats.setMaximumDiskWriteBytes(maximum);
            }
        };
        calculate(statistics, "DiskWriteBytes", "Bytes", instanceId, startTimestamp, endTimestamp, apply);
    }
    
    private void calculateDiskWriteOps(VmStatistics statistics, String instanceId, long startTimestamp, long endTimestamp) throws CloudException, InternalException {
        ApplyCalcs apply = new ApplyCalcs() {
            public void apply(VmStatistics stats, long start, long end, int samples, double average, double minimum, double maximum) {
                stats.setMinimumDiskWriteOperations(minimum);
                stats.setAverageDiskWriteOperations(average);
                stats.setMaximumDiskWriteOperations(maximum);
            }
        };
        calculate(statistics, "DiskWriteOps", "Count", instanceId, startTimestamp, endTimestamp, apply);
    }

    private void calculateNetworkIn(VmStatistics statistics, String instanceId, long startTimestamp, long endTimestamp) throws CloudException, InternalException {
        ApplyCalcs apply = new ApplyCalcs() {
            public void apply(VmStatistics stats, long start, long end, int samples, double average, double minimum, double maximum) {
                stats.setMinimumNetworkIn(minimum);
                stats.setAverageNetworkIn(average);
                stats.setMaximumNetworkIn(maximum);
            }
        };
        calculate(statistics, "NetworkIn", "Bytes", instanceId, startTimestamp, endTimestamp, apply);
    }
    
    private void calculateNetworkOut(VmStatistics statistics, String instanceId, long startTimestamp, long endTimestamp) throws CloudException, InternalException {
        ApplyCalcs apply = new ApplyCalcs() {
            public void apply(VmStatistics stats, long start, long end, int samples, double average, double minimum, double maximum) {
                stats.setMinimumNetworkOut(minimum);
                stats.setAverageNetworkOut(average);
                stats.setMaximumNetworkOut(maximum);
            }
        };
        calculate(statistics, "NetworkOut", "Bytes", instanceId, startTimestamp, endTimestamp, apply);
    }

    @Override
    public @Nonnull VirtualMachine clone(@Nonnull String vmId, @Nonnull String intoDcId, @Nonnull String name, @Nonnull String description, boolean powerOn, @Nullable String... firewallIds) throws InternalException, CloudException {
        throw new OperationNotSupportedException("AWS instances cannot be cloned.");
    }

    @Override
    public @Nullable VMScalingCapabilities describeVerticalScalingCapabilities() throws CloudException, InternalException {
        return null;
    }

    @Override
    public void enableAnalytics(@Nonnull String instanceId) throws InternalException, CloudException {
        APITrace.begin(provider, "enableVMAnalytics");
        try {
            if( provider.getEC2Provider().isAWS() || provider.getEC2Provider().isEnStratus() ) {
                Map<String,String> parameters = provider.getStandardParameters(provider.getContext(), EC2Method.MONITOR_INSTANCES);
                EC2Method method;

                parameters.put("InstanceId.1", instanceId);
                method = new EC2Method(provider, provider.getEc2Url(), parameters);
                try {
                    method.invoke();
                }
                catch( EC2Exception e ) {
                    logger.error(e.getSummary());
                    throw new CloudException(e);
                }
            }
        }
        finally {
            APITrace.end();
        }
    }
    
	private Architecture getArchitecture(String size) {
		if( size.equals("m1.small") || size.equals("c1.medium") ) {
			return Architecture.I32;
		}
		else {
			return Architecture.I64;
		}
	}
	
	private String getCloudWatchUrl() {
        return "http://monitoring.amazonaws.com";
    }
    
	@Override
	public @Nonnull String getConsoleOutput(@Nonnull String instanceId) throws InternalException, CloudException {
        APITrace.begin(provider, "getConsoleOutput");
        try {
            Map<String,String> parameters = provider.getStandardParameters(provider.getContext(), EC2Method.GET_CONSOLE_OUTPUT);
            String output = null;
            EC2Method method;
            NodeList blocks;
            Document doc;

            parameters.put("InstanceId", instanceId);
            method = new EC2Method(provider, provider.getEc2Url(), parameters);
            try {
                doc = method.invoke();
            }
            catch( EC2Exception e ) {
                String code = e.getCode();

                if( code != null && code.startsWith("InvalidInstanceID") ) {
                    return "";
                }
                logger.error(e.getSummary());
                throw new CloudException(e);
            }
            blocks = doc.getElementsByTagName("timestamp");
            for( int i=0; i<blocks.getLength(); i++ ) {
                SimpleDateFormat fmt = new SimpleDateFormat("yyyy-MM-dd'T'HH:mm:ss.SSS'Z'");
                fmt.setCalendar(UTC_CALENDAR);
                String ts = blocks.item(i).getFirstChild().getNodeValue();
                long timestamp;

                try {
                    timestamp = fmt.parse(ts).getTime();
                }
                catch( ParseException e ) {
                    logger.error(e);
                    e.printStackTrace();
                    throw new CloudException(e);
                }
                if( timestamp > -1L ) {
                    break;
                }
            }
            blocks = doc.getElementsByTagName("output");
            for( int i=0; i<blocks.getLength(); i++ ) {
                Node item = blocks.item(i);

                if( item.hasChildNodes() ) {
                    output = item.getFirstChild().getNodeValue().trim();
                    if( output != null ) {
                        break;
                    }
                }
            }
            if( output != null ) {
                try {
                    return new String(Base64.decodeBase64(output.getBytes("utf-8")), "utf-8");
                }
                catch( UnsupportedEncodingException e ) {
                    logger.error(e);
                    e.printStackTrace();
                    throw new InternalException(e);
                }
            }
            return "";
        }
        finally {
            APITrace.end();
        }
	}

    @Override
    public int getCostFactor(@Nonnull VmState vmState) throws InternalException, CloudException {
        return (vmState.equals(VmState.STOPPED) ? 0 : 100);
    }

    @Override
    public int getMaximumVirtualMachineCount() throws CloudException, InternalException {
        return -2;
    }

    @Override
	public @Nonnull Iterable<String> listFirewalls(@Nonnull String instanceId) throws InternalException, CloudException {
        APITrace.begin(provider, "listFirewallsForVM");
        try {
            Map<String,String> parameters = provider.getStandardParameters(provider.getContext(), EC2Method.DESCRIBE_INSTANCES);
            ArrayList<String> firewalls = new ArrayList<String>();
            EC2Method method;
            NodeList blocks;
            Document doc;

            parameters.put("InstanceId.1", instanceId);
            method = new EC2Method(provider, provider.getEc2Url(), parameters);
            try {
                doc = method.invoke();
            }
            catch( EC2Exception e ) {
                String code = e.getCode();

                if( code != null && code.startsWith("InvalidInstanceID") ) {
                    return firewalls;
                }
                logger.error(e.getSummary());
                throw new CloudException(e);
            }
            blocks = doc.getElementsByTagName("groupSet");
            for( int i=0; i<blocks.getLength(); i++ ) {
                NodeList items = blocks.item(i).getChildNodes();

                for( int j=0; j<items.getLength(); j++ ) {
                    Node item = items.item(j);

                    if( item.getNodeName().equals("item") ) {
                        NodeList sub = item.getChildNodes();

                        for( int k=0; k<sub.getLength(); k++ ) {
                            Node id = sub.item(k);

                            if( id.getNodeName().equalsIgnoreCase("groupId") && id.hasChildNodes() ) {
                                firewalls.add(id.getFirstChild().getNodeValue().trim());
                                break;
                            }
                        }
                    }
                }
            }
            return firewalls;
        }
        finally {
            APITrace.end();
        }
	}
	
	@Override
	public @Nonnull String getProviderTermForServer(@Nonnull Locale locale) {
		return "instance";
	}

	@Override
	public @Nullable VirtualMachine getVirtualMachine(@Nonnull String instanceId) throws InternalException, CloudException {
        APITrace.begin(provider, "getVirtualMachine");
        try {
            ProviderContext ctx = provider.getContext();

            if( ctx == null ) {
                throw new CloudException("No context was established for this request");
            }
            Map<String,String> parameters = provider.getStandardParameters(provider.getContext(), EC2Method.DESCRIBE_INSTANCES);
            EC2Method method;
            NodeList blocks;
            Document doc;

            parameters.put("InstanceId.1", instanceId);
            method = new EC2Method(provider, provider.getEc2Url(), parameters);
            try {
                doc = method.invoke();
            }
            catch( EC2Exception e ) {
                String code = e.getCode();

                if( code != null && code.startsWith("InvalidInstanceID") ) {
                    return null;
                }
                logger.error(e.getSummary());
                throw new CloudException(e);
            }
            blocks = doc.getElementsByTagName("instancesSet");
            for( int i=0; i<blocks.getLength(); i++ ) {
                NodeList instances = blocks.item(i).getChildNodes();

                for( int j=0; j<instances.getLength(); j++ ) {
                    Node instance = instances.item(j);

                    if( instance.getNodeName().equals("item") ) {
                        Iterable<IpAddress> addresses = Collections.emptyList();


                        if( provider.hasNetworkServices() ) {
                            NetworkServices services = provider.getNetworkServices();

                            if( services != null ) {
                                IpAddressSupport support = services.getIpAddressSupport();

                                if( support != null ) {
                                    addresses = support.listIpPool(IPVersion.IPV4, false);
                                }
                            }
                        }
                        VirtualMachine server = toVirtualMachine(ctx, instance, addresses);

                        if( server != null && server.getProviderVirtualMachineId().equals(instanceId) ) {
                            return server;
                        }
                    }
                }
            }
            return null;
        }
        finally {
            APITrace.end();
        }
	}
	
	@Override
	public @Nullable VirtualMachineProduct getProduct(@Nonnull String sizeId) throws CloudException, InternalException {
        for( Architecture a : listSupportedArchitectures() ) {
            for( VirtualMachineProduct prd : listProducts(a) ) {
                if( prd.getProviderProductId().equals(sizeId) ) {
                    return prd;
                }
            }
        }
        return null;
	}
	
	private VmState getServerState(String state) {
        if( state.equals("pending") ) {
            return VmState.PENDING;
        }
        else if( state.equals("running") ) {
            return VmState.RUNNING;
        }
        else if( state.equals("terminating") || state.equals("stopping") ) {
            return VmState.STOPPING;
        }
        else if( state.equals("stopped") ) {
            return VmState.STOPPED;
        }
        else if( state.equals("shutting-down") ) {
            return VmState.STOPPING;
        }
        else if( state.equals("terminated") ) {
            return VmState.TERMINATED;
        }
        else if( state.equals("rebooting") ) {
            return VmState.REBOOTING;
        }
        logger.warn("Unknown server state: " + state);
        return VmState.PENDING;
	}

	@Override
	public @Nonnull VmStatistics getVMStatistics(@Nonnull String instanceId, @Nonnegative long startTimestamp, @Nonnegative long endTimestamp) throws InternalException, CloudException {
        APITrace.begin(provider, "getVMStatistics");
        try {
            VmStatistics statistics = new VmStatistics();

            if( endTimestamp < 1L ) {
                endTimestamp = System.currentTimeMillis() + 1000L;
            }
            if( startTimestamp > (endTimestamp - (2L * CalendarWrapper.MINUTE)) ) {
                startTimestamp = endTimestamp - (2L * CalendarWrapper.MINUTE);
            }
            else if( startTimestamp < (System.currentTimeMillis() - (2L * CalendarWrapper.DAY)) ) {
                startTimestamp = System.currentTimeMillis() - (2L * CalendarWrapper.DAY);
            }

            calculateCpuUtilization(statistics, instanceId, startTimestamp, endTimestamp);
            calculateDiskReadBytes(statistics, instanceId, startTimestamp, endTimestamp);
            calculateDiskReadOps(statistics, instanceId, startTimestamp, endTimestamp);
            calculateDiskWriteBytes(statistics, instanceId, startTimestamp, endTimestamp);
            calculateDiskWriteOps(statistics, instanceId, startTimestamp, endTimestamp);
            calculateNetworkIn(statistics, instanceId, startTimestamp, endTimestamp);
            calculateNetworkOut(statistics, instanceId, startTimestamp, endTimestamp);
            return statistics;
        }
        finally {
            APITrace.end();
        }
	}

    @Override
    public @Nonnull Iterable<VmStatistics> getVMStatisticsForPeriod(@Nonnull String instanceId, long startTimestamp, long endTimestamp) throws InternalException, CloudException {
        APITrace.begin(provider, "getVMStatisticsForPeriod");
        try {
            if( endTimestamp < 1L ) {
                endTimestamp = System.currentTimeMillis() + 1000L;
            }
            if( startTimestamp > (endTimestamp - (2L * CalendarWrapper.MINUTE)) ) {
                startTimestamp = endTimestamp - (2L * CalendarWrapper.MINUTE);
            }
            else if( startTimestamp < (System.currentTimeMillis() - CalendarWrapper.DAY) ) {
                startTimestamp = System.currentTimeMillis() - CalendarWrapper.DAY;
            }
            TreeMap<Integer,VmStatistics> statMap = new TreeMap<Integer,VmStatistics>();
            int minutes = (int)((endTimestamp-startTimestamp)/CalendarWrapper.MINUTE);

            for( int i =1; i<=minutes; i++ ) {
                statMap.put(i, new VmStatistics());
            }
            Set<Metric> metrics = calculate("CPUUtilization", "Percent", instanceId, startTimestamp, endTimestamp);
            for( Metric m : metrics ) {
                int minute = 1 + (int)((m.timestamp - startTimestamp)/CalendarWrapper.MINUTE);
                VmStatistics stats = statMap.get(minute);

                if( stats == null ) {
                    stats = new VmStatistics();
                    statMap.put(minute, stats);
                }
                stats.setAverageCpuUtilization(m.average);
                stats.setMaximumCpuUtilization(m.maximum);
                stats.setMinimumCpuUtilization(m.minimum);
                stats.setStartTimestamp(m.timestamp);
                stats.setEndTimestamp(m.timestamp);
                stats.setSamples(m.samples);
            }
            metrics = calculate("DiskReadBytes", "Bytes", instanceId, startTimestamp, endTimestamp);
            for( Metric m : metrics ) {
                int minute = 1 + (int)((m.timestamp - startTimestamp)/CalendarWrapper.MINUTE);
                VmStatistics stats = statMap.get(minute);

                if( stats == null ) {
                    stats = new VmStatistics();
                    statMap.put(minute, stats);
                }
                stats.setAverageDiskReadBytes(m.average);
                stats.setMinimumDiskReadBytes(m.minimum);
                stats.setMaximumDiskReadBytes(m.maximum);
                if( stats.getSamples() < 1 ) {
                    stats.setSamples(m.samples);
                }
            }
            metrics = calculate("DiskReadOps", "Count", instanceId, startTimestamp, endTimestamp);
            for( Metric m : metrics ) {
                int minute = 1 + (int)((m.timestamp - startTimestamp)/CalendarWrapper.MINUTE);
                VmStatistics stats = statMap.get(minute);

                if( stats == null ) {
                    stats = new VmStatistics();
                    statMap.put(minute, stats);
                }
                stats.setAverageDiskReadOperations(m.average);
                stats.setMinimumDiskReadOperations(m.minimum);
                stats.setMaximumDiskReadOperations(m.maximum);
                if( stats.getSamples() < 1 ) {
                    stats.setSamples(m.samples);
                }
            }
            metrics = calculate("DiskWriteBytes", "Bytes", instanceId, startTimestamp, endTimestamp);
            for( Metric m : metrics ) {
                int minute = 1 + (int)((m.timestamp - startTimestamp)/CalendarWrapper.MINUTE);
                VmStatistics stats = statMap.get(minute);

                if( stats == null ) {
                    stats = new VmStatistics();
                    statMap.put(minute, stats);
                }
                stats.setAverageDiskWriteBytes(m.average);
                stats.setMinimumDiskWriteBytes(m.minimum);
                stats.setMaximumDiskWriteBytes(m.maximum);
                if( stats.getSamples() < 1 ) {
                    stats.setSamples(m.samples);
                }
            }
            metrics = calculate("DiskWriteOps", "Count", instanceId, startTimestamp, endTimestamp);
            for( Metric m : metrics ) {
                int minute = 1 + (int)((m.timestamp - startTimestamp)/CalendarWrapper.MINUTE);
                VmStatistics stats = statMap.get(minute);

                if( stats == null ) {
                    stats = new VmStatistics();
                    statMap.put(minute, stats);
                }
                stats.setAverageDiskWriteOperations(m.average);
                stats.setMinimumDiskWriteOperations(m.minimum);
                stats.setMaximumDiskWriteOperations(m.maximum);
                if( stats.getSamples() < 1 ) {
                    stats.setSamples(m.samples);
                }
            }
            metrics = calculate("NetworkIn", "Bytes", instanceId, startTimestamp, endTimestamp);
            for( Metric m : metrics ) {
                int minute = 1 + (int)((m.timestamp - startTimestamp)/CalendarWrapper.MINUTE);
                VmStatistics stats = statMap.get(minute);

                if( stats == null ) {
                    stats = new VmStatistics();
                    statMap.put(minute, stats);
                }
                stats.setAverageNetworkIn(m.average);
                stats.setMinimumNetworkIn(m.minimum);
                stats.setMaximumNetworkIn(m.maximum);
                if( stats.getSamples() < 1 ) {
                    stats.setSamples(m.samples);
                }
            }
            metrics = calculate("NetworkOut", "Bytes", instanceId, startTimestamp, endTimestamp);
            for( Metric m : metrics ) {
                int minute = 1 + (int)((m.timestamp - startTimestamp)/CalendarWrapper.MINUTE);
                VmStatistics stats = statMap.get(minute);

                if( stats == null ) {
                    stats = new VmStatistics();
                    statMap.put(minute, stats);
                }
                stats.setAverageNetworkOut(m.average);
                stats.setMinimumNetworkOut(m.minimum);
                stats.setMaximumNetworkOut(m.maximum);
                if( stats.getSamples() < 1 ) {
                    stats.setSamples(m.samples);
                }
            }
            ArrayList<VmStatistics> list = new ArrayList<VmStatistics>();
            for( Map.Entry<Integer,VmStatistics> entry : statMap.entrySet() ) {
                VmStatistics stats = entry.getValue();

                if( stats != null && stats.getSamples() > 0 ) {
                    list.add(stats);
                }
            }
            return list;
        }
        finally {
            APITrace.end();
        }
    }

    @Override
    public @Nonnull Requirement identifyImageRequirement(@Nonnull ImageClass cls) throws CloudException, InternalException {
        return (ImageClass.MACHINE.equals(cls) ? Requirement.REQUIRED : Requirement.OPTIONAL);
    }

    @Override
    public @Nonnull Requirement identifyPasswordRequirement(Platform platform) throws CloudException, InternalException {
        return Requirement.NONE;
    }

    @Override
    public @Nonnull Requirement identifyRootVolumeRequirement() {
        return Requirement.NONE;
    }

    @Override
    public @Nonnull Requirement identifyShellKeyRequirement(Platform platform) throws CloudException, InternalException {
        return Requirement.OPTIONAL;
    }

    @Override
    public @Nonnull Requirement identifyStaticIPRequirement() throws CloudException, InternalException {
        return Requirement.NONE; // TODO: make this optional and fake it during provisioning
    }

    @Override
    public @Nonnull Requirement identifyVlanRequirement() {
        return (provider.getEC2Provider().isEucalyptus() ? Requirement.NONE : Requirement.OPTIONAL);
    }

    @Override
    public boolean isAPITerminationPreventable() {
        return provider.getEC2Provider().isAWS();
    }

    @Override
    public boolean isBasicAnalyticsSupported() {
        return (provider.getEC2Provider().isAWS() || provider.getEC2Provider().isEnStratus());
    }

    @Override
    public boolean isExtendedAnalyticsSupported() {
        return (provider.getEC2Provider().isAWS() || provider.getEC2Provider().isEnStratus());
    }

    @Override
    public boolean isSubscribed() throws InternalException, CloudException {
        APITrace.begin(provider, "isSubscribedVirtualMachine");
        try {
            Map<String,String> parameters = provider.getStandardParameters(provider.getContext(), EC2Method.DESCRIBE_INSTANCES);
            EC2Method method = new EC2Method(provider, provider.getEc2Url(), parameters);

            try {
                method.invoke();
                return true;
            }
            catch( EC2Exception e ) {
                if( e.getStatus() == HttpServletResponse.SC_UNAUTHORIZED || e.getStatus() == HttpServletResponse.SC_FORBIDDEN ) {
                    return false;
                }
                String code = e.getCode();

                if( code != null && code.equals("SignatureDoesNotMatch") ) {
                    return false;
                }
                logger.warn(e.getSummary());
                throw new CloudException(e);
            }
        }
        finally {
            APITrace.end();
        }
    }

    @Override
    public boolean isUserDataSupported() {
        return true;
    }

    @Override
    public Iterable<VirtualMachineProduct> listProducts(Architecture architecture) throws InternalException, CloudException {
        ProviderContext ctx = provider.getContext();

        if( ctx == null ) {
            throw new CloudException("No context was set for this request");
        }
        Cache<VirtualMachineProduct> cache = Cache.getInstance(provider, "products" + architecture.name(), VirtualMachineProduct.class, CacheLevel.REGION, new TimePeriod<Day>(1, TimePeriod.DAY));
        Iterable<VirtualMachineProduct> products = cache.get(ctx);

        if( products == null ) {
            ArrayList<VirtualMachineProduct> list = new ArrayList<VirtualMachineProduct>();

            try {
                InputStream input = EC2Instance.class.getResourceAsStream("/org/dasein/cloud/aws/vmproducts.json");

                if( input != null ) {
                    BufferedReader reader = new BufferedReader(new InputStreamReader(input));
                    StringBuilder json = new StringBuilder();
                    String line;

                    while( (line = reader.readLine()) != null ) {
                        json.append(line);
                        json.append("\n");
                    }
                    JSONArray arr = new JSONArray(json.toString());
                    JSONObject toCache = null;

                    for( int i=0; i<arr.length(); i++ ) {
                        JSONObject productSet = arr.getJSONObject(i);
                        String cloud, provider;

                        if( productSet.has("cloud") ) {
                            cloud = productSet.getString("cloud");
                        }
                        else {
                            continue;
                        }
                        if( productSet.has("provider") ) {
                            provider = productSet.getString("provider");
                        }
                        else {
                            continue;
                        }
                        if( !productSet.has("products") ) {
                            continue;
                        }
                        if( toCache == null || (provider.equals("AWS") && cloud.equals("AWS")) ) {
                            toCache = productSet;
                        }
                        if( provider.equalsIgnoreCase(this.provider.getProviderName()) && cloud.equalsIgnoreCase(this.provider.getCloudName()) ) {
                            toCache = productSet;
                            break;
                        }
                    }
                    if( toCache == null ) {
                        logger.warn("No products were defined");
                        return Collections.emptyList();
                    }
                    JSONArray plist = toCache.getJSONArray("products");

                    for( int i=0; i<plist.length(); i++ ) {
                        JSONObject product = plist.getJSONObject(i);
                        boolean supported = false;

                        if( product.has("architectures") ) {
                            JSONArray architectures = product.getJSONArray("architectures");

                            for( int j=0; j<architectures.length(); j++ ) {
                                String a = architectures.getString(j);

                                if( architecture.name().equals(a) ) {
                                    supported = true;
                                    break;
                                }
                            }
                        }
                        if( !supported ) {
                            continue;
                        }
                        if( product.has("excludesRegions") ) {
                            JSONArray regions = product.getJSONArray("excludesRegions");

                            for( int j=0; j<regions.length(); j++ ) {
                                String r = regions.getString(j);

                                if( r.equals(ctx.getRegionId()) ) {
                                    supported = false;
                                    break;
                                }
                            }
                        }
                        if( !supported ) {
                            continue;
                        }
                        VirtualMachineProduct prd = toProduct(product);

                        if( prd != null ) {
                            list.add(prd);
                        }
                    }

                }
                else {
                    logger.warn("No standard products resource exists for /org/dasein/cloud/aws/vmproducts.json");
                }
                input = EC2Instance.class.getResourceAsStream("/org/dasein/cloud/aws/vmproducts-custom.json");
                if( input != null ) {
                    ArrayList<VirtualMachineProduct> customList = new ArrayList<VirtualMachineProduct>();
                    TreeSet<String> discard = new TreeSet<String>();
                    boolean discardAll = false;

                    BufferedReader reader = new BufferedReader(new InputStreamReader(input));
                    StringBuilder json = new StringBuilder();
                    String line;

                    while( (line = reader.readLine()) != null ) {
                        json.append(line);
                        json.append("\n");
                    }
                    JSONArray arr = new JSONArray(json.toString());
                    JSONObject toCache = null;

                    for( int i=0; i<arr.length(); i++ ) {
                        JSONObject listing = arr.getJSONObject(i);
                        String cloud, provider, endpoint = null;

                        if( listing.has("cloud") ) {
                            cloud = listing.getString("cloud");
                        }
                        else {
                            continue;
                        }
                        if( listing.has("provider") ) {
                            provider = listing.getString("provider");
                        }
                        else {
                            continue;
                        }
                        if( listing.has("endpoint") ) {
                            endpoint = listing.getString("endpoint");
                        }
                        if( !cloud.equals(this.provider.getCloudName()) || !provider.equals(this.provider.getProviderName()) ) {
                            continue;
                        }
                        if( endpoint != null && endpoint.equals(ctx.getEndpoint()) ) {
                            toCache = listing;
                            break;
                        }
                        if( endpoint == null && toCache == null ) {
                            toCache = listing;
                        }
                    }
                    if( toCache != null ) {
                        if( toCache.has("discardDefaults") ) {
                            discardAll = toCache.getBoolean("discardDefaults");
                        }
                        if( toCache.has("discard") ) {
                            JSONArray dlist = toCache.getJSONArray("discard");

                            for( int i=0; i<dlist.length(); i++ ) {
                                discard.add(dlist.getString(i));
                            }
                        }
                        if( toCache.has("products") ) {
                            JSONArray plist = toCache.getJSONArray("products");

                            for( int i=0; i<plist.length(); i++ ) {
                                JSONObject product = plist.getJSONObject(i);
                                boolean supported = false;

                                if( product.has("architectures") ) {
                                    JSONArray architectures = product.getJSONArray("architectures");

                                    for( int j=0; j<architectures.length(); j++ ) {
                                        String a = architectures.getString(j);

                                        if( architecture.name().equals(a) ) {
                                            supported = true;
                                            break;
                                        }
                                    }
                                }
                                if( !supported ) {
                                    continue;
                                }
                                if( product.has("excludesRegions") ) {
                                    JSONArray regions = product.getJSONArray("excludesRegions");

                                    for( int j=0; j<regions.length(); j++ ) {
                                        String r = regions.getString(j);

                                        if( r.equals(ctx.getRegionId()) ) {
                                            supported = false;
                                            break;
                                        }
                                    }
                                }
                                if( !supported ) {
                                    continue;
                                }
                                VirtualMachineProduct prd = toProduct(product);

                                if( prd != null ) {
                                    customList.add(prd);
                                }
                            }
                        }
                        if( !discardAll ) {
                            for( VirtualMachineProduct product : list ) {
                                if( !discard.contains(product.getProviderProductId()) ) {
                                    customList.add(product);
                                }
                            }
                        }
                        list = customList;
                    }
                }
                products = list;
                cache.put(ctx, products);

            }
            catch( IOException e ) {
                throw new InternalException(e);
            }
            catch( JSONException e ) {
                throw new InternalException(e);
            }
        }
        return products;
    }
    
    static private volatile Collection<Architecture> architectures;
    
    @Override
    public Iterable<Architecture> listSupportedArchitectures() {
        if( architectures == null ) {
            ArrayList<Architecture> list = new ArrayList<Architecture>();
            
            list.add(Architecture.I64);
            list.add(Architecture.I32);
            architectures = Collections.unmodifiableCollection(list);
        }
        return architectures;
    }
	
	private String guess(String privateDnsAddress) {
	    String dnsAddress = privateDnsAddress;
	    String[] parts = dnsAddress.split("\\.");
	    
	    if( parts != null && parts.length > 1 ) {
	        dnsAddress = parts[0];
	    }
	    if( dnsAddress.startsWith("ip-") ) {
	        dnsAddress = dnsAddress.replace('-', '.');
            return dnsAddress.substring(3);
	    }
	    return null;
	}
	
    @Override
    public @Nonnull VirtualMachine launch(@Nonnull VMLaunchOptions cfg) throws CloudException, InternalException {
        APITrace.begin(provider, "launchVM");
        try {
            ProviderContext ctx = provider.getContext();

            if( ctx == null ) {
                throw new CloudException("No context was established for this request");
            }
            MachineImage img = provider.getComputeServices().getImageSupport().getMachineImage(cfg.getMachineImageId());

            if( img == null ) {
                throw new InternalException("No such machine image: " + cfg.getMachineImageId());
            }
            Map<String,String> parameters = provider.getStandardParameters(provider.getContext(), EC2Method.RUN_INSTANCES);
            String ramdiskImage = (String)cfg.getMetaData().get("ramdiskImageId"), kernelImage = (String)cfg.getMetaData().get("kernelImageId");
            EC2Method method;
            NodeList blocks;
            Document doc;

            parameters.put("ImageId", cfg.getMachineImageId());
            parameters.put("MinCount", "1");
            parameters.put("MaxCount", "1");
            parameters.put("InstanceType", cfg.getStandardProductId());
            if( ramdiskImage != null ) {
                parameters.put("ramdiskId", ramdiskImage);
            }
            if( kernelImage != null ) {
                parameters.put("kernelId", kernelImage);
            }
            if( cfg.getUserData() != null ) {
                try {
                    parameters.put("UserData", Base64.encodeBase64String(cfg.getUserData().getBytes("utf-8")));
                }
                catch( UnsupportedEncodingException e ) {
                    throw new InternalException(e);
                }
            }
            if( cfg.isPreventApiTermination() ) {
                parameters.put("DisableApiTermination", "true");
            }
            String[] ids = cfg.getFirewallIds();

            if( ids.length > 0 ) {
                int i = 1;

                for( String id : ids ) {
                    parameters.put("SecurityGroupId." + (i++), id);
                }
            }
            if( cfg.getDataCenterId() != null ) {
                parameters.put("Placement.AvailabilityZone", cfg.getDataCenterId());
            }
            else if( cfg.getVolumes().length > 0 ) {
                String dc = null;

                for( VMLaunchOptions.VolumeAttachment a : cfg.getVolumes() ) {
                    if( a.volumeToCreate != null ) {
                        dc = a.volumeToCreate.getDataCenterId();
                        if( dc != null ) {
                            break;
                        }
                    }
                }
                if( dc != null ) {
                    cfg.inDataCenter(dc);
                }
            }
            if( cfg.getBootstrapKey() != null ) {
                parameters.put("KeyName", cfg.getBootstrapKey());
            }
            if( cfg.getVlanId() != null ) {
                parameters.put("SubnetId", cfg.getVlanId());
            }
            if( provider.getEC2Provider().isAWS() ) {
                parameters.put("Monitoring.Enabled", String.valueOf(cfg.isExtendedAnalytics()));
            }
            final ArrayList<VMLaunchOptions.VolumeAttachment> existingVolumes = new ArrayList<VMLaunchOptions.VolumeAttachment>();
            TreeSet<String> deviceIds = new TreeSet<String>();

            if( cfg.getVolumes().length > 0 ) {
                Iterable<String> possibles = provider.getComputeServices().getVolumeSupport().listPossibleDeviceIds(img.getPlatform());
                int i=1;

                for( VMLaunchOptions.VolumeAttachment a : cfg.getVolumes() ) {
                    if( a.deviceId != null ) {
                        deviceIds.add(a.deviceId);
                    }
                    else if( a.volumeToCreate != null && a.volumeToCreate.getDeviceId() != null ) {
                        deviceIds.add(a.volumeToCreate.getDeviceId());
                        a.deviceId = a.volumeToCreate.getDeviceId();
                    }
                }
                for( VMLaunchOptions.VolumeAttachment a : cfg.getVolumes() ) {
                    if( a.deviceId == null ) {
                        for( String id : possibles ) {
                            if( !deviceIds.contains(id) ) {
                                a.deviceId = id;
                                deviceIds.add(id);
                            }
                        }
                        if( a.deviceId == null ) {
                            throw new InternalException("Unable to identify a device ID for volume");
                        }
                    }
                    if( a.existingVolumeId == null ) {
                        parameters.put("BlockDeviceMapping." + i + ".DeviceName", a.deviceId);
                        if( a.volumeToCreate.getSnapshotId() != null ) {
                            parameters.put("BlockDeviceMapping." + i + ".Ebs.SnapshotId", a.volumeToCreate.getSnapshotId());
                        }
                        else {
                            parameters.put("BlockDeviceMapping." + i + ".Ebs.VolumeSize", String.valueOf(a.volumeToCreate.getVolumeSize().getQuantity().intValue()));
                        }
                        i++;
                    }
                    else {
                        existingVolumes.add(a);
                    }
                }
            }
            VMLaunchOptions.NICConfig[] nics = cfg.getNetworkInterfaces();

            if( nics != null && nics.length > 0 ) {
                int i=1;

                for( VMLaunchOptions.NICConfig c : nics ) {
                    parameters.put("NetworkInterface." + i + ".DeviceIndex", String.valueOf(i));
                    if( c.nicId == null ) {
                        parameters.put("NetworkInterface." + i + ".SubnetId", c.nicToCreate.getSubnetId());
                        parameters.put("NetworkInterface." + i + ".Description", c.nicToCreate.getDescription());
                        if( c.nicToCreate.getIpAddress() != null ) {
                            parameters.put("NetworkInterface." + i + ".PrivateIpAddress", c.nicToCreate.getIpAddress());
                        }
                        if( c.nicToCreate.getFirewallIds().length > 0 ) {
                            int j=1;

                            for( String id : c.nicToCreate.getFirewallIds() ) {
                                parameters.put("NetworkInterface." + i + ".SecurityGroupId." + j, id);
                                j++;
                            }
                        }
                    }
                    else {
                        parameters.put("NetworkInterface." + i + ".NetworkInterfaceId", c.nicId);
                    }
                    i++;
                }
            }
            method = new EC2Method(provider, provider.getEc2Url(), parameters);
            try {
                doc = method.invoke();
            }
            catch( EC2Exception e ) {
                String code = e.getCode();

                if( code != null && code.equals("InsufficientInstanceCapacity") ) {
                    return null;
                }
                logger.error(e.getSummary());
                throw new CloudException(e);
            }
            blocks = doc.getElementsByTagName("instancesSet");
            VirtualMachine server = null;
            for( int i=0; i<blocks.getLength(); i++ ) {
                NodeList instances = blocks.item(i).getChildNodes();

                for( int j=0; j<instances.getLength(); j++ ) {
                    Node instance = instances.item(j);

                    if( instance.getNodeName().equals("item") ) {
                        server = toVirtualMachine(ctx, instance, new ArrayList<IpAddress>() /* can't be an elastic IP */);
                        if( server != null ) {
                            break;
                        }
                    }
                }
            }
            if( server != null && cfg.getBootstrapKey() != null ) {
                try {
                    final String sid = server.getProviderVirtualMachineId();

                    final Callable<String> pwMethod = new Callable<String>() {
                        public String call() throws CloudException {
                            try {
                                Map<String,String> params = provider.getStandardParameters(provider.getContext(), EC2Method.GET_PASSWORD_DATA);
                                EC2Method m;

                                params.put("InstanceId", sid);
                                m = new EC2Method(provider, provider.getEc2Url(), params);

                                Document doc = m.invoke();
                                NodeList blocks = doc.getElementsByTagName("passwordData");

                                if( blocks.getLength() > 0 ) {
                                    Node pw = blocks.item(0);

                                    if( pw.hasChildNodes() ) {
                                        return pw.getFirstChild().getNodeValue();
                                    }
                                    return null;
                                }
                                return null;
                            }
                            catch( Throwable t ) {
                                throw new CloudException("Unable to retrieve password for " + sid + ", Let's hope it's Unix: " + t.getMessage());
                            }
                        }
                    };

                    try {
                        String password = pwMethod.call();

                        if( password == null ) {
                            server.setRootPassword(null);
                            server.setPasswordCallback(pwMethod);

                            final VirtualMachine s = server;

                            provider.hold();
                            Thread t = new Thread() {
                                public void run() {
                                    try {
                                        s.getRootPassword(CalendarWrapper.MINUTE * 20L);
                                    }
                                    catch( Throwable ignore ) {
                                        // ignore
                                    }
                                    finally {
                                        provider.release();
                                    }
                                }
                            };
                        }
                        else {
                            server.setRootPassword(password);
                        }
                        server.setPlatform(Platform.WINDOWS);
                    }
                    catch( CloudException e ) {
                        logger.warn(e.getMessage());
                    }
                }
                catch( Throwable t ) {
                    logger.warn("Unable to retrieve password for " + server.getProviderVirtualMachineId() + ", Let's hope it's Unix: " + t.getMessage());
                }
            }
            Map<String,Object> meta = cfg.getMetaData();
            Tag[] toCreate;
            int i = 0;

            if( meta.isEmpty() ) {
                toCreate = new Tag[2];
            }
            else {
                int count = 0;

                for( Map.Entry<String,Object> entry : meta.entrySet() ) {
                    if( entry.getKey().equalsIgnoreCase("name") || entry.getKey().equalsIgnoreCase("description") ) {
                        continue;
                    }
                    count++;
                }
                toCreate = new Tag[count + 2];
                for( Map.Entry<String,Object> entry : meta.entrySet() ) {
                    if( entry.getKey().equalsIgnoreCase("name") || entry.getKey().equalsIgnoreCase("description") ) {
                        continue;
                    }
                    toCreate[i++] = new Tag(entry.getKey(), entry.getValue().toString());
                }
            }
            Tag t = new Tag();

            t.setKey("Name");
            t.setValue(cfg.getFriendlyName());
            toCreate[i++] = t;
            t = new Tag();
            t.setKey("Description");
            t.setValue(cfg.getDescription());
            toCreate[i] = t;
            provider.createTags(server.getProviderVirtualMachineId(), toCreate);
            if( !existingVolumes.isEmpty() ) {
                final VirtualMachine vm = server;

                provider.hold();
                Thread thread = new Thread() {
                    public void run() {
                        try {
                            for( VMLaunchOptions.VolumeAttachment a : existingVolumes ) {
                                try {
                                    provider.getComputeServices().getVolumeSupport().attach(a.existingVolumeId, vm.getProviderMachineImageId(), a.deviceId);
                                }
                                catch( Throwable t ) {
                                    t.printStackTrace();
                                }
                            }
                        }
                        finally {
                            provider.release();
                        }
                    }
                };

                thread.setName("Volume Mounter for " + server);
                thread.start();
            }
            return server;
        }
        finally {
            APITrace.end();
        }
    }

    @Override
    public @Nonnull Iterable<ResourceStatus> listVirtualMachineStatus() throws InternalException, CloudException {
        APITrace.begin(provider, "listVirtualMachineStatus");
        try {
            ProviderContext ctx = provider.getContext();

            if( ctx == null ) {
                throw new CloudException("No context was established for this request");
            }
            Map<String,String> parameters = provider.getStandardParameters(provider.getContext(), EC2Method.DESCRIBE_INSTANCES);
            EC2Method method = new EC2Method(provider, provider.getEc2Url(), parameters);
            ArrayList<ResourceStatus> list = new ArrayList<ResourceStatus>();
            NodeList blocks;
            Document doc;

            try {
                doc = method.invoke();
            }
            catch( EC2Exception e ) {
                logger.error(e.getSummary());
                throw new CloudException(e);
            }
            blocks = doc.getElementsByTagName("instancesSet");
            for( int i=0; i<blocks.getLength(); i++ ) {
                NodeList instances = blocks.item(i).getChildNodes();

                for( int j=0; j<instances.getLength(); j++ ) {
                    Node instance = instances.item(j);

                    if( instance.getNodeName().equals("item") ) {
                        ResourceStatus status = toStatus(instance);

                        if( status != null ) {
                            list.add(status);
                        }
                    }
                }
            }
            return list;
        }
        finally {
            APITrace.end();
        }
    }

	@Override
	public @Nonnull Iterable<VirtualMachine> listVirtualMachines() throws InternalException, CloudException {
        return listVirtualMachinesWithParams(null, null);
	}

    @Override
    public @Nonnull Iterable<VirtualMachine> listVirtualMachines(@Nullable VMFilterOptions options) throws InternalException, CloudException {
        Map<String, String> tags = ((options == null || options.isMatchesAny()) ? null : options.getTags());

        if( tags != null ) {
            // tag advantage of EC2-based filtering if we can...
            Map<String, String> extraParameters = new HashMap<String, String>();

            provider.putExtraParameters( extraParameters, provider.getTagFilterParams( options.getTags() ) );

            String regex = options.getRegex();

            if( regex != null ) {
                // still have to match on regex
                options = VMFilterOptions.getInstance(false, regex);
            }
            else {
                // nothing else to match on
                options = null;
            }
            return listVirtualMachinesWithParams( extraParameters, options );
        }
        else {
            return listVirtualMachinesWithParams(null, options);
        }
    }

    private @Nonnull Iterable<VirtualMachine> listVirtualMachinesWithParams(Map<String,String> extraParameters, @Nullable VMFilterOptions options) throws InternalException, CloudException {
        APITrace.begin(provider, "listVirtualMachines");
        try {
            ProviderContext ctx = provider.getContext();

            if( ctx == null ) {
                throw new CloudException("No context was established for this request");
            }
            Iterable<IpAddress> addresses = Collections.emptyList();
            NetworkServices services = provider.getNetworkServices();

            if( services != null ) {
                if( services.hasIpAddressSupport() ) {
                    IpAddressSupport support = services.getIpAddressSupport();

                    if( support != null ) {
                        addresses = support.listIpPool(IPVersion.IPV4, false);
                    }
                }
            }

            Map<String, String> parameters = provider.getStandardParameters( provider.getContext(), EC2Method.DESCRIBE_INSTANCES );

            provider.putExtraParameters( parameters, extraParameters );

            EC2Method method = new EC2Method(provider, provider.getEc2Url(), parameters);
            ArrayList<VirtualMachine> list = new ArrayList<VirtualMachine>();
            NodeList blocks;
            Document doc;

            try {
                doc = method.invoke();
            }
            catch( EC2Exception e ) {
                logger.error(e.getSummary());
                throw new CloudException(e);
            }
            blocks = doc.getElementsByTagName("instancesSet");
            for( int i=0; i<blocks.getLength(); i++ ) {
                NodeList instances = blocks.item(i).getChildNodes();

                for( int j=0; j<instances.getLength(); j++ ) {
                    Node instance = instances.item(j);

                    if( instance.getNodeName().equals("item") ) {
                        VirtualMachine vm = toVirtualMachine(ctx, instance, addresses);

                        if( options == null || options.matches(vm) ) {
                            list.add(vm);
                        }
                    }
                }
            }
            return list;
        }
        finally {
            APITrace.end();
        }
    }

        @Override
    public void pause(@Nonnull String vmId) throws InternalException, CloudException {
        throw new OperationNotSupportedException("Pause/unpause not supported by the EC2 API");
    }

    @Override
    public @Nonnull String[] mapServiceAction(@Nonnull ServiceAction action) {
        if( action.equals(VirtualMachineSupport.ANY) ) {
            return new String[] { EC2Method.EC2_PREFIX + "*" };
        }
        else if( action.equals(VirtualMachineSupport.BOOT) ) {
            return new String[] { EC2Method.EC2_PREFIX + EC2Method.START_INSTANCES };
        }
        else if( action.equals(VirtualMachineSupport.CLONE) ) {
            return new String[0];
        }
        else if( action.equals(VirtualMachineSupport.CREATE_VM) ) {
            return new String[] { EC2Method.EC2_PREFIX + EC2Method.RUN_INSTANCES };
        }
        else if( action.equals(VirtualMachineSupport.GET_VM) || action.equals(VirtualMachineSupport.LIST_VM) ) {
            return new String[] { EC2Method.EC2_PREFIX + EC2Method.DESCRIBE_INSTANCES };
        }
        else if( action.equals(VirtualMachineSupport.PAUSE) ) {
            return new String[] { EC2Method.EC2_PREFIX + EC2Method.STOP_INSTANCES };
        }
        else if( action.equals(VirtualMachineSupport.REBOOT) ) {
            return new String[] { EC2Method.EC2_PREFIX + EC2Method.REBOOT_INSTANCES };
        }
        else if( action.equals(VirtualMachineSupport.REMOVE_VM) ) {
            return new String[] { EC2Method.EC2_PREFIX + EC2Method.TERMINATE_INSTANCES };
        }
        else if( action.equals(VirtualMachineSupport.TOGGLE_ANALYTICS) ) {
            return new String[] { EC2Method.EC2_PREFIX + EC2Method.MONITOR_INSTANCES };
        }
        else if( action.equals(VirtualMachineSupport.VIEW_ANALYTICS) ) {
            return new String[] { EC2Method.EC2_PREFIX + EC2Method.GET_METRIC_STATISTICS };
        }
        else if( action.equals(VirtualMachineSupport.VIEW_CONSOLE) ) {
            return new String[] { EC2Method.EC2_PREFIX + EC2Method.GET_CONSOLE_OUTPUT };
        }
        return new String[0];
    }

    @Override
    public void stop(@Nonnull String instanceId, boolean force) throws InternalException, CloudException {
        APITrace.begin(provider, "stopVM");
        try {
            VirtualMachine vm = getVirtualMachine(instanceId);

            if( vm == null ) {
                throw new CloudException("No such instance: " + instanceId);
            }
            if( !vm.isPersistent() ) {
                throw new OperationNotSupportedException("Instances backed by ephemeral drives are not start/stop capable");
            }
            Map<String,String> parameters = provider.getStandardParameters(provider.getContext(), EC2Method.STOP_INSTANCES);
            EC2Method method;

            parameters.put("InstanceId.1", instanceId);
            if( force ) {
                parameters.put("Force", "true");
            }
            method = new EC2Method(provider, provider.getEc2Url(), parameters);
            try {
                method.invoke();
            }
            catch( EC2Exception e ) {
                logger.error(e.getSummary());
                throw new CloudException(e);
            }
        }
        finally {
            APITrace.end();
        }
    }

    @Override
	public void reboot(@Nonnull String instanceId) throws CloudException, InternalException {
        APITrace.begin(provider, "rebootVM");
        try {
            Map<String,String> parameters = provider.getStandardParameters(provider.getContext(), EC2Method.REBOOT_INSTANCES);
            EC2Method method;

            parameters.put("InstanceId.1", instanceId);
            method = new EC2Method(provider, provider.getEc2Url(), parameters);
            try {
                method.invoke();
            }
            catch( EC2Exception e ) {
                logger.error(e.getSummary());
                throw new CloudException(e);
            }
        }
        finally {
            APITrace.end();
        }
	}

    @Override
    public void resume(@Nonnull String vmId) throws CloudException, InternalException {
        throw new OperationNotSupportedException("Suspend/resume not supported by the EC2 API");
    }

    private String resolve(String dnsName) {
        if( dnsName != null && dnsName.length() > 0 ) {
            InetAddress[] addresses;
            
            try {
                addresses = InetAddress.getAllByName(dnsName);
            }
            catch( UnknownHostException e ) {
                addresses = null;
            }
            if( addresses != null && addresses.length > 0 ) {
                dnsName = addresses[0].getHostAddress();
            }
            else {
                dnsName = dnsName.split("\\.")[0];
                dnsName = dnsName.replaceAll("-", "\\.");
                dnsName = dnsName.substring(4);
            }
        }        
        return dnsName;
	}

    @Override
    public boolean supportsPauseUnpause(@Nonnull VirtualMachine vm) {
        return false;
    }

    @Override
    public boolean supportsStartStop(@Nonnull VirtualMachine vm) {
        return vm.isPersistent();
    }

    @Override
    public boolean supportsSuspendResume(@Nonnull VirtualMachine vm) {
        return false;
    }

    @Override
    public void suspend(@Nonnull String vmId) throws CloudException, InternalException {
        throw new OperationNotSupportedException("Suspend/resume not supported by the EC2 API");
    }

    @Override
	public void terminate(@Nonnull String instanceId) throws InternalException, CloudException {
        APITrace.begin(provider, "terminateVM");
        try {
            Map<String,String> parameters = provider.getStandardParameters(provider.getContext(), EC2Method.TERMINATE_INSTANCES);
            EC2Method method;

            parameters.put("InstanceId.1", instanceId);
            method = new EC2Method(provider, provider.getEc2Url(), parameters);
            try {
                method.invoke();
            }
            catch( EC2Exception e ) {
                logger.error(e.getSummary());
                throw new CloudException(e);
            }
        }
        finally {
            APITrace.end();
        }
	}

    @Override
    public void unpause(@Nonnull String vmId) throws CloudException, InternalException {
        throw new OperationNotSupportedException("Pause/unpause not supported by the EC2 API");
    }

    private @Nullable ResourceStatus toStatus(@Nullable Node instance) throws CloudException {
        if( instance == null ) {
            return null;
        }
        NodeList attrs = instance.getChildNodes();
        VmState state = VmState.PENDING;
        String vmId = null;

        for( int i=0; i<attrs.getLength(); i++ ) {
            Node attr = attrs.item(i);
            String name;

            name = attr.getNodeName();
            if( name.equals("instanceId") ) {
                vmId = attr.getFirstChild().getNodeValue().trim();
            }
            else if( name.equals("instanceState") ) {
                NodeList details = attr.getChildNodes();

                for( int j=0; j<details.getLength(); j++ ) {
                    Node detail = details.item(j);

                    name = detail.getNodeName();
                    if( name.equals("name") ) {
                        String value = detail.getFirstChild().getNodeValue().trim();

                        state = getServerState(value);
                    }
                }
            }
        }
        if( vmId == null ) {
            return null;
        }
        return new ResourceStatus(vmId, state);
    }

    private @Nullable VirtualMachine toVirtualMachine(@Nonnull ProviderContext ctx, @Nullable Node instance, @Nonnull Iterable<IpAddress> addresses) throws CloudException {
        if( instance == null ) {
            return null;
        }
		NodeList attrs = instance.getChildNodes();
		VirtualMachine server = new VirtualMachine();

		server.setPersistent(false);
		server.setProviderOwnerId(ctx.getAccountNumber());
		server.setCurrentState(VmState.PENDING);
		server.setName(null);
		server.setDescription(null);
		for( int i=0; i<attrs.getLength(); i++ ) {
			Node attr = attrs.item(i);
			String name;
			
			name = attr.getNodeName();
			if( name.equals("instanceId") ) {
				String value = attr.getFirstChild().getNodeValue().trim();
				
				server.setProviderVirtualMachineId(value);
			}
			else if( name.equals("architecture") ) {
			    String value = attr.getFirstChild().getNodeValue().trim();
			    Architecture architecture;
			    
			    if( value.equalsIgnoreCase("i386") ) {
			        architecture = Architecture.I32;
			    }
			    else {
			        architecture = Architecture.I64;
			    }
			    server.setArchitecture(architecture);
			}
			else if( name.equals("imageId") ) {
				String value = attr.getFirstChild().getNodeValue().trim();
				
				server.setProviderMachineImageId(value);
			}
            else if( name.equals("kernelId") ) {
                String value = attr.getFirstChild().getNodeValue().trim();

                server.setTag("kernelImageId", value);
                server.setProviderKernelImageId(value);
            }
            else if( name.equals("ramdiskId") ) {
                String value = attr.getFirstChild().getNodeValue().trim();

                server.setTag("ramdiskImageId", value);
                server.setProviderRamdiskImageId(value);
            }
			else if( name.equalsIgnoreCase("subnetId") ) {
                server.setProviderSubnetId(attr.getFirstChild().getNodeValue().trim());
			}
			else if( name.equalsIgnoreCase("vpcId") ) {
                server.setProviderVlanId(attr.getFirstChild().getNodeValue().trim());			    
			}
			else if( name.equals("instanceState") ) {
				NodeList details = attr.getChildNodes();
				
				for( int j=0; j<details.getLength(); j++ ) {
					Node detail = details.item(j);
					
					name = detail.getNodeName();
					if( name.equals("name") ) {
						String value = detail.getFirstChild().getNodeValue().trim();
						
						server.setCurrentState(getServerState(value));
					}
				}
			}
			else if( name.equals("privateDnsName") ) {
				if( attr.hasChildNodes() ) {
					String value = attr.getFirstChild().getNodeValue();
				    RawAddress[] addrs = server.getPrivateAddresses();

					server.setPrivateDnsAddress(value);
                    if( addrs == null || addrs.length < 1 ) {
					    value = guess(value);
					    if( value != null ) {
					        server.setPrivateAddresses(new RawAddress(value));
					    }
					}
				}
			}
			else if( name.equals("dnsName") ) {
                if( attr.hasChildNodes() ) {
                    String value = attr.getFirstChild().getNodeValue();
                    RawAddress[] addrs = server.getPublicAddresses();

                    server.setPublicDnsAddress(value);
					if( addrs == null || addrs.length < 1 ) {
					    server.setPublicAddresses(new RawAddress(resolve(value)));
					}
				}
			}
            else if( name.equals("privateIpAddress") ) {
                if( attr.hasChildNodes() ) {
                    String value = attr.getFirstChild().getNodeValue();

                    server.setPrivateAddresses(new RawAddress(value));
                }
            }
            else if( name.equals("ipAddress") ) {
                if( attr.hasChildNodes() ) {
                    String value = attr.getFirstChild().getNodeValue();

                    server.setPublicAddresses(new RawAddress(value));
                    for( IpAddress addr : addresses ) {
                        if( value.equals(addr.getRawAddress().getIpAddress()) ) {
                            server.setProviderAssignedIpAddressId(addr.getProviderIpAddressId());
                            break;
                        }
                    }
                }
            }
            else if( name.equals("rootDeviceType") ) {
                if( attr.hasChildNodes() ) {
                    server.setPersistent(attr.getFirstChild().getNodeValue().equalsIgnoreCase("ebs"));
                }                
            }
            else if( name.equals("tagSet") ) {
<<<<<<< HEAD
                if( attr.hasChildNodes() ) {
                    NodeList tags = attr.getChildNodes();
                    
                    for( int j=0; j<tags.getLength(); j++ ) {
                        Node tag = tags.item(j);
                        
                        if( tag.getNodeName().equals("item") && tag.hasChildNodes() ) {
                            NodeList parts = tag.getChildNodes();
                            String key = null, value = null;
                            
                            for( int k=0; k<parts.getLength(); k++ ) {
                                Node part = parts.item(k);
                                
                                if( part.getNodeName().equalsIgnoreCase("key") ) {
                                    if( part.hasChildNodes() ) {
                                        key = part.getFirstChild().getNodeValue().trim();
                                    }
                                }
                                else if( part.getNodeName().equalsIgnoreCase("value") ) {
                                    if( part.hasChildNodes() ) {
                                        value = part.getFirstChild().getNodeValue().trim();
                                    }
                                }
                            }
                            if( key != null ) {
                                if( key.equalsIgnoreCase("name") ) {
                                    server.setName(value);
                                }
                                else if( key.equalsIgnoreCase("description") ) {
                                    server.setDescription(value);
                                }
                                server.addTag(key, value);
                            }
=======
                Map<String, String> tags = provider.getTagsFromTagSet( attr );
                if ( tags != null && tags.size() > 0 ) {
                    server.setTags( tags );
                    for ( Map.Entry<String, String> entry : tags.entrySet() ) {
                        if ( entry.getKey().equalsIgnoreCase( "name" ) ) {
                            server.setName( entry.getValue() );
                        }
                        else if ( entry.getKey().equalsIgnoreCase( "description" ) ) {
                            server.setDescription( entry.getValue() );
>>>>>>> aaf43494
                        }
                    }
                }
            }
			else if( name.equals("instanceType") ) {
				String value = attr.getFirstChild().getNodeValue().trim();
				
				server.setProductId(value);
			}
			else if( name.equals("launchTime") ) {
				SimpleDateFormat fmt = new SimpleDateFormat("yyyy-MM-dd'T'HH:mm:ss.SSS'Z'");
				fmt.setCalendar(UTC_CALENDAR);
				String value = attr.getFirstChild().getNodeValue().trim();

				try {
					server.setLastBootTimestamp(fmt.parse(value).getTime());
					server.setCreationTimestamp(server.getLastBootTimestamp());
				} 
				catch( ParseException e ) {
					logger.error(e);
					e.printStackTrace();
					throw new CloudException(e);
				}
			}
			else if( name.equals("platform") ) {
			    if( attr.hasChildNodes() ) {
			    	Platform platform = Platform.guess(attr.getFirstChild().getNodeValue());
			    	if (platform.equals(Platform.UNKNOWN)){
			    		platform = Platform.UNIX;
			    	}
			        server.setPlatform(platform);
			    }
			}
			else if( name.equals("placement") ) {
				NodeList details = attr.getChildNodes();
				
				for( int j=0; j<details.getLength(); j++ ) {
					Node detail = details.item(j);
					
					name = detail.getNodeName();
					if( name.equals("availabilityZone") ) {
					    if( detail.hasChildNodes() ) {
					        String value = detail.getFirstChild().getNodeValue().trim();
						
					        server.setProviderDataCenterId(value);
					    }
					}
				}
			}
      else if (name.equals( "keyName") ) {
        String value = attr.getFirstChild().getNodeValue().trim();
        server.setProviderKeypairId(value);
      }
      else if ( name.equals( "groupSet" ) ) {
        ArrayList<String> firewalls = new ArrayList<String>();
        if ( attr.hasChildNodes() ) {
          NodeList tags = attr.getChildNodes();

          for ( int j = 0; j < tags.getLength(); j++ ) {
            Node tag = tags.item( j );

            if ( tag.getNodeName().equals( "item" ) && tag.hasChildNodes() ) {
              NodeList parts = tag.getChildNodes();
              String groupId = null;

              for ( int k = 0; k < parts.getLength(); k++ ) {
                Node part = parts.item( k );

                if ( part.getNodeName().equalsIgnoreCase( "groupId" ) ) {
                  if ( part.hasChildNodes() ) {
                    groupId = part.getFirstChild().getNodeValue().trim();
                  }
                }
              }
              if ( groupId != null ) {
                firewalls.add( groupId );
              }
            }
          }
        }
        if ( firewalls.size() > 0 ) {
          server.setProviderFirewallIds( firewalls.toArray(new String[firewalls.size()]) );
        }
      }
    }
      if( server.getPlatform() == null ) {
		    server.setPlatform(Platform.UNKNOWN);
		}
        server.setProviderRegionId(ctx.getRegionId());
        if( server.getName() == null ) {
            server.setName(server.getProviderVirtualMachineId());
        }
        if( server.getDescription() == null ) {
            server.setDescription(server.getName() + " (" + server.getProductId() + ")");
        }
        if( server.getArchitecture() == null && server.getProductId() != null ) {
            server.setArchitecture(getArchitecture(server.getProductId()));
        }
        else if( server.getArchitecture() == null ) {
            server.setArchitecture(Architecture.I64);
        }
		return server;
	}
	
	@Override
	public void disableAnalytics(@Nonnull String instanceId) throws InternalException, CloudException {
        APITrace.begin(provider, "disableVMAnalytics");
        try {
            if( provider.getEC2Provider().isAWS() || provider.getEC2Provider().isEnStratus() ) {
                Map<String,String> parameters = provider.getStandardParameters(provider.getContext(), EC2Method.UNMONITOR_INSTANCES);
                EC2Method method;

                parameters.put("InstanceId.1", instanceId);
                method = new EC2Method(provider, provider.getEc2Url(), parameters);
                try {
                    method.invoke();
                }
                catch( EC2Exception e ) {
                    logger.error(e.getSummary());
                    throw new CloudException(e);
                }
            }
        }
        finally {
            APITrace.end();
        }
	}

    private @Nullable VirtualMachineProduct toProduct(@Nonnull JSONObject json) throws InternalException {
        /*
                    {
                "architectures":["I32"],
                "id":"m1.small",
                "name":"Small Instance (m1.small)",
                "description":"Small Instance (m1.small)",
                "cpuCount":1,
                "rootVolumeSizeInGb":160,
                "ramSizeInMb": 1700
            },
         */
        VirtualMachineProduct prd = new VirtualMachineProduct();

        try {
            if( json.has("id") ) {
                prd.setProviderProductId(json.getString("id"));
            }
            else {
                return null;
            }
            if( json.has("name") ) {
                prd.setName(json.getString("name"));
            }
            else {
                prd.setName(prd.getProviderProductId());
            }
            if( json.has("description") ) {
                prd.setDescription(json.getString("description"));
            }
            else {
                prd.setDescription(prd.getName());
            }
            if( json.has("cpuCount") ) {
                prd.setCpuCount(json.getInt("cpuCount"));
            }
            else {
                prd.setCpuCount(1);
            }
            if( json.has("rootVolumeSizeInGb") ) {
                prd.setRootVolumeSize(new Storage<Gigabyte>(json.getInt("rootVolumeSizeInGb"), Storage.GIGABYTE));
            }
            else {
                prd.setRootVolumeSize(new Storage<Gigabyte>(1, Storage.GIGABYTE));
            }
            if( json.has("ramSizeInMb") ) {
                prd.setRamSize(new Storage<Megabyte>(json.getInt("ramSizeInMb"), Storage.MEGABYTE));
            }
            else {
                prd.setRamSize(new Storage<Megabyte>(512, Storage.MEGABYTE));
            }
            if( json.has("standardHourlyRates") ) {
                JSONArray rates = json.getJSONArray("standardHourlyRates");

                for( int i=0; i<rates.length(); i++ ) {
                    JSONObject rate = rates.getJSONObject(i);

                    if( rate.has("rate") ) {
                        prd.setStandardHourlyRate((float)rate.getDouble("rate"));
                    }
                }
            }
        }
        catch( JSONException e ) {
            throw new InternalException(e);
        }
        return prd;
    }

    @Override
    public void updateTags(@Nonnull String vmId, @Nonnull Tag... tags) throws CloudException, InternalException {
        provider.createTags(vmId, tags);
    }

    @Override
    public void updateTags(@Nonnull String[] vmIds, @Nonnull Tag... tags) throws CloudException, InternalException {
        provider.createTags(vmIds, tags);
    }

    @Override
    public void removeTags(@Nonnull String vmId, @Nonnull Tag... tags) throws CloudException, InternalException {
        provider.removeTags(vmId, tags);
    }

    @Override
    public void removeTags(@Nonnull String[] vmIds, @Nonnull Tag... tags) throws CloudException, InternalException {
        provider.removeTags(vmIds, tags);
    }

}<|MERGE_RESOLUTION|>--- conflicted
+++ resolved
@@ -1353,23 +1353,6 @@
                         if( password == null ) {
                             server.setRootPassword(null);
                             server.setPasswordCallback(pwMethod);
-
-                            final VirtualMachine s = server;
-
-                            provider.hold();
-                            Thread t = new Thread() {
-                                public void run() {
-                                    try {
-                                        s.getRootPassword(CalendarWrapper.MINUTE * 20L);
-                                    }
-                                    catch( Throwable ignore ) {
-                                        // ignore
-                                    }
-                                    finally {
-                                        provider.release();
-                                    }
-                                }
-                            };
                         }
                         else {
                             server.setRootPassword(password);
@@ -1918,41 +1901,7 @@
                 }                
             }
             else if( name.equals("tagSet") ) {
-<<<<<<< HEAD
-                if( attr.hasChildNodes() ) {
-                    NodeList tags = attr.getChildNodes();
-                    
-                    for( int j=0; j<tags.getLength(); j++ ) {
-                        Node tag = tags.item(j);
-                        
-                        if( tag.getNodeName().equals("item") && tag.hasChildNodes() ) {
-                            NodeList parts = tag.getChildNodes();
-                            String key = null, value = null;
-                            
-                            for( int k=0; k<parts.getLength(); k++ ) {
-                                Node part = parts.item(k);
-                                
-                                if( part.getNodeName().equalsIgnoreCase("key") ) {
-                                    if( part.hasChildNodes() ) {
-                                        key = part.getFirstChild().getNodeValue().trim();
-                                    }
-                                }
-                                else if( part.getNodeName().equalsIgnoreCase("value") ) {
-                                    if( part.hasChildNodes() ) {
-                                        value = part.getFirstChild().getNodeValue().trim();
-                                    }
-                                }
-                            }
-                            if( key != null ) {
-                                if( key.equalsIgnoreCase("name") ) {
-                                    server.setName(value);
-                                }
-                                else if( key.equalsIgnoreCase("description") ) {
-                                    server.setDescription(value);
-                                }
-                                server.addTag(key, value);
-                            }
-=======
+
                 Map<String, String> tags = provider.getTagsFromTagSet( attr );
                 if ( tags != null && tags.size() > 0 ) {
                     server.setTags( tags );
@@ -1962,7 +1911,6 @@
                         }
                         else if ( entry.getKey().equalsIgnoreCase( "description" ) ) {
                             server.setDescription( entry.getValue() );
->>>>>>> aaf43494
                         }
                     }
                 }
