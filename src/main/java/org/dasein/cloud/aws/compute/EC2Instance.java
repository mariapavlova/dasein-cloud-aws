/**
 * Copyright (C) 2009-2014 Dell, Inc.
 * See annotations for authorship information
 *
 * ====================================================================
 * Licensed under the Apache License, Version 2.0 (the "License");
 * you may not use this file except in compliance with the License.
 * You may obtain a copy of the License at
 *
 * http://www.apache.org/licenses/LICENSE-2.0
 *
 * Unless required by applicable law or agreed to in writing, software
 * distributed under the License is distributed on an "AS IS" BASIS,
 * WITHOUT WARRANTIES OR CONDITIONS OF ANY KIND, either express or implied.
 * See the License for the specific language governing permissions and
 * limitations under the License.
 * ====================================================================
 */

package org.dasein.cloud.aws.compute;

import org.apache.commons.codec.binary.Base64;
import org.apache.commons.lang3.tuple.Pair;
import org.apache.log4j.Logger;
import org.dasein.cloud.*;
import org.dasein.cloud.aws.AWSCloud;
import org.dasein.cloud.aws.AWSResourceNotFoundException;
import org.dasein.cloud.aws.network.ElasticIP;
import org.dasein.cloud.compute.*;
import org.dasein.cloud.identity.ServiceAction;
import org.dasein.cloud.network.*;
import org.dasein.cloud.util.APITrace;
import org.dasein.cloud.util.Cache;
import org.dasein.cloud.util.CacheLevel;
import org.dasein.cloud.util.SingletonCache;
import org.dasein.util.CalendarWrapper;
import org.dasein.util.uom.storage.Gigabyte;
import org.dasein.util.uom.storage.Megabyte;
import org.dasein.util.uom.storage.Storage;
import org.dasein.util.uom.time.Day;
import org.dasein.util.uom.time.TimePeriod;
import org.json.JSONArray;
import org.json.JSONException;
import org.json.JSONObject;
import org.w3c.dom.Document;
import org.w3c.dom.Node;
import org.w3c.dom.NodeList;

import javax.annotation.Nonnegative;
import javax.annotation.Nonnull;
import javax.annotation.Nullable;
import javax.servlet.http.HttpServletResponse;
import java.io.*;
import java.text.ParseException;
import java.text.SimpleDateFormat;
import java.util.*;
import java.util.concurrent.*;

public class EC2Instance extends AbstractVMSupport<AWSCloud> {
    static private final Logger   logger       = Logger.getLogger(EC2Instance.class);
    static private final Calendar UTC_CALENDAR = Calendar.getInstance(new SimpleTimeZone(0, "GMT"));

    private transient volatile EC2InstanceCapabilities capabilities;

    EC2Instance( AWSCloud provider ) {
        super(provider);
    }

    @Override
    public VirtualMachine alterVirtualMachine( @Nonnull String vmId, @Nonnull VMScalingOptions options ) throws InternalException, CloudException {
        APITrace.begin(getProvider(), "alterVirtualMachine");
        try {
            Map<String, String> parameters = getProvider().getStandardParameters(getProvider().getContext(), EC2Method.MODIFY_INSTANCE_ATTRIBUTE);
            EC2Method method;

            parameters.put("InstanceId", vmId);
            parameters.put("InstanceType.Value", options.getProviderProductId());

            method = new EC2Method(getProvider(), getProvider().getEc2Url(), parameters);
            try {
                method.invoke();
            } catch( EC2Exception e ) {
                logger.error(e.getSummary());
                throw new CloudException(e);
            } catch( Throwable ex ) {
                throw new CloudException(ex);
            }
            return getVirtualMachine(vmId);
        } finally {
            APITrace.end();
        }
    }

    @Override
    public VirtualMachine modifyInstance( @Nonnull String vmId, @Nonnull String[] firewalls ) throws InternalException, CloudException {
        APITrace.begin(getProvider(), "alterVirtualMachine");
        try {
            Map<String, String> parameters = getProvider().getStandardParameters(getProvider().getContext(), EC2Method.MODIFY_INSTANCE_ATTRIBUTE);
            EC2Method method;

            parameters.put("InstanceId", vmId);
            for( int i = 0; i < firewalls.length; i++ ) {
                parameters.put("GroupId." + i, firewalls[i]);
            }

            method = new EC2Method(getProvider(), getProvider().getEc2Url(), parameters);
            try {
                method.invoke();
            } catch( EC2Exception e ) {
                logger.error(e.getSummary());
                throw new CloudException(e);
            } catch( Throwable ex ) {
                throw new CloudException(ex);
            }
            return getVirtualMachine(vmId);
        } finally {
            APITrace.end();
        }
    }

    @Override
    public void start( @Nonnull String instanceId ) throws InternalException, CloudException {
        APITrace.begin(getProvider(), "startVM");
        try {
            VirtualMachine vm = getVirtualMachine(instanceId);

            if( vm == null ) {
                throw new CloudException("No such instance: " + instanceId);
            }
            if( !vm.isPersistent() ) {
                throw new OperationNotSupportedException("Instances backed by ephemeral drives are not start/stop capable");
            }
            Map<String, String> parameters = getProvider().getStandardParameters(getProvider().getContext(), EC2Method.START_INSTANCES);
            EC2Method method;

            parameters.put("InstanceId.1", instanceId);
            method = new EC2Method(getProvider(), getProvider().getEc2Url(), parameters);
            try {
                method.invoke();
            } catch( EC2Exception e ) {
                logger.error(e.getSummary());
                throw new CloudException(e);
            }
        } finally {
            APITrace.end();
        }
    }

    static private class Metric implements Comparable<Metric> {
        int    samples   = 0;
        long   timestamp = -1L;
        double minimum   = -1.0;
        double maximum   = 0.0;
        double average   = 0.0;

        public int compareTo( Metric other ) {
            if( other == this ) {
                return 0;
            }
            return ( Long.valueOf(timestamp) ).compareTo(other.timestamp);
        }
    }

    private Set<Metric> calculate( String metric, String unit, String id, boolean idIsVolumeId, long startTimestamp, long endTimestamp ) throws CloudException, InternalException {
        APITrace.begin(getProvider(), "calculateVMAnalytics");
        try {
            if( !getProvider().getEC2Provider().isAWS() ) {
                return new TreeSet<Metric>();
            }
            Map<String, String> parameters = getProvider().getStandardCloudWatchParameters(getContext(), EC2Method.GET_METRIC_STATISTICS);
            SimpleDateFormat fmt = new SimpleDateFormat("yyyy-MM-dd'T'HH:mm:ssZ");
            fmt.setCalendar(UTC_CALENDAR);
            EC2Method method;
            NodeList blocks;
            Document doc;

            parameters.put("EndTime", fmt.format(new Date(endTimestamp)));
            parameters.put("StartTime", fmt.format(new Date(startTimestamp)));
            parameters.put("MetricName", metric);
            parameters.put("Namespace", idIsVolumeId ? "AWS/EBS" : "AWS/EC2");
            parameters.put("Unit", unit);
            parameters.put("Dimensions.member.Name.1", idIsVolumeId ? "VolumeId" : "InstanceId");
            parameters.put("Dimensions.member.Value.1", id);
            parameters.put("Statistics.member.1", "Average");
            parameters.put("Statistics.member.2", "Minimum");
            parameters.put("Statistics.member.3", "Maximum");
            parameters.put("Period", "60");
            method = new EC2Method(getProvider(), getCloudWatchUrl(getContext()), parameters);
            try {
                doc = method.invoke();
            } catch( EC2Exception e ) {
                logger.error(e.getSummary());
                throw new CloudException(e);
            }
            TreeSet<Metric> metrics = new TreeSet<Metric>();
            fmt = new SimpleDateFormat("yyyy-MM-dd'T'HH:mm:ss'Z'");
            fmt.setCalendar(UTC_CALENDAR);
            blocks = doc.getElementsByTagName("member");
            for( int i = 0; i < blocks.getLength(); i++ ) {
                NodeList items = blocks.item(i).getChildNodes();
                Metric m = new Metric();

                for( int j = 0; j < items.getLength(); j++ ) {
                    Node item = items.item(j);

                    if( item.getNodeName().equals("Timestamp") ) {
                        String dateString = item.getFirstChild().getNodeValue();

                        try {
                            m.timestamp = fmt.parse(dateString).getTime();
                        } catch( ParseException e ) {
                            logger.error(e);
                            throw new InternalException(e);
                        }
                    }
                    else if( item.getNodeName().equals("Average") ) {
                        m.average = Double.parseDouble(item.getFirstChild().getNodeValue());
                    }
                    else if( item.getNodeName().equals("Minimum") ) {
                        m.minimum = Double.parseDouble(item.getFirstChild().getNodeValue());
                    }
                    else if( item.getNodeName().equals("Maximum") ) {
                        m.maximum = Double.parseDouble(item.getFirstChild().getNodeValue());
                    }
                    else if( item.getNodeName().equals("Samples") ) {
                        m.samples = ( int ) Double.parseDouble(item.getFirstChild().getNodeValue());
                    }
                }
                metrics.add(m);
            }
            return metrics;
        } finally {
            APITrace.end();
        }
    }

    private interface ApplyCalcs {
        public void apply( VmStatistics stats, long start, long end, int samples, double average, double minimum, double maximum );
    }

    private void calculate( VmStatistics stats, String metricName, String unit, String id, boolean idIsVolumeId, long startTimestamp, long endTimestamp, ApplyCalcs apply ) throws CloudException, InternalException {
        Set<Metric> metrics = calculate(metricName, unit, id, idIsVolumeId, startTimestamp, endTimestamp);
        double minimum = -1.0, maximum = 0.0, sum = 0.0;
        long start = -1L, end = 0L;
        int samples = 0;

        for( Metric metric : metrics ) {
            if( start < 0L ) {
                start = metric.timestamp;
            }
            if( metric.timestamp > end ) {
                end = metric.timestamp;
            }
            samples++;
            if( metric.minimum < minimum || minimum < 0.0 ) {
                minimum = metric.minimum;
            }
            if( metric.maximum > maximum ) {
                maximum = metric.maximum;
            }
            sum += metric.average;
        }
        if( start < 0L ) {
            start = startTimestamp;
        }
        if( end < 0L ) {
            end = endTimestamp;
            if( end < 1L ) {
                end = System.currentTimeMillis();
            }
        }
        if( minimum < 0.0 ) {
            minimum = 0.0;
        }
        apply.apply(stats, start, end, samples, samples == 0 ? 0.0 : sum / samples, minimum, maximum);
    }

    private void calculateCpuUtilization( VmStatistics statistics, String instanceId, long startTimestamp, long endTimestamp ) throws CloudException, InternalException {
        ApplyCalcs apply = new ApplyCalcs() {
            public void apply( VmStatistics stats, long start, long end, int samples, double average, double minimum, double maximum ) {
                stats.setSamples(samples);
                stats.setStartTimestamp(start);
                stats.setMinimumCpuUtilization(minimum);
                stats.setAverageCpuUtilization(average);
                stats.setMaximumCpuUtilization(maximum);
                stats.setEndTimestamp(end);
            }
        };
        calculate(statistics, "CPUUtilization", "Percent", instanceId, false, startTimestamp, endTimestamp, apply);
    }

    private void calculateDiskReadBytes( VmStatistics statistics, String id, boolean idIsVolumeId, long startTimestamp, long endTimestamp ) throws CloudException, InternalException {
        ApplyCalcs apply = new ApplyCalcs() {
            public void apply( VmStatistics stats, long start, long end, int samples, double average, double minimum, double maximum ) {
                stats.setMinimumDiskReadBytes(minimum);
                stats.setAverageDiskReadBytes(average);
                stats.setMaximumDiskReadBytes(maximum);
            }
        };
        calculate(statistics, idIsVolumeId ? "VolumeReadBytes" : "DiskReadBytes", "Bytes", id, idIsVolumeId, startTimestamp, endTimestamp, apply);
    }

    private void calculateDiskReadOps( VmStatistics statistics, String id, boolean idIsVolumeId, long startTimestamp, long endTimestamp ) throws CloudException, InternalException {
        ApplyCalcs apply = new ApplyCalcs() {
            public void apply( VmStatistics stats, long start, long end, int samples, double average, double minimum, double maximum ) {
                stats.setMinimumDiskReadOperations(minimum);
                stats.setAverageDiskReadOperations(average);
                stats.setMaximumDiskReadOperations(maximum);
            }
        };
        calculate(statistics, idIsVolumeId ? "VolumeReadOps" : "DiskReadOps", "Count", id, idIsVolumeId, startTimestamp, endTimestamp, apply);
    }

    private void calculateDiskWriteBytes( VmStatistics statistics, String id, boolean idIsVolumeId, long startTimestamp, long endTimestamp ) throws CloudException, InternalException {
        ApplyCalcs apply = new ApplyCalcs() {
            public void apply( VmStatistics stats, long start, long end, int samples, double average, double minimum, double maximum ) {
                stats.setMinimumDiskWriteBytes(minimum);
                stats.setAverageDiskWriteBytes(average);
                stats.setMaximumDiskWriteBytes(maximum);
            }
        };
        calculate(statistics, idIsVolumeId ? "VolumeWriteBytes" : "DiskWriteBytes", "Bytes", id, idIsVolumeId, startTimestamp, endTimestamp, apply);
    }

    private void calculateDiskWriteOps( VmStatistics statistics, String id, boolean idIsVolumeId, long startTimestamp, long endTimestamp ) throws CloudException, InternalException {
        ApplyCalcs apply = new ApplyCalcs() {
            public void apply( VmStatistics stats, long start, long end, int samples, double average, double minimum, double maximum ) {
                stats.setMinimumDiskWriteOperations(minimum);
                stats.setAverageDiskWriteOperations(average);
                stats.setMaximumDiskWriteOperations(maximum);
            }
        };
        calculate(statistics, idIsVolumeId ? "VolumeWriteOps" : "DiskWriteOps", "Count", id, idIsVolumeId, startTimestamp, endTimestamp, apply);
    }

    private void calculateNetworkIn( VmStatistics statistics, String instanceId, long startTimestamp, long endTimestamp ) throws CloudException, InternalException {
        ApplyCalcs apply = new ApplyCalcs() {
            public void apply( VmStatistics stats, long start, long end, int samples, double average, double minimum, double maximum ) {
                stats.setMinimumNetworkIn(minimum);
                stats.setAverageNetworkIn(average);
                stats.setMaximumNetworkIn(maximum);
            }
        };
        calculate(statistics, "NetworkIn", "Bytes", instanceId, false, startTimestamp, endTimestamp, apply);
    }

    private void calculateNetworkOut( VmStatistics statistics, String instanceId, long startTimestamp, long endTimestamp ) throws CloudException, InternalException {
        ApplyCalcs apply = new ApplyCalcs() {
            public void apply( VmStatistics stats, long start, long end, int samples, double average, double minimum, double maximum ) {
                stats.setMinimumNetworkOut(minimum);
                stats.setAverageNetworkOut(average);
                stats.setMaximumNetworkOut(maximum);
            }
        };
        calculate(statistics, "NetworkOut", "Bytes", instanceId, false, startTimestamp, endTimestamp, apply);
    }

    @Override
    public @Nonnull VirtualMachine clone( @Nonnull String vmId, @Nonnull String intoDcId, @Nonnull String name, @Nonnull String description, boolean powerOn, @Nullable String... firewallIds ) throws InternalException, CloudException {
        throw new OperationNotSupportedException("AWS instances cannot be cloned.");
    }

    @Override
    public void enableAnalytics( @Nonnull String instanceId ) throws InternalException, CloudException {
        APITrace.begin(getProvider(), "enableVMAnalytics");
        try {
            if( getProvider().getEC2Provider().isAWS() || getProvider().getEC2Provider().isEnStratus() ) {
                Map<String, String> parameters = getProvider().getStandardParameters(getProvider().getContext(), EC2Method.MONITOR_INSTANCES);
                EC2Method method;

                parameters.put("InstanceId.1", instanceId);
                method = new EC2Method(getProvider(), getProvider().getEc2Url(), parameters);
                try {
                    method.invoke();
                } catch( EC2Exception e ) {
                    logger.error(e.getSummary());
                    throw new CloudException(e);
                }
            }
        } finally {
            APITrace.end();
        }
    }

    private Architecture getArchitecture( String size ) {
        if( size.equals("m1.small") || size.equals("c1.medium") ) {
            return Architecture.I32;
        }
        else {
            return Architecture.I64;
        }
    }

    public @Nonnull EC2InstanceCapabilities getCapabilities() {
        if( capabilities == null ) {
            capabilities = new EC2InstanceCapabilities(getProvider());
        }
        return capabilities;
    }

    private @Nonnull String getCloudWatchUrl( @Nonnull ProviderContext ctx ) {
        return ( "https://monitoring." + ctx.getRegionId() + ".amazonaws.com" );
    }

    /**
     * Get encrypted initial Windows password. This method only definitely works with standard Amazon AMIs:
     * http://aws.amazon.com/windows/amis/
     * Other AMIs in the public library may have had their password changed, and it will not be retrievable on instances
     * launched from those.
     *
     * @param instanceId
     * @return
     * @throws InternalException
     * @throws CloudException
     */
    @Override
    public @Nullable String getPassword( @Nonnull String instanceId ) throws InternalException, CloudException {
        APITrace.begin(getProvider(), "getPassword");
        try {
            return new GetPassCallable(instanceId, getProvider()).call();
        } catch( CloudException ce ) {
            throw ce;
        } catch( Exception e ) {
            throw new InternalException(e);
        } finally {
            APITrace.end();
        }
    }

    public static class GetPassCallable implements Callable<String> {
        private final String   instanceId;
        private final AWSCloud awsProvider;
        private final String   ec2url;

        public GetPassCallable( String iId, AWSCloud ap ) {
            instanceId = iId;
            awsProvider = ap;
            ec2url = ap.getEc2Url();
        }

        public String call() throws CloudException, InternalException {
            EC2Method method;
            NodeList blocks;
            Document doc;
            Map<String, String> params = awsProvider.getStandardParameters(awsProvider.getContext(), EC2Method.GET_PASSWORD_DATA);
            params.put("InstanceId", instanceId);
            try {
                method = new EC2Method(awsProvider, ec2url, params);
            } catch( InternalException e ) {
                logger.error(e.getMessage());
                throw new CloudException(e);
            }
            try {
                doc = method.invoke();
            } catch( EC2Exception e ) {
                logger.error(e.getSummary());
                throw new CloudException(e);
            } catch( InternalException e ) {
                logger.error(e.getMessage());
                throw new CloudException(e);
            }
            blocks = doc.getElementsByTagName("passwordData");

            if( blocks.getLength() > 0 ) {
                Node pw = blocks.item(0);

                if( pw.hasChildNodes() ) {
                    return pw.getFirstChild().getNodeValue();
                }
                return null;
            }
            return null;
        }
    }

    @Override
    public @Nullable String getUserData( @Nonnull String instanceId ) throws InternalException, CloudException {
        APITrace.begin(getProvider(), "getUserData");
        try {
            Callable<String> callable = new GetUserDataCallable(instanceId, getProvider().getStandardParameters(getProvider().getContext(), EC2Method.DESCRIBE_INSTANCE_ATTRIBUTE), getProvider(), getProvider().getEc2Url());
            return callable.call();
        } catch( EC2Exception e ) {
            logger.error(e.getSummary());
            throw new CloudException(e);
        } catch( CloudException ce ) {
            throw ce;
        } catch( Exception e ) {
            throw new InternalException(e);
        } finally {
            APITrace.end();
        }
    }

    public static class GetUserDataCallable implements Callable<String> {
        private final String              instanceId;
        private final Map<String, String> params;
        private final AWSCloud            awsProvider;
        private final String              ec2url;

        public GetUserDataCallable( String iId, Map<String, String> p, AWSCloud ap, String eUrl ) {
            instanceId = iId;
            params = p;
            awsProvider = ap;
            ec2url = eUrl;
        }

        public String call() throws CloudException {
            EC2Method method;
            NodeList blocks;
            Document doc;

            params.put("InstanceId", instanceId);
            params.put("Attribute", "userData");
            try {
                method = new EC2Method(awsProvider, ec2url, params);
            } catch( InternalException e ) {
                logger.error(e.getMessage());
                throw new CloudException(e);
            }
            try {
                doc = method.invoke();
            } catch( EC2Exception e ) {
                logger.error(e.getSummary());
                throw new CloudException(e);
            } catch( InternalException e ) {
                logger.error(e.getMessage());
                throw new CloudException(e);
            }
            blocks = doc.getElementsByTagName("value");

            if( blocks.getLength() > 0 ) {
                Node pw = blocks.item(0);

                if( pw.hasChildNodes() ) {
                    String encodedUserDataValue = pw.getFirstChild().getNodeValue();
                    if( encodedUserDataValue != null ) {
                        try {
                            return new String(Base64.decodeBase64(encodedUserDataValue.getBytes("utf-8")), "utf-8");
                        } catch( UnsupportedEncodingException e ) {
                            logger.error(e);
                            throw new CloudException(e);
                        }
                    }
                }
                return null;
            }
            return null;
        }
    }

    @Override
    public @Nonnull String getConsoleOutput( @Nonnull String instanceId ) throws InternalException, CloudException {
        APITrace.begin(getProvider(), "getConsoleOutput");
        try {
            Map<String, String> parameters = getProvider().getStandardParameters(getProvider().getContext(), EC2Method.GET_CONSOLE_OUTPUT);
            String output = null;
            EC2Method method;
            NodeList blocks;
            Document doc;

            parameters.put("InstanceId", instanceId);
            method = new EC2Method(getProvider(), getProvider().getEc2Url(), parameters);
            try {
                doc = method.invoke();
            } catch( EC2Exception e ) {
                String code = e.getCode();

                if( code != null && code.startsWith("InvalidInstanceID") ) {
                    return "";
                }
                logger.error(e.getSummary());
                throw new CloudException(e);
            }
            blocks = doc.getElementsByTagName("timestamp");
            for( int i = 0; i < blocks.getLength(); i++ ) {
                SimpleDateFormat fmt = new SimpleDateFormat("yyyy-MM-dd'T'HH:mm:ss.SSS'Z'");
                fmt.setCalendar(UTC_CALENDAR);
                String ts = blocks.item(i).getFirstChild().getNodeValue();
                long timestamp;

                try {
                    timestamp = fmt.parse(ts).getTime();
                } catch( ParseException e ) {
                    logger.error(e);
                    throw new CloudException(e);
                }
                if( timestamp > -1L ) {
                    break;
                }
            }
            blocks = doc.getElementsByTagName("output");
            for( int i = 0; i < blocks.getLength(); i++ ) {
                Node item = blocks.item(i);

                if( item.hasChildNodes() ) {
                    output = item.getFirstChild().getNodeValue().trim();
                    break;
                }
            }
            if( output != null ) {
                try {
                    return new String(Base64.decodeBase64(output.getBytes("utf-8")), "utf-8");
                } catch( UnsupportedEncodingException e ) {
                    logger.error(e);
                    throw new InternalException(e);
                }
            }
            return "";
        } finally {
            APITrace.end();
        }
    }

    @Override
    public @Nonnull Iterable<String> listFirewalls( @Nonnull String instanceId ) throws InternalException, CloudException {
        APITrace.begin(getProvider(), "listFirewallsForVM");
        try {
            Map<String, String> parameters = getProvider().getStandardParameters(getProvider().getContext(), EC2Method.DESCRIBE_INSTANCES);
            ArrayList<String> firewalls = new ArrayList<String>();
            EC2Method method;
            NodeList blocks;
            Document doc;

            parameters.put("InstanceId.1", instanceId);
            method = new EC2Method(getProvider(), getProvider().getEc2Url(), parameters);
            try {
                doc = method.invoke();
            } catch( EC2Exception e ) {
                String code = e.getCode();

                if( code != null && code.startsWith("InvalidInstanceID") ) {
                    return firewalls;
                }
                logger.error(e.getSummary());
                throw new CloudException(e);
            }
            blocks = doc.getElementsByTagName("groupSet");
            for( int i = 0; i < blocks.getLength(); i++ ) {
                NodeList items = blocks.item(i).getChildNodes();

                for( int j = 0; j < items.getLength(); j++ ) {
                    Node item = items.item(j);

                    if( item.getNodeName().equals("item") ) {
                        NodeList sub = item.getChildNodes();

                        for( int k = 0; k < sub.getLength(); k++ ) {
                            Node id = sub.item(k);

                            if( id.getNodeName().equalsIgnoreCase("groupId") && id.hasChildNodes() ) {
                                firewalls.add(id.getFirstChild().getNodeValue().trim());
                                break;
                            }
                        }
                    }
                }
            }
            return firewalls;
        } finally {
            APITrace.end();
        }
    }

<<<<<<< HEAD
    private @Nonnull List<VirtualMachine> describeInstances(boolean resolveIpAssociations, @Nullable Map<String, String> extraParameters, @Nullable VMFilterOptions options,  @Nonnull String ... instanceIds) throws InternalException, CloudException {
        List<VirtualMachine> results = new ArrayList<VirtualMachine>();
=======
    private @Nonnull List<VirtualMachine> describeInstances(@Nonnull String ... instanceIds) throws InternalException, CloudException {
>>>>>>> 32fc8e2b
        ProviderContext ctx = getProvider().getContext();

        if( ctx == null ) {
            throw new CloudException("No context was established for this request");
        }
<<<<<<< HEAD

        Future<Iterable<IpAddress>> ipPoolFuture = null;
        Iterable<IpAddress> addresses = Collections.emptyList();

        // only resolve elastic IPs if requested
        if( getProvider().hasNetworkServices() && resolveIpAssociations ) {
            NetworkServices services = getProvider().getNetworkServices();

            if( services != null ) {
                if( services.hasIpAddressSupport() ) {
                    IpAddressSupport support = services.getIpAddressSupport();

                    if( support != null ) {
                        ipPoolFuture = support.listIpPoolConcurrently(IPVersion.IPV4, false);
                    }
                }
            }
        }
=======
        List<VirtualMachine> results = new ArrayList<VirtualMachine>();
        List<RawAddress> ipAddresses = new ArrayList<RawAddress>();
>>>>>>> 32fc8e2b

        Map<String, String> parameters = getProvider().getStandardParameters(getProvider().getContext(), EC2Method.DESCRIBE_INSTANCES);
        EC2Method method;
        NodeList blocks;
        Document doc;
        if( extraParameters != null ) {
            AWSCloud.addExtraParameters(parameters, extraParameters);
        }
        AWSCloud.addIndexedParameters(parameters, "InstanceId", instanceIds);

        method = new EC2Method(getProvider(), getProvider().getEc2Url(), parameters);
        try {
            doc = method.invoke();
        } catch( EC2Exception e ) {
            String code = e.getCode();

            if( code != null && code.startsWith("InvalidInstanceID") ) {
                return results;
            }
            logger.error(e.getSummary());
            throw new CloudException(e);
        }
        blocks = doc.getElementsByTagName("instancesSet");
        for( int i = 0; i < blocks.getLength(); i++ ) {
            NodeList instances = blocks.item(i).getChildNodes();

            for( int j = 0; j < instances.getLength(); j++ ) {
                Node instance = instances.item(j);

                if( instance.getNodeName().equals("item") ) {
<<<<<<< HEAD
                    try {
                        if( ipPoolFuture != null ) {
                            addresses = ipPoolFuture.get(30, TimeUnit.SECONDS);
                        }
                    } catch( InterruptedException e ) {
                        logger.error(e.getMessage());
                    } catch( ExecutionException e ) {
                        logger.error(e.getMessage());
                    } catch( TimeoutException e ) {
                        logger.error(e.getMessage());
                    }
                    VirtualMachine server = toVirtualMachine(ctx, instance);
                    boolean addThisServer = false;
                    if( server != null ) {
                        // if instance array is set, only add the instances matching the initial array
                        if( instanceIds.length > 0 ) {
                            if( Arrays.asList(instanceIds).contains(server.getProviderVirtualMachineId()) ) {
                                addThisServer = true;
                            }
                        }
                        // otherwise add every server
                        else {
                            addThisServer = true;
                        }
                        // now apply the filter if any
                        if( addThisServer && (options == null || options.matches(server)) ) {
                            results.add(server);
                        }

=======
                    VirtualMachine server = toVirtualMachine(ctx, instance);
                    if( server != null && Arrays.asList(instanceIds).contains(server.getProviderVirtualMachineId()) ) {
                        results.add(server);
                        ipAddresses.addAll(Arrays.asList(server.getPublicAddresses()));
                    }
                }
            }
            Future<Iterable<IpAddress>> ipPoolFuture = null;
            Iterable<IpAddress> addresses = null;
            if( getProvider().hasNetworkServices() ) {
                NetworkServices services = getProvider().getNetworkServices();

                if( services != null ) {
                    if( services.hasIpAddressSupport() ) {
                        IpAddressSupport support = services.getIpAddressSupport();

                        if( support != null && support instanceof ElasticIP) {
                            ipPoolFuture = ((ElasticIP) support).listIpPoolConcurrently(
                                    IPVersion.IPV4, ipAddresses);
                            try {
                                addresses = ipPoolFuture.get();
                            }
                            catch( InterruptedException ignore ) {}
                            catch( ExecutionException ignore ) {}
                        }
                    }
                }
            }
            if( addresses != null ) {
                for( VirtualMachine machine : results ) {
                    RawAddress [] vmAddresses = machine.getPublicAddresses();
                    for( IpAddress addr : addresses ) {
                        for( RawAddress ra : vmAddresses ) {
                            if( addr.getRawAddress().equals(ra) ) {
                                machine.setProviderAssignedIpAddressId(addr.getProviderIpAddressId());
                                break;
                            }
                        }
>>>>>>> 32fc8e2b
                    }
                }
            }
        }
        return results;
    }

    @Override
    public @Nullable VirtualMachine getVirtualMachine( @Nonnull String instanceId ) throws InternalException, CloudException {
        APITrace.begin(getProvider(), "getVirtualMachine");
        try {
            List<VirtualMachine> instances = describeInstances(true, null, null, instanceId);
            if( instances.size() == 1 ) {
                return instances.get(0);
            }
        } catch( Exception e ) {
            e.printStackTrace();
            if( e instanceof CloudException ) {
                throw ( CloudException ) e;
            }
            throw new InternalException(e);
        } finally {
            APITrace.end();
        }
        return null;
    }

    @Override
    public @Nullable VirtualMachineProduct getProduct( @Nonnull String sizeId ) throws CloudException, InternalException {
        for( Architecture a : getCapabilities().listSupportedArchitectures() ) {
            for( VirtualMachineProduct prd : listProducts(a) ) {
                if( prd.getProviderProductId().equals(sizeId) ) {
                    return prd;
                }
            }
        }
        return null;
    }

    private VmState getServerState( String state ) {
        if( state.equals("pending") ) {
            return VmState.PENDING;
        }
        else if( state.equals("running") ) {
            return VmState.RUNNING;
        }
        else if( state.equals("terminating") || state.equals("stopping") ) {
            return VmState.STOPPING;
        }
        else if( state.equals("stopped") ) {
            return VmState.STOPPED;
        }
        else if( state.equals("shutting-down") ) {
            return VmState.STOPPING;
        }
        else if( state.equals("terminated") ) {
            return VmState.TERMINATED;
        }
        else if( state.equals("rebooting") ) {
            return VmState.REBOOTING;
        }
        logger.warn("Unknown server state: " + state);
        return VmState.PENDING;
    }

    @Override
    public @Nonnull VmStatistics getVMStatistics( @Nonnull String instanceId, @Nonnegative long startTimestamp, @Nonnegative long endTimestamp ) throws InternalException, CloudException {
        APITrace.begin(getProvider(), "getVMStatistics");
        try {
            VmStatistics statistics = new VmStatistics();

            if( endTimestamp < 1L ) {
                endTimestamp = System.currentTimeMillis() + 1000L;
            }
            if( startTimestamp < ( System.currentTimeMillis() - ( 2L * CalendarWrapper.DAY ) ) ) {
                startTimestamp = System.currentTimeMillis() - ( 2L * CalendarWrapper.DAY );
                if( startTimestamp > ( endTimestamp - ( 2L * CalendarWrapper.MINUTE ) ) ) {
                    endTimestamp = startTimestamp + ( 2L * CalendarWrapper.MINUTE );
                }
            }
            else if( startTimestamp > ( endTimestamp - ( 2L * CalendarWrapper.MINUTE ) ) ) {
                startTimestamp = endTimestamp - ( 2L * CalendarWrapper.MINUTE );
            }

            String id = instanceId;
            boolean idIsVolumeId = false;
            VirtualMachine vm = getVirtualMachine(instanceId);
            if( vm != null ) {
                if( vm.isPersistent() ) {
                    if( vm.getProviderVolumeIds(getProvider()).length > 0 ) {
                        id = vm.getProviderVolumeIds(getProvider())[0];
                        idIsVolumeId = true;
                    }
                }
                calculateCpuUtilization(statistics, instanceId, startTimestamp, endTimestamp);
                calculateDiskReadBytes(statistics, id, idIsVolumeId, startTimestamp, endTimestamp);
                calculateDiskReadOps(statistics, id, idIsVolumeId, startTimestamp, endTimestamp);
                calculateDiskWriteBytes(statistics, id, idIsVolumeId, startTimestamp, endTimestamp);
                calculateDiskWriteOps(statistics, id, idIsVolumeId, startTimestamp, endTimestamp);
                calculateNetworkIn(statistics, instanceId, startTimestamp, endTimestamp);
                calculateNetworkOut(statistics, instanceId, startTimestamp, endTimestamp);
            }
            return statistics;
        } finally {
            APITrace.end();
        }
    }

    @Override
    public @Nonnull Iterable<VmStatistics> getVMStatisticsForPeriod( @Nonnull String instanceId, long startTimestamp, long endTimestamp ) throws InternalException, CloudException {
        APITrace.begin(getProvider(), "getVMStatisticsForPeriod");
        try {
            if( endTimestamp < 1L ) {
                endTimestamp = System.currentTimeMillis() + 1000L;
            }
            if( startTimestamp < ( System.currentTimeMillis() - CalendarWrapper.DAY ) ) {
                startTimestamp = System.currentTimeMillis() - CalendarWrapper.DAY;
                if( startTimestamp > ( endTimestamp - ( 2L * CalendarWrapper.MINUTE ) ) ) {
                    endTimestamp = startTimestamp + ( 2L * CalendarWrapper.MINUTE );
                }
            }
            else if( startTimestamp > ( endTimestamp - ( 2L * CalendarWrapper.MINUTE ) ) ) {
                startTimestamp = endTimestamp - ( 2L * CalendarWrapper.MINUTE );
            }
            TreeMap<Integer, VmStatistics> statMap = new TreeMap<Integer, VmStatistics>();
            int minutes = ( int ) ( ( endTimestamp - startTimestamp ) / CalendarWrapper.MINUTE );

            for( int i = 1; i <= minutes; i++ ) {
                statMap.put(i, new VmStatistics());
            }
            Set<Metric> metrics = calculate("CPUUtilization", "Percent", instanceId, false, startTimestamp, endTimestamp);
            for( Metric m : metrics ) {
                int minute = 1 + ( int ) ( ( m.timestamp - startTimestamp ) / CalendarWrapper.MINUTE );
                VmStatistics stats = statMap.get(minute);

                if( stats == null ) {
                    stats = new VmStatistics();
                    statMap.put(minute, stats);
                }
                stats.setAverageCpuUtilization(m.average);
                stats.setMaximumCpuUtilization(m.maximum);
                stats.setMinimumCpuUtilization(m.minimum);
                stats.setStartTimestamp(m.timestamp);
                stats.setEndTimestamp(m.timestamp);
                stats.setSamples(m.samples);
            }
            String id = instanceId;
            boolean idIsVolumeId = false;
            VirtualMachine vm = getVirtualMachine(instanceId);
            if( vm != null && vm.isPersistent() ) {
                if( vm.getProviderVolumeIds(getProvider()).length > 0 ) {
                    id = vm.getProviderVolumeIds(getProvider())[0];
                    idIsVolumeId = true;
                }
            }
            metrics = calculate(idIsVolumeId ? "VolumeReadBytes" : "DiskReadBytes", "Bytes", id, idIsVolumeId, startTimestamp, endTimestamp);
            for( Metric m : metrics ) {
                int minute = 1 + ( int ) ( ( m.timestamp - startTimestamp ) / CalendarWrapper.MINUTE );
                VmStatistics stats = statMap.get(minute);

                if( stats == null ) {
                    stats = new VmStatistics();
                    statMap.put(minute, stats);
                }
                stats.setAverageDiskReadBytes(m.average);
                stats.setMinimumDiskReadBytes(m.minimum);
                stats.setMaximumDiskReadBytes(m.maximum);
                if( stats.getSamples() < 1 ) {
                    stats.setSamples(m.samples);
                }
            }
            metrics = calculate(idIsVolumeId ? "VolumeReadOps" : "DiskReadOps", "Count", id, idIsVolumeId, startTimestamp, endTimestamp);
            for( Metric m : metrics ) {
                int minute = 1 + ( int ) ( ( m.timestamp - startTimestamp ) / CalendarWrapper.MINUTE );
                VmStatistics stats = statMap.get(minute);

                if( stats == null ) {
                    stats = new VmStatistics();
                    statMap.put(minute, stats);
                }
                stats.setAverageDiskReadOperations(m.average);
                stats.setMinimumDiskReadOperations(m.minimum);
                stats.setMaximumDiskReadOperations(m.maximum);
                if( stats.getSamples() < 1 ) {
                    stats.setSamples(m.samples);
                }
            }
            metrics = calculate(idIsVolumeId ? "VolumeWriteBytes" : "DiskWriteBytes", "Bytes", id, idIsVolumeId, startTimestamp, endTimestamp);
            for( Metric m : metrics ) {
                int minute = 1 + ( int ) ( ( m.timestamp - startTimestamp ) / CalendarWrapper.MINUTE );
                VmStatistics stats = statMap.get(minute);

                if( stats == null ) {
                    stats = new VmStatistics();
                    statMap.put(minute, stats);
                }
                stats.setAverageDiskWriteBytes(m.average);
                stats.setMinimumDiskWriteBytes(m.minimum);
                stats.setMaximumDiskWriteBytes(m.maximum);
                if( stats.getSamples() < 1 ) {
                    stats.setSamples(m.samples);
                }
            }
            metrics = calculate(idIsVolumeId ? "VolumeWriteOps" : "DiskWriteOps", "Count", id, idIsVolumeId, startTimestamp, endTimestamp);
            for( Metric m : metrics ) {
                int minute = 1 + ( int ) ( ( m.timestamp - startTimestamp ) / CalendarWrapper.MINUTE );
                VmStatistics stats = statMap.get(minute);

                if( stats == null ) {
                    stats = new VmStatistics();
                    statMap.put(minute, stats);
                }
                stats.setAverageDiskWriteOperations(m.average);
                stats.setMinimumDiskWriteOperations(m.minimum);
                stats.setMaximumDiskWriteOperations(m.maximum);
                if( stats.getSamples() < 1 ) {
                    stats.setSamples(m.samples);
                }
            }
            metrics = calculate("NetworkIn", "Bytes", instanceId, false, startTimestamp, endTimestamp);
            for( Metric m : metrics ) {
                int minute = 1 + ( int ) ( ( m.timestamp - startTimestamp ) / CalendarWrapper.MINUTE );
                VmStatistics stats = statMap.get(minute);

                if( stats == null ) {
                    stats = new VmStatistics();
                    statMap.put(minute, stats);
                }
                stats.setAverageNetworkIn(m.average);
                stats.setMinimumNetworkIn(m.minimum);
                stats.setMaximumNetworkIn(m.maximum);
                if( stats.getSamples() < 1 ) {
                    stats.setSamples(m.samples);
                }
            }
            metrics = calculate("NetworkOut", "Bytes", instanceId, false, startTimestamp, endTimestamp);
            for( Metric m : metrics ) {
                int minute = 1 + ( int ) ( ( m.timestamp - startTimestamp ) / CalendarWrapper.MINUTE );
                VmStatistics stats = statMap.get(minute);

                if( stats == null ) {
                    stats = new VmStatistics();
                    statMap.put(minute, stats);
                }
                stats.setAverageNetworkOut(m.average);
                stats.setMinimumNetworkOut(m.minimum);
                stats.setMaximumNetworkOut(m.maximum);
                if( stats.getSamples() < 1 ) {
                    stats.setSamples(m.samples);
                }
            }
            ArrayList<VmStatistics> list = new ArrayList<VmStatistics>();
            for( Map.Entry<Integer, VmStatistics> entry : statMap.entrySet() ) {
                VmStatistics stats = entry.getValue();

                if( stats != null && stats.getSamples() > 0 ) {
                    list.add(stats);
                }
            }
            return list;
        } finally {
            APITrace.end();
        }
    }

    @Override
    public Iterable<VirtualMachineStatus> getVMStatus( @Nullable String... vmIds ) throws InternalException, CloudException {
        VmStatusFilterOptions filterOptions = vmIds != null ? VmStatusFilterOptions.getInstance().withVmIds(vmIds) : VmStatusFilterOptions.getInstance();
        return getVMStatus(filterOptions);
    }

    @Override
    public @Nullable Iterable<VirtualMachineStatus> getVMStatus( @Nullable VmStatusFilterOptions filterOptions ) throws InternalException, CloudException {
        APITrace.begin(getProvider(), "getVMStatus");
        try {
            ProviderContext ctx = getProvider().getContext();
            if( ctx == null ) {
                throw new CloudException("No context was established for this request");
            }
            Map<String, String> params = getProvider().getStandardParameters(getProvider().getContext(), EC2Method.DESCRIBE_INSTANCE_STATUS);
            EC2Method method;
            NodeList blocks;
            Document doc;
            Map<String, String> filterParameters = createFilterParametersFrom(filterOptions);
            AWSCloud.addExtraParameters(params, filterParameters);
            try {
                method = new EC2Method(getProvider(), getProvider().getEc2Url(), params);
            } catch( InternalException e ) {
                logger.error(e.getMessage());
                throw new CloudException(e);
            }
            try {
                doc = method.invoke();
            } catch( EC2Exception e ) {
                String code = e.getCode();
                if( code != null && code.startsWith("InvalidInstanceID") ) {
                    return null;
                }
                logger.error(e.getSummary());
                throw new CloudException(e);
            } catch( InternalException e ) {
                logger.error(e.getMessage());
                throw new CloudException(e);
            }
            ArrayList<VirtualMachineStatus> list = new ArrayList<VirtualMachineStatus>();
            blocks = doc.getElementsByTagName("instanceStatusSet");
            for( int i = 0; i < blocks.getLength(); i++ ) {
                NodeList instances = blocks.item(i).getChildNodes();
                for( int j = 0; j < instances.getLength(); j++ ) {
                    Node instance = instances.item(j);
                    if( instance.getNodeName().equals("item") ) {
                        NodeList attrs = instance.getChildNodes();
                        VirtualMachineStatus vm = new VirtualMachineStatus();
                        for( int k = 0; k < attrs.getLength(); k++ ) {
                            Node attr = attrs.item(k);
                            String name;
                            name = attr.getNodeName();
                            if( name.equals("instanceId") ) {
                                String value = attr.getFirstChild().getNodeValue().trim();
                                vm.setProviderVirtualMachineId(value);
                            }
                            else if( name.equals("systemStatus") ) {
                                NodeList details = attr.getChildNodes();
                                for( int l = 0; l < details.getLength(); l++ ) {
                                    Node detail = details.item(l);
                                    name = detail.getNodeName();
                                    if( name.equals("status") ) {
                                        String value = detail.getFirstChild().getNodeValue().trim();
                                        vm.setProviderHostStatus(toVmStatus(value));
                                    }
                                }
                            }
                            else if( name.equals("instanceStatus") ) {
                                NodeList details = attr.getChildNodes();
                                for( int l = 0; l < details.getLength(); l++ ) {
                                    Node detail = details.item(l);
                                    name = detail.getNodeName();
                                    if( name.equals("status") ) {
                                        String value = detail.getFirstChild().getNodeValue().trim();
                                        vm.setProviderVmStatus(toVmStatus(value));
                                    }
                                }
                            }
                        }
                        list.add(vm);
                    }
                }
            }
            return list;
        } catch( CloudException ce ) {
            ce.printStackTrace();
            throw ce;
        } catch( Exception e ) {
            e.printStackTrace();
            throw new InternalException(e);
        } finally {
            APITrace.end();
        }
    }

    private Map<String, String> createFilterParametersFrom( @Nullable VmStatusFilterOptions options ) {
        if( options == null || options.isMatchesAny() ) {
            return Collections.emptyMap();
        }
        // tag advantage of EC2-based filtering if we can...
        Map<String, String> extraParameters = new HashMap<String, String>();
        int filterIndex = 0;
        if( options.getVmStatuses() != null ) {
            AWSCloud.addFilterParameters(extraParameters, filterIndex++, "system-status.status", options.getVmStatuses());
            AWSCloud.addFilterParameters(extraParameters, filterIndex++, "instance-status.status", options.getVmStatuses());
        }
        String[] vmIds = options.getVmIds();
        if( vmIds != null ) {
            for( int y = 0; y < vmIds.length; y++ ) {
                extraParameters.put("InstanceId." + String.valueOf(y + 1), vmIds[y]);
            }
        }
        return extraParameters;
    }

    @Override
    public boolean isSubscribed() throws InternalException, CloudException {
<<<<<<< HEAD
        APITrace.begin(getProvider(), "isSubscribedVirtualMachine");
        try {
            Cache<Boolean> cache = Cache.getInstance(getProvider(), "isSubscribedVirtualMachine", Boolean.class, CacheLevel.REGION_ACCOUNT);
            final Iterable<Boolean> cachedIsSubscribed = cache.get(getContext());
            if (cachedIsSubscribed != null && cachedIsSubscribed.iterator().hasNext()) {
                final Boolean isSubscribed = cachedIsSubscribed.iterator().next();
                if (isSubscribed != null) {
                    return isSubscribed;
                }
            }

            boolean isSubscribed = uncachedIsSubscribed();
            if (isSubscribed) {
                cache.put(getContext(), Collections.singleton(true));
            } else {
                cache.put(getContext(), Collections.singleton(false));
            }
            return isSubscribed;

        } finally {
            APITrace.end();
        }
    }

    public boolean uncachedIsSubscribed() throws InternalException, CloudException {
        APITrace.begin(getProvider(), "uncachedIsSubscribedVirtualMachine");
        try {
            return getProvider().isEC2ActionAuthorised(EC2Method.DESCRIBE_INSTANCES);
        } finally {
            APITrace.end();
        }
=======
        return getProvider().isEC2ActionAuthorised(EC2Method.DESCRIBE_INSTANCES);
>>>>>>> 32fc8e2b
    }

    @Override
    public Iterable<VirtualMachineProduct> listProducts( VirtualMachineProductFilterOptions options ) throws InternalException, CloudException {
        List<VirtualMachineProduct> products = new ArrayList<VirtualMachineProduct>();
        for( Architecture arch : Architecture.values() ) {
            mergeProductLists(products, listProducts(options, arch));
        }
        return products;
    }

    // Merges product iterable to the list, using providerProductId as a unique key
    private void mergeProductLists(List<VirtualMachineProduct> to, Iterable<VirtualMachineProduct> from) {
        List<VirtualMachineProduct> copy = new ArrayList<VirtualMachineProduct>(to);
        for( VirtualMachineProduct productFrom : from ) {
            boolean found = false;
            for( VirtualMachineProduct productTo : copy ) {
                if( productTo.getProviderProductId().equalsIgnoreCase(productFrom.getProviderProductId()) ) {
                    found = true;
                    break;
                }
            }
            if( !found ) {
                to.add(productFrom);
            }
        }
    }

    @Override
    public @Nonnull Iterable<VirtualMachineProduct> listProducts( @Nonnull Architecture architecture ) throws InternalException, CloudException {
        return listProducts(null, architecture);
    }

    @Override
    public Iterable<VirtualMachineProduct> listProducts( VirtualMachineProductFilterOptions options, Architecture architecture ) throws InternalException, CloudException {
        ProviderContext ctx = getProvider().getContext();
        if( ctx == null ) {
            throw new CloudException("No context was set for this request");
        }
        // FIXME: until core fixes the annotation for architecture let's assume it's nullable
        String cacheName = "productsALL";
        if( architecture != null ) {
            cacheName = "products" + architecture.name();
        }
        Cache<VirtualMachineProduct> cache = Cache.getInstance(getProvider(), cacheName, VirtualMachineProduct.class, CacheLevel.REGION, new TimePeriod<Day>(1, TimePeriod.DAY));
        Iterable<VirtualMachineProduct> products = cache.get(ctx);

        if( products == null ) {
            List<VirtualMachineProduct> list = new ArrayList<VirtualMachineProduct>();

            try {
                InputStream input = EC2Instance.class.getResourceAsStream("/org/dasein/cloud/aws/vmproducts.json");

                if( input != null ) {
                    BufferedReader reader = new BufferedReader(new InputStreamReader(input));
                    StringBuilder json = new StringBuilder();
                    String line;

                    while( ( line = reader.readLine() ) != null ) {
                        json.append(line);
                        json.append("\n");
                    }
                    JSONArray arr = new JSONArray(json.toString());
                    JSONObject toCache = null;

                    for( int i = 0; i < arr.length(); i++ ) {
                        JSONObject productSet = arr.getJSONObject(i);
                        String cloud, providerName;

                        if( productSet.has("cloud") ) {
                            cloud = productSet.getString("cloud");
                        }
                        else {
                            continue;
                        }
                        if( productSet.has("provider") ) {
                            providerName = productSet.getString("provider");
                        }
                        else {
                            continue;
                        }
                        if( !productSet.has("products") ) {
                            continue;
                        }
                        if( toCache == null || ( providerName.equals("AWS") && cloud.equals("AWS") ) ) {
                            toCache = productSet;
                        }
                        if( providerName.equalsIgnoreCase(getProvider().getProviderName()) && cloud.equalsIgnoreCase(getProvider().getCloudName()) ) {
                            toCache = productSet;
                            break;
                        }
                    }
                    if( toCache == null ) {
                        logger.warn("No products were defined");
                        return Collections.emptyList();
                    }
                    JSONArray plist = toCache.getJSONArray("products");

                    for( int i = 0; i < plist.length(); i++ ) {
                        JSONObject product = plist.getJSONObject(i);
                        boolean supported = false;

                        if( architecture != null ) {
                            if( product.has("architectures") ) {
                                JSONArray architectures = product.getJSONArray("architectures");

                                for( int j = 0; j < architectures.length(); j++ ) {
                                    String a = architectures.getString(j);

                                    if( architecture.name().equals(a) ) {
                                        supported = true;
                                        break;
                                    }
                                }
                            }
                            if( !supported ) {
                                continue;
                            }
                        }
                        if( product.has("excludesRegions") ) {
                            JSONArray regions = product.getJSONArray("excludesRegions");

                            for( int j = 0; j < regions.length(); j++ ) {
                                String r = regions.getString(j);

                                if( r.equals(ctx.getRegionId()) ) {
                                    supported = false;
                                    break;
                                }
                            }
                        }
                        if( !supported ) {
                            continue;
                        }
                        VirtualMachineProduct prd = toProduct(product);

                        if( prd != null ) {
                            if( options != null) {
                                if( options.matches(prd) ) {
                                    list.add(prd);
                                }
                            }
                            else {
                                list.add(prd);
                            }
                        }

                    }

                }
                else {
                    logger.warn("No standard products resource exists for /org/dasein/cloud/aws/vmproducts.json");
                }
                input = EC2Instance.class.getResourceAsStream("/org/dasein/cloud/aws/vmproducts-custom.json");
                if( input != null ) {
                    ArrayList<VirtualMachineProduct> customList = new ArrayList<VirtualMachineProduct>();
                    TreeSet<String> discard = new TreeSet<String>();
                    boolean discardAll = false;

                    BufferedReader reader = new BufferedReader(new InputStreamReader(input));
                    StringBuilder json = new StringBuilder();
                    String line;

                    while( ( line = reader.readLine() ) != null ) {
                        json.append(line);
                        json.append("\n");
                    }
                    JSONArray arr = new JSONArray(json.toString());
                    JSONObject toCache = null;

                    for( int i = 0; i < arr.length(); i++ ) {
                        JSONObject listing = arr.getJSONObject(i);
                        String cloud, providerName, endpoint = null;

                        if( listing.has("cloud") ) {
                            cloud = listing.getString("cloud");
                        }
                        else {
                            continue;
                        }
                        if( listing.has("provider") ) {
                            providerName = listing.getString("provider");
                        }
                        else {
                            continue;
                        }
                        if( listing.has("endpoint") ) {
                            endpoint = listing.getString("endpoint");
                        }
                        if( !cloud.equals(getProvider().getCloudName()) || !providerName.equals(getProvider().getProviderName()) ) {
                            continue;
                        }
                        if( endpoint != null && endpoint.equals(ctx.getCloud().getEndpoint()) ) {
                            toCache = listing;
                            break;
                        }
                        if( endpoint == null && toCache == null ) {
                            toCache = listing;
                        }
                    }
                    if( toCache != null ) {
                        if( toCache.has("discardDefaults") ) {
                            discardAll = toCache.getBoolean("discardDefaults");
                        }
                        if( toCache.has("discard") ) {
                            JSONArray dlist = toCache.getJSONArray("discard");

                            for( int i = 0; i < dlist.length(); i++ ) {
                                discard.add(dlist.getString(i));
                            }
                        }
                        if( toCache.has("products") ) {
                            JSONArray plist = toCache.getJSONArray("products");

                            for( int i = 0; i < plist.length(); i++ ) {
                                JSONObject product = plist.getJSONObject(i);
                                boolean supported = false;
                                if( architecture != null ) {

                                    if( product.has("architectures") ) {
                                        JSONArray architectures = product.getJSONArray("architectures");

                                        for( int j = 0; j < architectures.length(); j++ ) {
                                            String a = architectures.getString(j);

                                            if( architecture.name().equals(a) ) {
                                                supported = true;
                                                break;
                                            }
                                        }
                                    }
                                    if( !supported ) {
                                        continue;
                                    }
                                }
                                if( product.has("excludesRegions") ) {
                                    JSONArray regions = product.getJSONArray("excludesRegions");

                                    for( int j = 0; j < regions.length(); j++ ) {
                                        String r = regions.getString(j);

                                        if( r.equals(ctx.getRegionId()) ) {
                                            supported = false;
                                            break;
                                        }
                                    }
                                }
                                if( !supported ) {
                                    continue;
                                }
                                VirtualMachineProduct prd = toProduct(product);

                                if( prd != null ) {
                                    customList.add(prd);
                                }
                            }
                        }
                        if( !discardAll ) {
                            for( VirtualMachineProduct product : list ) {
                                if( !discard.contains(product.getProviderProductId()) ) {
                                    customList.add(product);
                                }
                            }
                        }
                        list = customList;
                    }
                }
                products = list;
                cache.put(ctx, products);

            } catch( IOException e ) {
                throw new InternalException(e);
            } catch( JSONException e ) {
                throw new InternalException(e);
            }
        }
        return products;
    }



    private String guess( String privateDnsAddress ) {
        String dnsAddress = privateDnsAddress;
        String[] parts = dnsAddress.split("\\.");

        if( parts.length > 1 ) {
            dnsAddress = parts[0];
        }
        if( dnsAddress.startsWith("ip-") ) {
            dnsAddress = dnsAddress.replace('-', '.');
            return dnsAddress.substring(3);
        }
        return null;
    }

    @Override
    public @Nonnull VirtualMachine launch( @Nonnull VMLaunchOptions withLaunchOptions ) throws CloudException, InternalException {
        APITrace.begin(getProvider(), "launch");
        try {
            List<VirtualMachine> servers = runInstances(withLaunchOptions, 1);
            if( servers.size() == 1 ) {
                return servers.get(0);
            }
            throw new InternalException("Couldn't launch a virtual machine");
        } finally {
            APITrace.end();
        }
    }

    @Override
    public @Nonnull Iterable<String> launchMany( @Nonnull VMLaunchOptions withLaunchOptions, @Nonnegative int count ) throws CloudException, InternalException {
        APITrace.begin(getProvider(), "launchMany");
        List<String> instanceIds = new ArrayList<String>();
        try {
            List<VirtualMachine> servers = runInstances(withLaunchOptions, count);
            for( VirtualMachine server : servers ) {
                instanceIds.add(server.getProviderVirtualMachineId());
            }
        } finally {
            APITrace.end();
        }
        return instanceIds;
    }

    private @Nonnull List<VirtualMachine> runInstances( @Nonnull VMLaunchOptions cfg, @Nonnegative int instanceCount ) throws CloudException, InternalException {
        List<VirtualMachine> servers = new ArrayList<VirtualMachine>(); // instance cache
        List<String> instanceIds = new ArrayList<String>(); // instanceId cache

        ProviderContext ctx = getProvider().getContext();
        if( ctx == null ) {
            throw new CloudException("No context was established for this request");
        }
        MachineImage img = null;
        final ComputeServices computeServices = getProvider().getComputeServices();
        if( computeServices != null) {
            img = computeServices.getImageSupport().getMachineImage(cfg.getMachineImageId());
        }

        if( img == null ) {
            throw new AWSResourceNotFoundException("No such machine image: " + cfg.getMachineImageId());
        }
        Map<String, String> parameters = getProvider().getStandardParameters(getProvider().getContext(), EC2Method.RUN_INSTANCES);
        String ramdiskImage = ( String ) cfg.getMetaData().get("ramdiskImageId"), kernelImage = ( String ) cfg.getMetaData().get("kernelImageId");
        EC2Method method;
        NodeList blocks;
        Document doc;

        parameters.put("ImageId", cfg.getMachineImageId());
        parameters.put("MinCount", String.valueOf(instanceCount));
        parameters.put("MaxCount", String.valueOf(instanceCount));
        parameters.put("InstanceType", cfg.getStandardProductId());
        AWSCloud.addValueIfNotNull(parameters, "ramdiskId", ramdiskImage);
        AWSCloud.addValueIfNotNull(parameters, "kernelId", kernelImage);
        AWSCloud.addValueIfNotNull(parameters, "IamInstanceProfile.Arn", cfg.getRoleId());
        if( cfg.getUserData() != null ) {
            try {
                parameters.put("UserData", Base64.encodeBase64String(cfg.getUserData().getBytes("utf-8")));
            } catch( UnsupportedEncodingException e ) {
                throw new InternalException(e);
            }
        }
        if( cfg.isPreventApiTermination() ) {
            parameters.put("DisableApiTermination", "true");
        }
        if( cfg.getDataCenterId() != null ) {
            parameters.put("Placement.AvailabilityZone", cfg.getDataCenterId());
        }
        else if( cfg.getVolumes().length > 0 ) {
            for( VolumeAttachment a : cfg.getVolumes() ) {
                if( a.volumeToCreate != null ) {
                    String dc = a.volumeToCreate.getDataCenterId();
                    if( dc != null ) {
                        cfg.inDataCenter(dc);
                        break;
                    }
                }
            }
        }
        AWSCloud.addValueIfNotNull(parameters, "KeyName", cfg.getBootstrapKey());

        if( getProvider().getEC2Provider().isAWS() ) {
            parameters.put("Monitoring.Enabled", String.valueOf(cfg.isExtendedAnalytics()));
        }
        if( cfg.isIoOptimized() ) {
            parameters.put("EbsOptimized", "true");
        }
        AWSCloud.addValueIfNotNull(parameters, "Placement.GroupName", cfg.getAffinityGroupId());

        final ArrayList<VolumeAttachment> existingVolumes = new ArrayList<VolumeAttachment>();
        TreeSet<String> deviceIds = new TreeSet<String>();
        if( cfg.getVolumes().length > 0 ) {
            Iterable<String> possibles = getProvider().getComputeServices().getVolumeSupport().listPossibleDeviceIds(img.getPlatform());
            int i = 1;

            for( VolumeAttachment a : cfg.getVolumes() ) {
                if( a.deviceId != null ) {
                    deviceIds.add(a.deviceId);
                }
                else if( a.volumeToCreate != null && a.volumeToCreate.getDeviceId() != null ) {
                    deviceIds.add(a.volumeToCreate.getDeviceId());
                    a.deviceId = a.volumeToCreate.getDeviceId();
                }
            }
            for( VolumeAttachment a : cfg.getVolumes() ) {
                if( a.deviceId == null ) {
                    for( String id : possibles ) {
                        if( !deviceIds.contains(id) ) {
                            a.deviceId = id;
                            deviceIds.add(id);
                        }
                    }
                    if( a.deviceId == null ) {
                        throw new InternalException("Unable to identify a device ID for volume");
                    }
                }
                if( a.existingVolumeId == null ) {
                    parameters.put("BlockDeviceMapping." + i + ".DeviceName", a.deviceId);

                    VolumeProduct prd = getProvider().getComputeServices().getVolumeSupport().getVolumeProduct(a.volumeToCreate.getVolumeProductId());
                    parameters.put("BlockDeviceMapping." + i + ".Ebs.VolumeType", prd.getProviderProductId());

                    if( a.volumeToCreate.getIops() > 0 ) {
                        parameters.put("BlockDeviceMapping." + i + ".Ebs.Iops", String.valueOf(a.volumeToCreate.getIops()));
                    }

                    if( a.volumeToCreate.getSnapshotId() != null ) {
                        parameters.put("BlockDeviceMapping." + i + ".Ebs.SnapshotId", a.volumeToCreate.getSnapshotId());
                    }
                    else {
                        parameters.put("BlockDeviceMapping." + i + ".Ebs.VolumeSize", String.valueOf(a.volumeToCreate.getVolumeSize().getQuantity().intValue()));
                    }
                    i++;
                }
                else {
                    existingVolumes.add(a);
                }
            }
        }
        if( cfg.getSubnetId() == null ) {
            AWSCloud.addIndexedParameters(parameters, "SecurityGroupId.", cfg.getFirewallIds());
        }
        else if( cfg.getNetworkInterfaces() != null && cfg.getNetworkInterfaces().length > 0 ) {
            VMLaunchOptions.NICConfig[] nics = cfg.getNetworkInterfaces();
            int i = 1;

            for( VMLaunchOptions.NICConfig c : nics ) {
                parameters.put("NetworkInterface." + i + ".DeviceIndex", String.valueOf(i));
                // this only applies for the first NIC
                if( i == 1 ) {
                    parameters.put("NetworkInterface.1.AssociatePublicIpAddress", String.valueOf(cfg.isAssociatePublicIpAddress()));
                }
                if( c.nicId == null ) {
                    parameters.put("NetworkInterface." + i + ".SubnetId", c.nicToCreate.getSubnetId());
                    parameters.put("NetworkInterface." + i + ".Description", c.nicToCreate.getDescription());
                    AWSCloud.addValueIfNotNull(parameters, "NetworkInterface." + i + ".PrivateIpAddress", c.nicToCreate.getIpAddress());
                    AWSCloud.addIndexedParameters(parameters, "NetworkInterface." + i + ".SecurityGroupId.", c.nicToCreate.getFirewallIds());
                }
                else {
                    parameters.put("NetworkInterface." + i + ".NetworkInterfaceId", c.nicId);
                }
                i++;
            }
        }
        else {
            parameters.put("NetworkInterface.1.DeviceIndex", "0");
            parameters.put("NetworkInterface.1.SubnetId", cfg.getSubnetId());
            parameters.put("NetworkInterface.1.AssociatePublicIpAddress", String.valueOf(cfg.isAssociatePublicIpAddress()));
            AWSCloud.addValueIfNotNull(parameters, "NetworkInterface.1.PrivateIpAddress", cfg.getPrivateIp());
            AWSCloud.addIndexedParameters(parameters, "NetworkInterface.1.SecurityGroupId.", cfg.getFirewallIds());
        }

        // Send request to AWS
        method = new EC2Method(getProvider(), getProvider().getEc2Url(), parameters);
        try {
            doc = method.invoke();
        } catch( EC2Exception e ) {
            String code = e.getCode();

            if( code != null && code.equals("InsufficientInstanceCapacity") ) {
                return servers;
            }
            logger.error(e.getSummary());
            throw new CloudException(e);
        }
        blocks = doc.getElementsByTagName("instancesSet");

        for( int i = 0; i < blocks.getLength(); i++ ) {
            NodeList instances = blocks.item(i).getChildNodes();

            for( int j = 0; j < instances.getLength(); j++ ) {
                Node instance = instances.item(j);

                if( instance.getNodeName().equals("item") ) {
                    VirtualMachine server = toVirtualMachine(ctx, instance);
                    if( server != null ) {
                        servers.add(server);
                        instanceIds.add(server.getProviderVirtualMachineId());
                    }
                }
            }
        }

        // Wait for EC2 to figure out the server exists
        List<VirtualMachine> serversCopy = describeInstances(cfg.isAssociatePublicIpAddress(), null, null,
                instanceIds.toArray(new String[instanceIds.size()]));
        long timeout = System.currentTimeMillis() + CalendarWrapper.MINUTE;
        while( timeout > System.currentTimeMillis() && serversCopy.size() < servers.size()) {
            try {
                Thread.sleep(5000L);
            } catch( InterruptedException ignore ) {
            }
            try {
                serversCopy = describeInstances(cfg.isAssociatePublicIpAddress(), null, null,
                        instanceIds.toArray(new String[instanceIds.size()]));
            } catch( Throwable ignore ) {
            }
        }

        // FIXME: not clear what is to be done if time is out but `serversCopy` is still less than `servers`

        // Set all instances their tags
        List<Tag> tags = new ArrayList<Tag>();
        Map<String, Object> meta = cfg.getMetaData();
        for( Map.Entry<String, Object> entry : meta.entrySet() ) {
            if( entry.getKey().equalsIgnoreCase("name") || entry.getKey().equalsIgnoreCase("description") ) {
                continue;
            }
            // Tag value can be null, make sure we are careful
            tags.add(new Tag(entry.getKey(), entry.getValue() == null ? "" : entry.getValue().toString()));
        }
        tags.add(new Tag("Name", cfg.getFriendlyName()));
        tags.add(new Tag("Description", cfg.getDescription()));
        if( cfg.getVirtualMachineGroup() != null ) {
            tags.add(new Tag("dsnVMGroup", cfg.getVirtualMachineGroup()));
        }
        getProvider().createTags(
                instanceIds.toArray(new String[instanceIds.size()]),
                tags.toArray(new Tag[tags.size()])
        );

        // Set all instances their passwords and attach volumes
        for( VirtualMachine server : servers ) {
            if( cfg.isIpForwardingAllowed() ) {
                enableIpForwarding(server.getProviderVirtualMachineId());
            }
            if( server != null && cfg.getBootstrapKey() != null ) {
                try {
                    final String sid = server.getProviderVirtualMachineId();
                    try {
                        Callable<String> callable = new GetPassCallable(sid, getProvider());
                        String password = callable.call();

                        if( password == null ) {
                            server.setRootPassword(null);
                            server.setPasswordCallback(callable);
                        }
                        else {
                            server.setRootPassword(password);
                        }
                        server.setPlatform(Platform.WINDOWS);
                    } catch( CloudException e ) {
                        logger.warn(e.getMessage());
                    }
                } catch( Throwable t ) {
                    logger.warn("Unable to retrieve password for " + server.getProviderVirtualMachineId() + ", Let's hope it's Unix: " + t.getMessage());
                }
            }

            if( !existingVolumes.isEmpty() ) {
                final VirtualMachine vm = server;

                getProvider().hold();
                Thread thread = new Thread() {
                    public void run() {
                        try {
                            for( VolumeAttachment a : existingVolumes ) {
                                try {
                                    if( computeServices != null ) {
                                        computeServices.getVolumeSupport().attach(a.existingVolumeId, vm.getProviderMachineImageId(), a.deviceId);
                                    }
                                } catch( Throwable t ) {
                                    // ignore all errors
                                }
                            }
                        } finally {
                            getProvider().release();
                        }
                    }
                };

                thread.setName("Volume Mounter for " + server);
                thread.start();
            }
        }
        return servers;
    }

    private void enableIpForwarding( final String instanceId ) throws CloudException {

        Thread t = new Thread() {
            public void run() {
                APITrace.begin(getProvider(), "enableIpForwarding");

                long timeout = System.currentTimeMillis() + CalendarWrapper.MINUTE;

                while( timeout > System.currentTimeMillis() ) {
                    try {
                        Map<String, String> params = getProvider().getStandardParameters(getProvider().getContext(), EC2Method.MODIFY_INSTANCE_ATTRIBUTE);
                        EC2Method m;

                        params.put("InstanceId", instanceId);
                        params.put("SourceDestCheck.Value", "false");
                        m = new EC2Method(getProvider(), getProvider().getEc2Url(), params);

                        m.invoke();
                        return;
                    } catch( EC2Exception ex ) {
                        if( ex.getStatus() != 404 ) {
                            logger.error("Unable to modify instance attributes on " + instanceId + ".", ex);
                            return;
                        }
                    } catch( Throwable ex ) {
                        logger.error("Unable to modify instance attributes on " + instanceId + ".", ex);
                        return;
                    } finally {
                        APITrace.end();
                    }

                    try {
                        Thread.sleep(5000L);
                    } catch( InterruptedException ignore ) {
                    }
                }

            }
        };

        t.setName(EC2Method.MODIFY_INSTANCE_ATTRIBUTE + " thread");
        t.setDaemon(true);
        t.start();

    }

    @Override
    public @Nonnull Iterable<ResourceStatus> listVirtualMachineStatus() throws InternalException, CloudException {
        APITrace.begin(getProvider(), "listVirtualMachineStatus");
        try {
            ProviderContext ctx = getProvider().getContext();

            if( ctx == null ) {
                throw new CloudException("No context was established for this request");
            }
            Map<String, String> parameters = getProvider().getStandardParameters(getProvider().getContext(), EC2Method.DESCRIBE_INSTANCES);
            EC2Method method = new EC2Method(getProvider(), getProvider().getEc2Url(), parameters);
            ArrayList<ResourceStatus> list = new ArrayList<ResourceStatus>();
            NodeList blocks;
            Document doc;

            try {
                doc = method.invoke();
            } catch( EC2Exception e ) {
                logger.error(e.getSummary());
                throw new CloudException(e);
            }
            blocks = doc.getElementsByTagName("instancesSet");
            for( int i = 0; i < blocks.getLength(); i++ ) {
                NodeList instances = blocks.item(i).getChildNodes();

                for( int j = 0; j < instances.getLength(); j++ ) {
                    Node instance = instances.item(j);

                    if( instance.getNodeName().equals("item") ) {
                        ResourceStatus status = toStatus(instance);

                        if( status != null ) {
                            list.add(status);
                        }
                    }
                }
            }
            return list;
        } finally {
            APITrace.end();
        }
    }

    @Override
    public @Nonnull Iterable<VirtualMachine> listVirtualMachines() throws InternalException, CloudException {
        return listVirtualMachines(null);
    }

    @Override
    public @Nonnull Iterable<VirtualMachine> listVirtualMachines( @Nullable VMFilterOptions options ) throws InternalException, CloudException {
        Map<String, String> filterParameters = createFilterParametersFrom(options);
        if( options != null && options.getRegex() != null ) {
            // still have to match on regex
            options = VMFilterOptions.getInstance(false, options.getRegex());
        }
        else {
            // nothing else to match on
            options = null;
        }
        // FIXME(labisso): first parameter is where you switch the elastic IP look-ups off (false)
        return describeInstances(false, filterParameters, options, new String[0]);
    }

    private Map<String, String> createFilterParametersFrom( @Nullable VMFilterOptions options ) {
        if( options == null || options.isMatchesAny() ) {
            return Collections.emptyMap();
        }
        // tag advantage of EC2-based filtering if we can...
        Map<String, String> extraParameters = new HashMap<String, String>();
        int filterIndex = 0;
        if( options.getTags() != null && !options.getTags().isEmpty() ) {
            AWSCloud.addExtraParameters(extraParameters, AWSCloud.getTagFilterParams(options.getTags(), filterIndex));
        }
        if( options.getVmStates() != null ) {
            AWSCloud.addFilterParameters(extraParameters, filterIndex++, "instance-state-name", options.getVmStates());
        }
        if( options.getLifecycles() != null ) {
            List<VirtualMachineLifecycle> lifecycles = Arrays.asList(VirtualMachineLifecycle.SPOT);
            // The only valid value for this filter in AWS is "spot"
            if( options.getLifecycles().length == 1 && options.getLifecycles()[0].equals(VirtualMachineLifecycle.SPOT) ) {
                // Only include it if it was the single lifecycle option, otherwise we don't filter by it
                AWSCloud.addFilterParameters(extraParameters, filterIndex++, "instance-lifecycle", lifecycles);
            }
        }
        if( options.getSpotRequestId() != null ) {
            AWSCloud.addFilterParameters(extraParameters, filterIndex++, "spot-instance-request-id", Arrays.asList(options.getSpotRequestId()));
        }
        return extraParameters;
    }

<<<<<<< HEAD
=======
    private @Nonnull Iterable<VirtualMachine> listVirtualMachinesWithParams( Map<String, String> extraParameters, @Nullable VMFilterOptions options ) throws InternalException, CloudException {
        APITrace.begin(getProvider(), "listVirtualMachines");
        try {
            ProviderContext ctx = getProvider().getContext();

            if( ctx == null ) {
                throw new CloudException("No context was established for this request");
            }

            Map<String, String> parameters = getProvider().getStandardParameters(getProvider().getContext(), EC2Method.DESCRIBE_INSTANCES);

            AWSCloud.addExtraParameters(parameters, extraParameters);

            EC2Method method = new EC2Method(getProvider(), getProvider().getEc2Url(), parameters);
            List<VirtualMachine> list = new ArrayList<VirtualMachine>();
            List<RawAddress> rawAddresses = new ArrayList<RawAddress>();

            NodeList blocks;
            Document doc;

            try {
                doc = method.invoke();
            } catch( EC2Exception e ) {
                logger.error(e.getSummary());
                throw new CloudException(e);
            }
            blocks = doc.getElementsByTagName("instancesSet");
            for( int i = 0; i < blocks.getLength(); i++ ) {
                NodeList instances = blocks.item(i).getChildNodes();

                for( int j = 0; j < instances.getLength(); j++ ) {
                    Node instance = instances.item(j);

                    if( instance.getNodeName().equals("item") ) {
                        VirtualMachine vm = toVirtualMachine(ctx, instance);
                        if( options == null || options.matches(vm) ) {
                            list.add(vm);
                            rawAddresses.addAll(Arrays.asList(vm.getPublicAddresses()));
                        }
                    }
                }
            }
            Future<Iterable<IpAddress>> ipPoolFuture = null;
            Iterable<IpAddress> addresses = null;
            if( !rawAddresses.isEmpty() && getProvider().hasNetworkServices() ) {
                NetworkServices services = getProvider().getNetworkServices();

                if( services != null ) {
                    if( services.hasIpAddressSupport() ) {
                        IpAddressSupport support = services.getIpAddressSupport();

                        if( support != null && support instanceof ElasticIP) {
                            ipPoolFuture = ((ElasticIP) support).listIpPoolConcurrently(
                                    IPVersion.IPV4, rawAddresses);
                            try {
                                addresses = ipPoolFuture.get();
                            }
                            catch( InterruptedException ignore ) {}
                            catch( ExecutionException ignore ) {}
                        }
                    }
                }
            }
            if( addresses != null ) {
                for( VirtualMachine machine : list ) {
                    RawAddress [] vmAddresses = machine.getPublicAddresses();
                    for( IpAddress addr : addresses ) {
                        for( RawAddress ra : vmAddresses ) {
                            if( addr.getRawAddress().equals(ra) ) {
                                machine.setProviderAssignedIpAddressId(addr.getProviderIpAddressId());
                                break;
                            }
                        }
                    }
                }
            }
            return list;
        } finally {
            APITrace.end();
        }
    }

>>>>>>> 32fc8e2b
    @Override
    public void pause( @Nonnull String vmId ) throws InternalException, CloudException {
        throw new OperationNotSupportedException("Pause/unpause not supported by the EC2 API");
    }

    @Override
    public @Nonnull String[] mapServiceAction( @Nonnull ServiceAction action ) {
        if( action.equals(VirtualMachineSupport.ANY) ) {
            return new String[]{EC2Method.EC2_PREFIX + "*"};
        }
        else if( action.equals(VirtualMachineSupport.BOOT) ) {
            return new String[]{EC2Method.EC2_PREFIX + EC2Method.START_INSTANCES};
        }
        else if( action.equals(VirtualMachineSupport.CLONE) ) {
            return new String[0];
        }
        else if( action.equals(VirtualMachineSupport.CREATE_VM) ) {
            return new String[]{EC2Method.EC2_PREFIX + EC2Method.RUN_INSTANCES};
        }
        else if( action.equals(VirtualMachineSupport.GET_VM) || action.equals(VirtualMachineSupport.LIST_VM) ) {
            return new String[]{EC2Method.EC2_PREFIX + EC2Method.DESCRIBE_INSTANCES};
        }
        else if( action.equals(VirtualMachineSupport.PAUSE) ) {
            return new String[]{EC2Method.EC2_PREFIX + EC2Method.STOP_INSTANCES};
        }
        else if( action.equals(VirtualMachineSupport.REBOOT) ) {
            return new String[]{EC2Method.EC2_PREFIX + EC2Method.REBOOT_INSTANCES};
        }
        else if( action.equals(VirtualMachineSupport.REMOVE_VM) ) {
            return new String[]{EC2Method.EC2_PREFIX + EC2Method.TERMINATE_INSTANCES};
        }
        else if( action.equals(VirtualMachineSupport.TOGGLE_ANALYTICS) ) {
            return new String[]{EC2Method.EC2_PREFIX + EC2Method.MONITOR_INSTANCES};
        }
        else if( action.equals(VirtualMachineSupport.VIEW_ANALYTICS) ) {
            return new String[]{EC2Method.EC2_PREFIX + EC2Method.GET_METRIC_STATISTICS};
        }
        else if( action.equals(VirtualMachineSupport.VIEW_CONSOLE) ) {
            return new String[]{EC2Method.EC2_PREFIX + EC2Method.GET_CONSOLE_OUTPUT};
        }
        return new String[0];
    }

    @Override
    public void stop( @Nonnull String instanceId, boolean force ) throws InternalException, CloudException {
        APITrace.begin(getProvider(), "stopVM");
        try {
            VirtualMachine vm = getVirtualMachine(instanceId);

            if( vm == null ) {
                throw new CloudException("No such instance: " + instanceId);
            }
            if( !vm.isPersistent() ) {
                throw new OperationNotSupportedException("Instances backed by ephemeral drives are not start/stop capable");
            }
            Map<String, String> parameters = getProvider().getStandardParameters(getProvider().getContext(), EC2Method.STOP_INSTANCES);
            EC2Method method;

            parameters.put("InstanceId.1", instanceId);
            if( force ) {
                parameters.put("Force", "true");
            }
            method = new EC2Method(getProvider(), getProvider().getEc2Url(), parameters);
            try {
                method.invoke();
            } catch( EC2Exception e ) {
                logger.error(e.getSummary());
                throw new CloudException(e);
            }
        } finally {
            APITrace.end();
        }
    }

    @Override
    public void reboot( @Nonnull String instanceId ) throws CloudException, InternalException {
        APITrace.begin(getProvider(), "rebootVM");
        try {
            Map<String, String> parameters = getProvider().getStandardParameters(getProvider().getContext(), EC2Method.REBOOT_INSTANCES);
            EC2Method method;

            parameters.put("InstanceId.1", instanceId);
            method = new EC2Method(getProvider(), getProvider().getEc2Url(), parameters);
            try {
                method.invoke();
            } catch( EC2Exception e ) {
                logger.error(e.getSummary());
                throw new CloudException(e);
            }
        } finally {
            APITrace.end();
        }
    }

    @Override
    public void resume( @Nonnull String vmId ) throws CloudException, InternalException {
        throw new OperationNotSupportedException("Suspend/resume not supported by the EC2 API");
    }

    @Override
    public void suspend( @Nonnull String vmId ) throws CloudException, InternalException {
        throw new OperationNotSupportedException("Suspend/resume not supported by the EC2 API");
    }

    @Override
    public void terminate( @Nonnull String instanceId, @Nullable String explanation ) throws InternalException, CloudException {
        APITrace.begin(getProvider(), "terminateVM");
        try {
            Map<String, String> parameters = getProvider().getStandardParameters(getProvider().getContext(), EC2Method.TERMINATE_INSTANCES);
            EC2Method method;

            parameters.put("InstanceId.1", instanceId);
            method = new EC2Method(getProvider(), getProvider().getEc2Url(), parameters);
            try {
                method.invoke();
            } catch( EC2Exception e ) {
                logger.error(e.getSummary());
                throw new CloudException(e);
            }
        } finally {
            APITrace.end();
        }
    }

    @Override
    public void unpause( @Nonnull String vmId ) throws CloudException, InternalException {
        throw new OperationNotSupportedException("Pause/unpause not supported by the EC2 API");
    }

    private @Nullable ResourceStatus toStatus( @Nullable Node instance ) {
        if( instance == null ) {
            return null;
        }
        NodeList attrs = instance.getChildNodes();
        VmState state = VmState.PENDING;
        String vmId = null;

        for( int i = 0; i < attrs.getLength(); i++ ) {
            Node attr = attrs.item(i);
            String name;

            name = attr.getNodeName();
            if( name.equals("instanceId") ) {
                vmId = attr.getFirstChild().getNodeValue().trim();
            }
            else if( name.equals("instanceState") ) {
                NodeList details = attr.getChildNodes();

                for( int j = 0; j < details.getLength(); j++ ) {
                    Node detail = details.item(j);

                    name = detail.getNodeName();
                    if( name.equals("name") ) {
                        String value = detail.getFirstChild().getNodeValue().trim();

                        state = getServerState(value);
                    }
                }
            }
        }
        if( vmId == null ) {
            return null;
        }
        return new ResourceStatus(vmId, state);
    }

    private @Nullable VmStatus toVmStatus( @Nonnull String status ) {
        // ok | impaired | insufficient-data | not-applicable
        if( status.equalsIgnoreCase("ok") ) return VmStatus.OK;
        else if( status.equalsIgnoreCase("impaired") ) {
            return VmStatus.IMPAIRED;
        }
        else if( status.equalsIgnoreCase("insufficient-data") ) {
            return VmStatus.INSUFFICIENT_DATA;
        }
        else if( status.equalsIgnoreCase("not-applicable") ) {
            return VmStatus.NOT_APPLICABLE;
        }
        else {
            return VmStatus.INSUFFICIENT_DATA;
        }
    }

    private @Nullable VirtualMachine toVirtualMachine( @Nonnull ProviderContext ctx, @Nullable Node instance ) throws CloudException {
        if( instance == null ) {
            return null;
        }
        String rootDeviceName = null;
        NodeList attrs = instance.getChildNodes();
        VirtualMachine server = new VirtualMachine();

        server.setPersistent(false);
        server.setProviderOwnerId(ctx.getAccountNumber());
        server.setCurrentState(VmState.PENDING);
        server.setName(null);
        server.setDescription(null);
        for( int i = 0; i < attrs.getLength(); i++ ) {
            Node attr = attrs.item(i);
            String name;

            name = attr.getNodeName();
            if( name.equals("instanceId") ) {
                String value = attr.getFirstChild().getNodeValue().trim();

                server.setProviderVirtualMachineId(value);
            }
            else if( name.equals("architecture") ) {
                String value = attr.getFirstChild().getNodeValue().trim();
                Architecture architecture;

                if( value.equalsIgnoreCase("i386") ) {
                    architecture = Architecture.I32;
                }
                else {
                    architecture = Architecture.I64;
                }
                server.setArchitecture(architecture);
            }
            else if( name.equals("imageId") ) {
                String value = attr.getFirstChild().getNodeValue().trim();

                server.setProviderMachineImageId(value);
            }
            else if( name.equals("kernelId") ) {
                String value = attr.getFirstChild().getNodeValue().trim();

                server.setTag("kernelImageId", value);
                server.setProviderKernelImageId(value);
            }
            else if( name.equals("ramdiskId") ) {
                String value = attr.getFirstChild().getNodeValue().trim();

                server.setTag("ramdiskImageId", value);
                server.setProviderRamdiskImageId(value);
            }
            else if( name.equalsIgnoreCase("subnetId") ) {
                server.setProviderSubnetId(attr.getFirstChild().getNodeValue().trim());
            }
            else if( name.equalsIgnoreCase("vpcId") ) {
                server.setProviderVlanId(attr.getFirstChild().getNodeValue().trim());
            }
            else if( name.equals("instanceState") ) {
                NodeList details = attr.getChildNodes();

                for( int j = 0; j < details.getLength(); j++ ) {
                    Node detail = details.item(j);

                    name = detail.getNodeName();
                    if( name.equals("name") ) {
                        String value = detail.getFirstChild().getNodeValue().trim();

                        server.setCurrentState(getServerState(value));
                    }
                }
            }
            else if( name.equals("privateDnsName") ) {
                if( attr.hasChildNodes() ) {
                    String value = attr.getFirstChild().getNodeValue();
                    RawAddress[] addrs = server.getPrivateAddresses();

                    server.setPrivateDnsAddress(value);
                    if( addrs == null || addrs.length < 1 ) {
                        value = guess(value);
                        if( value != null ) {
                            server.setPrivateAddresses(new RawAddress(value));
                        }
                    }
                }
            }
            else if( name.equals("dnsName") ) {
                if( attr.hasChildNodes() ) {
                    String value = attr.getFirstChild().getNodeValue();
                    server.setPublicDnsAddress(value);
                }
            }
            else if( name.equals("privateIpAddress") ) {
                if( attr.hasChildNodes() ) {
                    String value = attr.getFirstChild().getNodeValue();
                    server.setPrivateAddresses(new RawAddress(value));
                }
            }
            else if( name.equals("ipAddress") ) {
                if( attr.hasChildNodes() ) {
                    String value = attr.getFirstChild().getNodeValue();

                    server.setPublicAddresses(new RawAddress(value));
                }
            }
            else if( name.equals("rootDeviceType") ) {
                if( attr.hasChildNodes() ) {
                    server.setPersistent(attr.getFirstChild().getNodeValue().equalsIgnoreCase("ebs"));
                }
            }
            else if( name.equals("tagSet") ) {

                Map<String, String> tags = getProvider().getTagsFromTagSet(attr);
                if( tags != null && tags.size() > 0 ) {
                    server.setTags(tags);
                    for( Map.Entry<String, String> entry : tags.entrySet() ) {
                        if( entry.getKey().equalsIgnoreCase("name") ) {
                            server.setName(entry.getValue());
                        }
                        else if( entry.getKey().equalsIgnoreCase("description") ) {
                            server.setDescription(entry.getValue());
                        }
                    }
                }
            }
            else if( name.equals("instanceType") ) {
                String value = attr.getFirstChild().getNodeValue().trim();

                server.setProductId(value);
            }
            else if( name.equals("launchTime") ) {
                SimpleDateFormat fmt = new SimpleDateFormat("yyyy-MM-dd'T'HH:mm:ss.SSS'Z'");
                fmt.setCalendar(UTC_CALENDAR);
                String value = attr.getFirstChild().getNodeValue().trim();

                try {
                    server.setLastBootTimestamp(fmt.parse(value).getTime());
                    server.setCreationTimestamp(server.getLastBootTimestamp());
                } catch( ParseException e ) {
                    logger.error(e);
                    throw new CloudException(e);
                }
            }
            else if( name.equals("platform") ) {
                if( attr.hasChildNodes() ) {
                    Platform platform = Platform.guess(attr.getFirstChild().getNodeValue());
                    if( platform.equals(Platform.UNKNOWN) ) {
                        platform = Platform.UNIX;
                    }
                    server.setPlatform(platform);
                }
            }
            else if( name.equals("placement") ) {
                NodeList details = attr.getChildNodes();

                for( int j = 0; j < details.getLength(); j++ ) {
                    Node detail = details.item(j);

                    name = detail.getNodeName();
                    if( name.equals("availabilityZone") ) {
                        if( detail.hasChildNodes() ) {
                            String value = detail.getFirstChild().getNodeValue().trim();

                            server.setProviderDataCenterId(value);
                        }
                    }
                }
            }
            else if( name.equals("networkInterfaceSet") ) {
                ArrayList<String> networkInterfaceIds = new ArrayList<String>();
                if( attr.hasChildNodes() ) {
                    NodeList items = attr.getChildNodes();
                    for( int j = 0; j < items.getLength(); j++ ) {
                        Node item = items.item(j);

                        if( item.getNodeName().equals("item") && item.hasChildNodes() ) {
                            NodeList parts = item.getChildNodes();
                            String networkInterfaceId = null;

                            for( int k = 0; k < parts.getLength(); k++ ) {
                                Node part = parts.item(k);

                                if( part.getNodeName().equalsIgnoreCase("networkInterfaceId") ) {
                                    if( part.hasChildNodes() ) {
                                        networkInterfaceId = part.getFirstChild().getNodeValue().trim();
                                    }
                                }
                            }
                            if( networkInterfaceId != null ) {
                                networkInterfaceIds.add(networkInterfaceId);
                            }
                        }
                    }
                }
                if( networkInterfaceIds.size() > 0 ) {
                    server.setProviderNetworkInterfaceIds(networkInterfaceIds.toArray(new String[networkInterfaceIds.size()]));
                }
        /*
          [FIXME?] TODO: Really networkInterfaceSet needs to be own type/resource
          Example:
          <networkInterfaceSet>
            <item>
              <networkInterfaceId>eni-1a2b3c4d</networkInterfaceId>
              <subnetId>subnet-1a2b3c4d</subnetId>
              <vpcId>vpc-1a2b3c4d</vpcId>
              <description>Primary network interface</description>
              <ownerId>111122223333</ownerId>
              <status>in-use</status>
              <macAddress>1b:2b:3c:4d:5e:6f</macAddress>
              <privateIpAddress>10.0.0.12</privateIpAddress>
              <sourceDestCheck>true</sourceDestCheck>
              <groupSet>
                <item>
                  <groupId>sg-1a2b3c4d</groupId>
                  <groupName>my-security-group</groupName>
                </item>
              </groupSet>
              <attachment>
                <attachmentId>eni-attach-1a2b3c4d</attachmentId>
                <deviceIndex>0</deviceIndex>
                <status>attached</status>
                <attachTime>YYYY-MM-DDTHH:MM:SS+0000</attachTime>
                <deleteOnTermination>true</deleteOnTermination>
              </attachment>
              <association>
                <publicIp>198.51.100.63</publicIp>
                <ipOwnerId>111122223333</ipOwnerId>
              </association>
              <privateIpAddressesSet>
                <item>
                  <privateIpAddress>10.0.0.12</privateIpAddress>
                  <primary>true</primary>
                  <association>
                    <publicIp>198.51.100.63</publicIp>
                    <ipOwnerId>111122223333</ipOwnerId>
                  </association>
                </item>
                <item>
                  <privateIpAddress>10.0.0.14</privateIpAddress>
                  <primary>false</primary>
                  <association>
                    <publicIp>198.51.100.177</publicIp>
                    <ipOwnerId>111122223333</ipOwnerId>
                  </association>
                </item>
              </privateIpAddressesSet>
            </item>
          </networkInterfaceSet>
         */
            }
            else if( name.equals("keyName") ) {
                server.setProviderKeypairId(AWSCloud.getTextValue(attr));
            }
            else if( name.equals("groupSet") ) {
                ArrayList<String> firewalls = new ArrayList<String>();
                if( attr.hasChildNodes() ) {
                    NodeList tags = attr.getChildNodes();

                    for( int j = 0; j < tags.getLength(); j++ ) {
                        Node tag = tags.item(j);

                        if( tag.getNodeName().equals("item") && tag.hasChildNodes() ) {
                            NodeList parts = tag.getChildNodes();
                            String groupId = null;

                            for( int k = 0; k < parts.getLength(); k++ ) {
                                Node part = parts.item(k);

                                if( part.getNodeName().equalsIgnoreCase("groupId") ) {
                                    if( part.hasChildNodes() ) {
                                        groupId = part.getFirstChild().getNodeValue().trim();
                                    }
                                }
                            }
                            if( groupId != null ) {
                                firewalls.add(groupId);
                            }
                        }
                    }
                }
                if( firewalls.size() > 0 ) {
                    server.setProviderFirewallIds(firewalls.toArray(new String[firewalls.size()]));
                }
            }
            else if( "blockDeviceMapping".equals(name) && attr.hasChildNodes() ) {
                List<Volume> volumes = new ArrayList<Volume>();
                if( attr.hasChildNodes() ) {
                    NodeList blockDeviceMapping = attr.getChildNodes();

                    for( int j = 0; j < blockDeviceMapping.getLength(); j++ ) {
                        Node bdmItems = blockDeviceMapping.item(j);

                        if( bdmItems.getNodeName().equals("item") && bdmItems.hasChildNodes() ) {
                            NodeList items = bdmItems.getChildNodes();
                            Volume volume = new Volume();

                            for( int k = 0; k < items.getLength(); k++ ) {
                                Node item = items.item(k);
                                String itemNodeName = item.getNodeName();

                                if( "deviceName".equals(itemNodeName) ) {
                                    volume.setDeviceId(AWSCloud.getTextValue(item));
                                }
                                else if( "ebs".equals(itemNodeName) ) {
                                    NodeList ebsNodeList = item.getChildNodes();

                                    for( int l = 0; l < ebsNodeList.getLength(); l++ ) {
                                        Node ebsNode = ebsNodeList.item(l);
                                        String ebsNodeName = ebsNode.getNodeName();

                                        if( "volumeId".equals(ebsNodeName) ) {
                                            volume.setProviderVolumeId(AWSCloud.getTextValue(ebsNode));
                                        }
                                        else if( "status".equals(ebsNodeName) ) {
                                            volume.setCurrentState(EBSVolume.toVolumeState(ebsNode));
                                        }
                                        else if( "deleteOnTermination".equals(ebsNodeName) ) {
                                            volume.setDeleteOnVirtualMachineTermination(AWSCloud.getBooleanValue(ebsNode));
                                        }
                                    }

                                }
                            }

                            if( volume.getDeviceId() != null ) {
                                volumes.add(volume);
                            }
                        }
                    }
                }
                if( volumes.size() > 0 ) {
                    server.setVolumes(volumes.toArray(new Volume[volumes.size()]));
                }
            }
            else if( "rootDeviceName".equals(name) && attr.hasChildNodes() ) {
                rootDeviceName = AWSCloud.getTextValue(attr);
            }
            else if( "ebsOptimized".equals(name) && attr.hasChildNodes() ) {
                server.setIoOptimized(AWSCloud.getBooleanValue(attr));
            }
            else if( "sourceDestCheck".equals(name) && attr.hasChildNodes() ) {
                /**
                 * note: a value of <sourceDestCheck>true</sourceDestCheck> means this instance cannot
                 * function as a NAT instance, so we negate the value to indicate if it is allowed
                 */
                server.setIpForwardingAllowed(!AWSCloud.getBooleanValue(attr));
            }
            else if( "stateReasonMessage".equals(name) ) {
                server.setStateReasonMessage(AWSCloud.getTextValue(attr));
            }
            else if( "iamInstanceProfile".equals(name) && attr.hasChildNodes() ) {
                NodeList details = attr.getChildNodes();

                for( int j = 0; j < details.getLength(); j++ ) {
                    Node detail = details.item(j);

                    name = detail.getNodeName();
                    if( name.equals("arn") ) {
                        if( detail.hasChildNodes() ) {
                            String value = detail.getFirstChild().getNodeValue().trim();
                            server.setProviderRoleId(value);
                        }
                    }
                }
            }
            else if( "instanceLifecycle".equals(name) ) {
                String value = AWSCloud.getTextValue(attr);
                if( value != null && "spot".equalsIgnoreCase(value) ) {
                    server.setLifecycle(VirtualMachineLifecycle.SPOT);
                }
            }
            else if( "spot-instance-request-id".equals(name) ) {
                server.setSpotRequestId(AWSCloud.getTextValue(attr));
            }
        }
        if( server.getPlatform() == null ) {
            server.setPlatform(Platform.UNKNOWN);
        }
        server.setProviderRegionId(ctx.getRegionId());
        if( server.getName() == null ) {
            server.setName(server.getProviderVirtualMachineId());
        }
        if( server.getDescription() == null ) {
            server.setDescription(server.getName() + " (" + server.getProductId() + ")");
        }
        if( server.getArchitecture() == null && server.getProductId() != null ) {
            server.setArchitecture(getArchitecture(server.getProductId()));
        }
        else if( server.getArchitecture() == null ) {
            server.setArchitecture(Architecture.I64);
        }

        // find the root device in the volumes list and set boolean value
        if( rootDeviceName != null && server.getVolumes() != null ) {
            for( Volume volume : server.getVolumes() ) {
                if( rootDeviceName.equals(volume.getDeviceId()) ) {
                    volume.setRootVolume(true);
                    break;
                }
            }
        }

        return server;
    }

    @Override
    public void disableAnalytics( @Nonnull String instanceId ) throws InternalException, CloudException {
        APITrace.begin(getProvider(), "disableVMAnalytics");
        try {
            if( getProvider().getEC2Provider().isAWS() || getProvider().getEC2Provider().isEnStratus() ) {
                Map<String, String> parameters = getProvider().getStandardParameters(getProvider().getContext(), EC2Method.UNMONITOR_INSTANCES);
                EC2Method method;

                parameters.put("InstanceId.1", instanceId);
                method = new EC2Method(getProvider(), getProvider().getEc2Url(), parameters);
                try {
                    method.invoke();
                } catch( EC2Exception e ) {
                    logger.error(e.getSummary());
                    throw new CloudException(e);
                }
            }
        } finally {
            APITrace.end();
        }
    }

    private @Nullable VirtualMachineProduct toProduct( @Nonnull JSONObject json ) throws InternalException {
        /*
                    {
                "architectures":["I32"],
                "id":"m1.small",
                "name":"Small Instance (m1.small)",
                "description":"Small Instance (m1.small)",
                "cpuCount":1,
                "rootVolumeSizeInGb":160,
                "ramSizeInMb": 1700
            },
         */
        VirtualMachineProduct prd = new VirtualMachineProduct();

        try {
            if( json.has("id") ) {
                prd.setProviderProductId(json.getString("id"));
            }
            else {
                return null;
            }
            if( json.has("name") ) {
                prd.setName(json.getString("name"));
            }
            else {
                prd.setName(prd.getProviderProductId());
            }
            if( json.has("description") ) {
                prd.setDescription(json.getString("description"));
            }
            else {
                prd.setDescription(prd.getName());
            }
            if( json.has("cpuCount") ) {
                prd.setCpuCount(json.getInt("cpuCount"));
            }
            else {
                prd.setCpuCount(1);
            }
            if( json.has("rootVolumeSizeInGb") ) {
                prd.setRootVolumeSize(new Storage<Gigabyte>(json.getInt("rootVolumeSizeInGb"), Storage.GIGABYTE));
            }
            else {
                prd.setRootVolumeSize(new Storage<Gigabyte>(1, Storage.GIGABYTE));
            }
            if( json.has("ramSizeInMb") ) {
                prd.setRamSize(new Storage<Megabyte>(json.getInt("ramSizeInMb"), Storage.MEGABYTE));
            }
            else {
                prd.setRamSize(new Storage<Megabyte>(512, Storage.MEGABYTE));
            }
            if( json.has("generation") && json.getString("generation").equalsIgnoreCase("previous")) {      	
                   prd.setStatusDeprecated();
            }
            if( json.has("standardHourlyRates") ) {
                JSONArray rates = json.getJSONArray("standardHourlyRates");

                for( int i = 0; i < rates.length(); i++ ) {
                    JSONObject rate = rates.getJSONObject(i);

                    if( rate.has("rate") ) {
                        prd.setStandardHourlyRate(( float ) rate.getDouble("rate"));
                    }
                }
            }
        } catch( JSONException e ) {
            throw new InternalException(e);
        }
        return prd;
    }

    @Override
    public void updateTags( @Nonnull String vmId, @Nonnull Tag... tags ) throws CloudException, InternalException {
        getProvider().createTags(vmId, tags);
    }

    @Override
    public void updateTags( @Nonnull String[] vmIds, @Nonnull Tag... tags ) throws CloudException, InternalException {
        getProvider().createTags(vmIds, tags);
    }

    @Override
    public void removeTags( @Nonnull String vmId, @Nonnull Tag... tags ) throws CloudException, InternalException {
        getProvider().removeTags(vmId, tags);
    }

    @Override
    public void removeTags( @Nonnull String[] vmIds, @Nonnull Tag... tags ) throws CloudException, InternalException {
        getProvider().removeTags(vmIds, tags);
    }

    @Override
    public void cancelSpotDataFeedSubscription() throws CloudException, InternalException {
        if( getProvider().getEC2Provider().isAWS() ) {
            try {
                APITrace.begin(getProvider(), "cancelSpotVirtualMachineRequest");
                Map<String, String> parameters = getProvider().getStandardParameters(getProvider().getContext(), EC2Method.DELETE_SPOT_DATAFEED_SUBSCRIPTION);
                EC2Method method;
                method = new EC2Method(getProvider(), getProvider().getEc2Url(), parameters);
                try {
                    method.invoke();
                } catch( EC2Exception e ) {
                    logger.error(e.getSummary());
                    throw new CloudException(e);
                }
            } finally {
                APITrace.end();
            }
        }
        else {
            throw new OperationNotSupportedException("Spot VMs are not supported in " + getProvider().getCloudName());
        }
    }

    @Override
    public void cancelSpotVirtualMachineRequest( String providerSpotInstanceRequestID ) throws CloudException, InternalException {
        if( getProvider().getEC2Provider().isAWS() ) {
            try {
                APITrace.begin(getProvider(), "cancelSpotVirtualMachineRequest");
                Map<String, String> parameters = getProvider().getStandardParameters(getProvider().getContext(), EC2Method.CANCEL_SPOT_INSTANCE_REQUESTS);
                parameters.put("SpotInstanceRequestId.1", providerSpotInstanceRequestID);
                EC2Method method;
                method = new EC2Method(getProvider(), getProvider().getEc2Url(), parameters);
                try {
                    method.invoke();
                } catch( EC2Exception e ) {
                    logger.error(e.getSummary());
                    throw new CloudException(e);
                }
            } finally {
                APITrace.end();
            }
        }
        else {
            throw new OperationNotSupportedException("Spot VMs are not supported in " + getProvider().getCloudName());
        }
    }

    @Override
    public @Nonnull SpotVirtualMachineRequest createSpotVirtualMachineRequest( SpotVirtualMachineRequestCreateOptions options ) throws CloudException, InternalException {
        if( getProvider().getEC2Provider().isAWS() ) {
            try {
                APITrace.begin(getProvider(), "createSpotVirtualMachineRequest");
                Map<String, String> parameters = getProvider().getStandardParameters(getProvider().getContext(), EC2Method.REQUEST_SPOT_INSTANCES);
                parameters.put("SpotPrice", String.valueOf(options.getMaximumPrice()));
                if( options.getVmCount() > 1 ) {
                    parameters.put("InstanceCount", String.valueOf(options.getVmCount()));
                }
                if( SpotVirtualMachineRequestType.PERSISTENT.equals(options.getType()) ) {
                    parameters.put("Type", "persistent");
                }
                if( options.getValidFromTimestamp() > 0 ) {
                    parameters.put("ValidFrom", getProvider().getTimestamp(options.getValidFromTimestamp(), true));
                }
                if( options.getValidUntilTimestamp() > 0 ) {
                    parameters.put("ValidUntil", getProvider().getTimestamp(options.getValidUntilTimestamp(), true));
                }
                if( options.getLaunchGroup() != null ) {
                    parameters.put("LaunchGroup", options.getLaunchGroup());
                }
                if( options.getMachineImageId() != null ) {
                    parameters.put("LaunchSpecification.ImageId", options.getMachineImageId());
                }
                if( options.getRoleId() != null ) {
                    parameters.put("LaunchSpecification.IamInstanceProfile.Arn", options.getRoleId());
                }
                if( options.getStandardProductId() != null ) {
                    parameters.put("LaunchSpecification.InstanceType", options.getStandardProductId());
                }
                if( options.getProviderSubnetId() != null ) {
                    parameters.put("LaunchSpecification.SubnetId", options.getProviderSubnetId());
                }
                if( options.getBootstrapKey() != null ) {
                    parameters.put("LaunchSpecification.KeyName", options.getBootstrapKey());
                }
                if( options.getUserData() != null ) {
                    try {
                        parameters.put("LaunchSpecification.UserData", Base64.encodeBase64String(options.getUserData().getBytes("utf-8")));
                    } catch( UnsupportedEncodingException e ) {
                        throw new InternalException(e);
                    }
                }
                parameters.put("LaunchSpecification.Monitoring.Enabled", String.valueOf(options.isMonitoring()));

                EC2Method method;
                Document doc;
                NodeList blocks;

                method = new EC2Method(getProvider(), getProvider().getEc2Url(), parameters);
                try {
                    doc = method.invoke();
                } catch( EC2Exception e ) {
                    logger.error(e.getSummary());
                    throw new CloudException(e);
                }
                blocks = doc.getElementsByTagName("spotInstanceRequestSet");

                for( int i = 0; i < blocks.getLength(); i++ ) {
                    NodeList items = blocks.item(i).getChildNodes();

                    for( int j = 0; j < items.getLength(); j++ ) {
                        Node item = items.item(j);

                        if( "item".equals(item.getNodeName()) ) {
                            return toSpotVmRequest(item, options);
                        }
                    }
                }
            } finally {
                APITrace.end();
            }
        }
        else {
            throw new OperationNotSupportedException("Spot VMs are not supported in " + getProvider().getCloudName());
        }
        throw new CloudException("Could not execute the spot VMs request.");
    }

    @Override
    public void enableSpotDataFeedSubscription( String s3BucketName ) throws CloudException, InternalException {
        if( getProvider().getEC2Provider().isAWS() ) {
            try {
                APITrace.begin(getProvider(), "enableSpotDataFeedSubscription");

                Map<String, String> parameters = getProvider().getStandardParameters(getProvider().getContext(), EC2Method.CREATE_SPOT_DATAFEED_SUBSCRIPTION);
                parameters.put("Bucket", s3BucketName);
                EC2Method method;
                method = new EC2Method(getProvider(), getProvider().getEc2Url(), parameters);
                try {
                    method.invoke();
                } catch( EC2Exception e ) {
                    logger.error(e.getSummary());
                    throw new CloudException(e);
                }
            } finally {
                APITrace.end();
            }
        }
        else {
            throw new OperationNotSupportedException("Spot VMs are not supported in " + getProvider().getCloudName());
        }
    }

    @Override
    public Iterable<SpotPriceHistory> listSpotPriceHistories( @Nullable SpotPriceHistoryFilterOptions options ) throws CloudException, InternalException {
        if( getProvider().getEC2Provider().isAWS() ) {

            try {
                APITrace.begin(getProvider(), "listSpotPriceHistories");
                Map<Pair<String, String>, List<SpotPrice>> prices = new HashMap<Pair<String, String>, List<SpotPrice>>();
                String token = null;
                do {
                    token = fetchSpotPriceHistories(prices, options, token);
                } while( token != null );

                List<SpotPriceHistory> list = new ArrayList<SpotPriceHistory>();
                for( Pair<String, String> pair : prices.keySet() ) {
                    SpotPriceHistory sph = SpotPriceHistory.getInstance(pair.getRight(), pair.getLeft(), prices.get(pair).toArray(new SpotPrice[prices.get(pair).size()]));
                    if( options != null && options.matches(sph) ) {
                        list.add(sph);
                    }
                }
                return list;
            } finally {
                APITrace.end();
            }
        }
        else {
            throw new OperationNotSupportedException("Spot VMs are not supported in " + getProvider().getCloudName());
        }
    }

    @Override
    public @Nonnull Iterable<SpotVirtualMachineRequest> listSpotVirtualMachineRequests( SpotVirtualMachineRequestFilterOptions options ) throws CloudException, InternalException {
        if( !getProvider().getEC2Provider().isAWS() ) {
            throw new OperationNotSupportedException("Spot VMs are not supported in " + getProvider().getCloudName());
        }

        try {
            Map<String, String> parameters = getProvider().getStandardParameters(getProvider().getContext(), EC2Method.DESCRIBE_SPOT_INSTANCE_REQUESTS);
            int paramIndex = 1;
            if( options != null && options.hasCriteria() ) {
                if( options.getSpotRequestIds() != null ) {
                    AWSCloud.addIndexedParameters(parameters, "SpotInstanceRequestId", options.getSpotRequestIds());
                }
                if( options.getLaunchGroup() != null ) {
                    AWSCloud.addFilterParameters(parameters, paramIndex++, "launch-group", options.getLaunchGroup());
                }
                if( options.getMachineImageId() != null ) {
                    AWSCloud.addFilterParameters(parameters, paramIndex++, "launch.image-id", options.getMachineImageId());
                }
                if( options.getMaximumPrice() > 0f ) {
                    AWSCloud.addFilterParameters(parameters, paramIndex++, "spot-price", String.valueOf(options.getMaximumPrice()));
                }
                if( options.getValidFromTimestamp() > 0 ) {
                    AWSCloud.addFilterParameters(parameters, paramIndex++, "valid-from", String.valueOf(options.getValidFromTimestamp()));
                }
                if( options.getValidUntilTimestamp() > 0 ) {
                    AWSCloud.addFilterParameters(parameters, paramIndex++, "valid-until", String.valueOf(options.getValidUntilTimestamp()));
                }
                if( options.getStandardProductId() != null ) {
                    AWSCloud.addFilterParameters(parameters, paramIndex++, "launch.instance-type", options.getStandardProductId());
                }
                if( options.getType() != null ) {
                    AWSCloud.addFilterParameters(parameters, paramIndex++, "type", options.getType() == SpotVirtualMachineRequestType.PERSISTENT ? "persistent" : "one-time");
                }
            }

            EC2Method method;
            Document doc;
            NodeList blocks;
            method = new EC2Method(getProvider(), getProvider().getEc2Url(), parameters);
            try {
                doc = method.invoke();
            } catch( EC2Exception e ) {
                logger.error(e.getSummary());
                throw new CloudException(e);
            }

            List<SpotVirtualMachineRequest> results = new ArrayList<SpotVirtualMachineRequest>();

            blocks = doc.getElementsByTagName("spotInstanceRequestSet");
            for( int i = 0; i < blocks.getLength(); i++ ) {
                NodeList items = blocks.item(i).getChildNodes();

                for( int j = 0; j < items.getLength(); j++ ) {
                    Node item = items.item(j);

                    if( "item".equals(item.getNodeName()) ) {
                        SpotVirtualMachineRequest request = toSpotVmRequest(item);
                        if( options.hasCriteria() ) {
                            if( options.matches(request) ) {
                                results.add(request);
                            }
                        }
                        else { // no criterion, add all
                            results.add(request);
                        }
                    }
                }
            }
            return results;
        } finally {
            APITrace.end();
        }
    }

    /**
     * @param prices
     * @param options
     * @param nextToken
     * @return
     * @throws CloudException
     * @throws InternalException
     */
    private String fetchSpotPriceHistories( Map<Pair<String, String>, List<SpotPrice>> prices, @Nullable SpotPriceHistoryFilterOptions options, String nextToken ) throws CloudException, InternalException {
        Map<String, String> parameters = getProvider().getStandardParameters(getProvider().getContext(), EC2Method.DESCRIBE_SPOT_PRICE_HISTORY);
        EC2Method method;
        Document doc;
        NodeList blocks;
        int productIndex = 1;
        if( options != null ) {
            if( options.getProductIds() != null ) {
                for( String product : options.getProductIds() ) {
                    parameters.put(String.format("InstanceType.%d", productIndex), product);
                    productIndex++;
                }
            }
            if( options.hasCriteria() && options.getStartTimestamp() > 0 ) {
                parameters.put("StartTime", getProvider().getTimestamp(options.getStartTimestamp(), true));
                parameters.put("EndTime", getProvider().getTimestamp(options.getEndTimestamp(), true));
            }
        }
        if( nextToken != null ) {
            parameters.put("NextToken", nextToken);
        }
        method = new EC2Method(getProvider(), getProvider().getEc2Url(), parameters);
        try {
            doc = method.invoke();
        } catch( EC2Exception e ) {
            logger.error(e.getSummary());
            throw new CloudException(e);
        }
        blocks = doc.getElementsByTagName("spotPriceHistorySet");

        for( int i = 0; i < blocks.getLength(); i++ ) {
            NodeList items = blocks.item(i).getChildNodes();

            for( int j = 0; j < items.getLength(); j++ ) {
                Node item = items.item(j);

                if( "item".equals(item.getNodeName()) ) {
                    NodeList attrs = item.getChildNodes();
                    long timestamp = -1;
                    float spotPrice = -1.0f;
                    String product = null;
                    String availabilityZone = null;

                    for( int k = 0; k < attrs.getLength(); k++ ) {
                        Node attr = attrs.item(k);
                        String name = attr.getNodeName();
                        if( "instanceType".equals(name) ) {
                            product = attr.getFirstChild().getNodeValue().trim();
                        }
                        else if( "spotPrice".equals(name) ) {
                            spotPrice = Float.valueOf(attr.getFirstChild().getNodeValue().trim());
                        }
                        else if( "timestamp".equals(name) ) {
                            timestamp = AWSCloud.getTimestampValue(attr);
                        }
                        else if( "availabilityZone".equals(name) ) {
                            availabilityZone = attr.getFirstChild().getNodeValue().trim();
                        }
                    }
                    if( product == null || spotPrice < 0 || availabilityZone == null || timestamp < 0 ) {
                        continue;
                    }
                    // AWS is not returning the prices precisely in the time-bounds requested,
                    // so filter out what is out of bounds.
                    if( options != null && options.getStartTimestamp() > 0 && ( timestamp < options.getStartTimestamp() || options.getEndTimestamp() < timestamp ) ) {
                        // this timestamp is out of bounds, skip this price
                        continue;
                    }
                    SpotPrice price = SpotPrice.getInstance(timestamp, spotPrice);
                    Pair<String, String> key = Pair.of(product, availabilityZone);
                    List<SpotPrice> subList = prices.get(key);
                    if( subList == null ) {
                        subList = new ArrayList<SpotPrice>();
                        prices.put(key, subList);
                    }
                    subList.add(price);
                }
            }
        }
        nextToken = "";
        blocks = doc.getElementsByTagName("nextToken");
        if( blocks.getLength() > 0 ) {
            nextToken = AWSCloud.getTextValue(blocks.item(0));
            if( nextToken != null && nextToken.trim().length() == 0 ) {
                nextToken = null;
            }
        }
        return nextToken;
    }

    private SpotVirtualMachineRequest toSpotVmRequest( @Nonnull Node node, SpotVirtualMachineRequestCreateOptions options ) throws CloudException {
        NodeList el = node.getChildNodes();
        String requestId = null;
        float price = 0.0F;
        // TODO: get these from the response
        SpotVirtualMachineRequestType type = options.getType();
        String amiId = options.getMachineImageId();
        String productId = options.getStandardProductId();
        long createdTs = 0;
        long validFromTs = options.getValidFromTimestamp();
        long validUntilTs = options.getValidUntilTimestamp();
        long fulfillmentTs = 0;
        String fulfillmentDcid = null;
        String launchGroup = options.getLaunchGroup();

        for( int i = 0; i < el.getLength(); i++ ) {
            Node item = el.item(i);
            String name = item.getNodeName();

            if( "spotInstanceRequestId".equals(name) ) {
                requestId = item.getFirstChild().getNodeValue().trim();
            }
            else if( "spotPrice".equals(name) ) {
                price = Float.parseFloat(item.getFirstChild().getNodeValue().trim());
            }
            else if( "type".equals(name) ) {
                type = SpotVirtualMachineRequestType.ONE_TIME;
                if( "persistent".equals(item.getFirstChild().getNodeValue().trim()) ) {
                    type = SpotVirtualMachineRequestType.PERSISTENT;
                }
            }
            else if( "launchGroup".equals(name) ) {
                launchGroup = item.getFirstChild().getNodeValue().trim();
            }
            else if( "launchedAvailabilityZone".equals(name) ) {
                fulfillmentDcid = item.getFirstChild().getNodeValue().trim();
            }
            else if( "createTime".equals(name) ) {
                createdTs = AWSCloud.getTimestampValue(item);
            }
            else if( "validFrom".equals(name) ) {
                validFromTs = AWSCloud.getTimestampValue(item);
            }
            else if( "validUntil".equals(name) ) {
                validUntilTs = AWSCloud.getTimestampValue(item);
            }
        }
        return SpotVirtualMachineRequest.getInstance(requestId, price, type, amiId, productId, createdTs, validFromTs, validUntilTs, fulfillmentTs, fulfillmentDcid, launchGroup);
    }

    /**
     * Parse a SpotVirtualMachineRequest, make a DescribeInstances call if instanceId is returned
     * to gather more information
     * @param node
     * @return
     * @throws CloudException
     */
    private SpotVirtualMachineRequest toSpotVmRequest( @Nonnull Node node ) throws CloudException {
        NodeList el = node.getChildNodes();
        String requestId = null;
        float price = 0.0F;
        SpotVirtualMachineRequestType type = null;
        long createdTs = 0;
        long validFromTs = 0;
        long validUntilTs = 0;
        String fulfillmentDcid = null;
        String launchGroup = null;

        // use to look up the instance
        String instanceId = null;

        // get these from the instance if fulfilled
        String amiId = null;
        String productId = null;
        long fulfillmentTs = 0;

        for( int i = 0; i < el.getLength(); i++ ) {
            Node item = el.item(i);
            String name = item.getNodeName();

            if( "spotInstanceRequestId".equals(name) ) {
                requestId = item.getFirstChild().getNodeValue().trim();
            }
            else if( "spotPrice".equals(name) ) {
                price = AWSCloud.getFloatValue(item);
            }
            else if( "type".equals(name) ) {
                type = SpotVirtualMachineRequestType.ONE_TIME;
                String value = AWSCloud.getTextValue(item);
                if( "persistent".equals(value) ) {
                    type = SpotVirtualMachineRequestType.PERSISTENT;
                }
            }
            else if( "launchGroup".equals(name) ) {
                launchGroup = AWSCloud.getTextValue(item);
            }
            else if( "launchedAvailabilityZone".equals(name) ) {
                fulfillmentDcid = AWSCloud.getTextValue(item);
            }
            else if( "createTime".equals(name) ) {
                createdTs = AWSCloud.getTimestampValue(item);
            }
            else if( "validFrom".equals(name) ) {
                validFromTs = AWSCloud.getTimestampValue(item);
            }
            else if( "validUntil".equals(name) ) {
                validUntilTs = AWSCloud.getTimestampValue(item);
            }
            else if( "instanceId".equals(name) ) {
                instanceId = AWSCloud.getTextValue(item);
            }
        }
        if( instanceId != null ) {
            try {
                // see if the instance is there
                VirtualMachine vm = getVirtualMachine(instanceId);
                productId = vm.getProductId();
                fulfillmentTs = vm.getCreationTimestamp();
                amiId = vm.getProviderMachineImageId();
            } catch (CloudException ce) {
                // ignore
            } catch( InternalException e ) {
                // ignore
            }
        }
        return SpotVirtualMachineRequest.getInstance(requestId, price, type, amiId, productId, createdTs, validFromTs, validUntilTs, fulfillmentTs, fulfillmentDcid, launchGroup);
    }

}<|MERGE_RESOLUTION|>--- conflicted
+++ resolved
@@ -661,18 +661,13 @@
         }
     }
 
-<<<<<<< HEAD
     private @Nonnull List<VirtualMachine> describeInstances(boolean resolveIpAssociations, @Nullable Map<String, String> extraParameters, @Nullable VMFilterOptions options,  @Nonnull String ... instanceIds) throws InternalException, CloudException {
         List<VirtualMachine> results = new ArrayList<VirtualMachine>();
-=======
-    private @Nonnull List<VirtualMachine> describeInstances(@Nonnull String ... instanceIds) throws InternalException, CloudException {
->>>>>>> 32fc8e2b
         ProviderContext ctx = getProvider().getContext();
 
         if( ctx == null ) {
             throw new CloudException("No context was established for this request");
         }
-<<<<<<< HEAD
 
         Future<Iterable<IpAddress>> ipPoolFuture = null;
         Iterable<IpAddress> addresses = Collections.emptyList();
@@ -691,10 +686,6 @@
                 }
             }
         }
-=======
-        List<VirtualMachine> results = new ArrayList<VirtualMachine>();
-        List<RawAddress> ipAddresses = new ArrayList<RawAddress>();
->>>>>>> 32fc8e2b
 
         Map<String, String> parameters = getProvider().getStandardParameters(getProvider().getContext(), EC2Method.DESCRIBE_INSTANCES);
         EC2Method method;
@@ -725,7 +716,6 @@
                 Node instance = instances.item(j);
 
                 if( instance.getNodeName().equals("item") ) {
-<<<<<<< HEAD
                     try {
                         if( ipPoolFuture != null ) {
                             addresses = ipPoolFuture.get(30, TimeUnit.SECONDS);
@@ -754,47 +744,6 @@
                         if( addThisServer && (options == null || options.matches(server)) ) {
                             results.add(server);
                         }
-
-=======
-                    VirtualMachine server = toVirtualMachine(ctx, instance);
-                    if( server != null && Arrays.asList(instanceIds).contains(server.getProviderVirtualMachineId()) ) {
-                        results.add(server);
-                        ipAddresses.addAll(Arrays.asList(server.getPublicAddresses()));
-                    }
-                }
-            }
-            Future<Iterable<IpAddress>> ipPoolFuture = null;
-            Iterable<IpAddress> addresses = null;
-            if( getProvider().hasNetworkServices() ) {
-                NetworkServices services = getProvider().getNetworkServices();
-
-                if( services != null ) {
-                    if( services.hasIpAddressSupport() ) {
-                        IpAddressSupport support = services.getIpAddressSupport();
-
-                        if( support != null && support instanceof ElasticIP) {
-                            ipPoolFuture = ((ElasticIP) support).listIpPoolConcurrently(
-                                    IPVersion.IPV4, ipAddresses);
-                            try {
-                                addresses = ipPoolFuture.get();
-                            }
-                            catch( InterruptedException ignore ) {}
-                            catch( ExecutionException ignore ) {}
-                        }
-                    }
-                }
-            }
-            if( addresses != null ) {
-                for( VirtualMachine machine : results ) {
-                    RawAddress [] vmAddresses = machine.getPublicAddresses();
-                    for( IpAddress addr : addresses ) {
-                        for( RawAddress ra : vmAddresses ) {
-                            if( addr.getRawAddress().equals(ra) ) {
-                                machine.setProviderAssignedIpAddressId(addr.getProviderIpAddressId());
-                                break;
-                            }
-                        }
->>>>>>> 32fc8e2b
                     }
                 }
             }
@@ -1177,7 +1126,6 @@
 
     @Override
     public boolean isSubscribed() throws InternalException, CloudException {
-<<<<<<< HEAD
         APITrace.begin(getProvider(), "isSubscribedVirtualMachine");
         try {
             Cache<Boolean> cache = Cache.getInstance(getProvider(), "isSubscribedVirtualMachine", Boolean.class, CacheLevel.REGION_ACCOUNT);
@@ -1189,29 +1137,13 @@
                 }
             }
 
-            boolean isSubscribed = uncachedIsSubscribed();
-            if (isSubscribed) {
-                cache.put(getContext(), Collections.singleton(true));
-            } else {
-                cache.put(getContext(), Collections.singleton(false));
-            }
+            boolean isSubscribed = getProvider().isEC2ActionAuthorised(EC2Method.DESCRIBE_INSTANCES);
+            cache.put(getContext(), Collections.singleton(isSubscribed));
             return isSubscribed;
 
         } finally {
             APITrace.end();
         }
-    }
-
-    public boolean uncachedIsSubscribed() throws InternalException, CloudException {
-        APITrace.begin(getProvider(), "uncachedIsSubscribedVirtualMachine");
-        try {
-            return getProvider().isEC2ActionAuthorised(EC2Method.DESCRIBE_INSTANCES);
-        } finally {
-            APITrace.end();
-        }
-=======
-        return getProvider().isEC2ActionAuthorised(EC2Method.DESCRIBE_INSTANCES);
->>>>>>> 32fc8e2b
     }
 
     @Override
@@ -1945,91 +1877,6 @@
         return extraParameters;
     }
 
-<<<<<<< HEAD
-=======
-    private @Nonnull Iterable<VirtualMachine> listVirtualMachinesWithParams( Map<String, String> extraParameters, @Nullable VMFilterOptions options ) throws InternalException, CloudException {
-        APITrace.begin(getProvider(), "listVirtualMachines");
-        try {
-            ProviderContext ctx = getProvider().getContext();
-
-            if( ctx == null ) {
-                throw new CloudException("No context was established for this request");
-            }
-
-            Map<String, String> parameters = getProvider().getStandardParameters(getProvider().getContext(), EC2Method.DESCRIBE_INSTANCES);
-
-            AWSCloud.addExtraParameters(parameters, extraParameters);
-
-            EC2Method method = new EC2Method(getProvider(), getProvider().getEc2Url(), parameters);
-            List<VirtualMachine> list = new ArrayList<VirtualMachine>();
-            List<RawAddress> rawAddresses = new ArrayList<RawAddress>();
-
-            NodeList blocks;
-            Document doc;
-
-            try {
-                doc = method.invoke();
-            } catch( EC2Exception e ) {
-                logger.error(e.getSummary());
-                throw new CloudException(e);
-            }
-            blocks = doc.getElementsByTagName("instancesSet");
-            for( int i = 0; i < blocks.getLength(); i++ ) {
-                NodeList instances = blocks.item(i).getChildNodes();
-
-                for( int j = 0; j < instances.getLength(); j++ ) {
-                    Node instance = instances.item(j);
-
-                    if( instance.getNodeName().equals("item") ) {
-                        VirtualMachine vm = toVirtualMachine(ctx, instance);
-                        if( options == null || options.matches(vm) ) {
-                            list.add(vm);
-                            rawAddresses.addAll(Arrays.asList(vm.getPublicAddresses()));
-                        }
-                    }
-                }
-            }
-            Future<Iterable<IpAddress>> ipPoolFuture = null;
-            Iterable<IpAddress> addresses = null;
-            if( !rawAddresses.isEmpty() && getProvider().hasNetworkServices() ) {
-                NetworkServices services = getProvider().getNetworkServices();
-
-                if( services != null ) {
-                    if( services.hasIpAddressSupport() ) {
-                        IpAddressSupport support = services.getIpAddressSupport();
-
-                        if( support != null && support instanceof ElasticIP) {
-                            ipPoolFuture = ((ElasticIP) support).listIpPoolConcurrently(
-                                    IPVersion.IPV4, rawAddresses);
-                            try {
-                                addresses = ipPoolFuture.get();
-                            }
-                            catch( InterruptedException ignore ) {}
-                            catch( ExecutionException ignore ) {}
-                        }
-                    }
-                }
-            }
-            if( addresses != null ) {
-                for( VirtualMachine machine : list ) {
-                    RawAddress [] vmAddresses = machine.getPublicAddresses();
-                    for( IpAddress addr : addresses ) {
-                        for( RawAddress ra : vmAddresses ) {
-                            if( addr.getRawAddress().equals(ra) ) {
-                                machine.setProviderAssignedIpAddressId(addr.getProviderIpAddressId());
-                                break;
-                            }
-                        }
-                    }
-                }
-            }
-            return list;
-        } finally {
-            APITrace.end();
-        }
-    }
-
->>>>>>> 32fc8e2b
     @Override
     public void pause( @Nonnull String vmId ) throws InternalException, CloudException {
         throw new OperationNotSupportedException("Pause/unpause not supported by the EC2 API");
