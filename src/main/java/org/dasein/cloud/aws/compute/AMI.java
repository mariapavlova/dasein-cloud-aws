/**
 * Copyright (C) 2009-2012 enStratus Networks Inc
 *
 * ====================================================================
 * Licensed under the Apache License, Version 2.0 (the "License");
 * you may not use this file except in compliance with the License.
 * You may obtain a copy of the License at
 *
 * http://www.apache.org/licenses/LICENSE-2.0
 *
 * Unless required by applicable law or agreed to in writing, software
 * distributed under the License is distributed on an "AS IS" BASIS,
 * WITHOUT WARRANTIES OR CONDITIONS OF ANY KIND, either express or implied.
 * See the License for the specific language governing permissions and
 * limitations under the License.
 * ====================================================================
 */

package org.dasein.cloud.aws.compute;

import java.io.UnsupportedEncodingException;
import java.text.SimpleDateFormat;
import java.util.ArrayList;
import java.util.Collection;
import java.util.Collections;
import java.util.Date;
import java.util.List;
import java.util.Locale;
import java.util.Map;

import org.apache.log4j.Logger;
import org.dasein.cloud.AsynchronousTask;
import org.dasein.cloud.CloudException;
import org.dasein.cloud.InternalException;
import org.dasein.cloud.OperationNotSupportedException;
import org.dasein.cloud.ProviderContext;
import org.dasein.cloud.Requirement;
import org.dasein.cloud.ResourceStatus;
import org.dasein.cloud.Tag;
import org.dasein.cloud.aws.AWSCloud;
import org.dasein.cloud.aws.storage.S3Method;
import org.dasein.cloud.compute.Architecture;
import org.dasein.cloud.compute.ImageClass;
import org.dasein.cloud.compute.ImageCreateOptions;
import org.dasein.cloud.compute.MachineImage;
import org.dasein.cloud.compute.MachineImageFormat;
import org.dasein.cloud.compute.MachineImageState;
import org.dasein.cloud.compute.MachineImageSupport;
import org.dasein.cloud.compute.MachineImageType;
import org.dasein.cloud.compute.Platform;
import org.dasein.cloud.compute.VirtualMachine;
import org.dasein.cloud.compute.VmState;
import org.dasein.cloud.identity.ServiceAction;
import org.dasein.cloud.util.APITrace;
import org.dasein.util.CalendarWrapper;
import org.dasein.util.Jiterator;
import org.dasein.util.JiteratorPopulator;
import org.dasein.util.PopulatorThread;
import org.w3c.dom.Document;
import org.w3c.dom.Node;
import org.w3c.dom.NodeList;

import javax.annotation.Nonnull;
import javax.annotation.Nullable;

/**
 * @version 2013.01.1 Fixed a data consistency issue with AWS (issue #21)
 */
public class AMI implements MachineImageSupport {
	static private final Logger logger = Logger.getLogger(AMI.class);
	
	private AWSCloud provider = null;
	
	AMI(AWSCloud provider) {
		this.provider = provider;
	}

    @Override
    public void addImageShare(@Nonnull String providerImageId, @Nonnull String accountNumber) throws CloudException, InternalException {
        APITrace.begin(provider, "addImageShare");
        try {
            setPrivateShare(providerImageId, true, accountNumber);
        }
        finally {
            APITrace.end();
        }
    }

    @Override
    public void addPublicShare(@Nonnull String providerImageId) throws CloudException, InternalException {
        APITrace.begin(provider, "addPublicShare");
        try {
            setPublicShare(providerImageId, true);
        }
        finally {
            APITrace.end();
        }
    }

    @Override
    public @Nonnull String bundleVirtualMachine(@Nonnull String virtualMachineId, @Nonnull MachineImageFormat format, @Nonnull String bucket, @Nonnull String name) throws CloudException, InternalException {
        throw new OperationNotSupportedException("Not yet implemented");
    }

    @Override
    public void bundleVirtualMachineAsync(@Nonnull String virtualMachineId, @Nonnull MachineImageFormat format, @Nonnull String bucket, @Nonnull String name, @Nonnull AsynchronousTask<String> trackingTask) throws CloudException, InternalException {
        throw new OperationNotSupportedException("Not yet implemented");
    }

    @Override
    public @Nonnull MachineImage captureImage(@Nonnull ImageCreateOptions options) throws CloudException, InternalException {
        ProviderContext ctx = provider.getContext();

        if( ctx == null ) {
            throw new CloudException("No context was set for this request");
        }
        return captureImage(ctx, options, null);
    }

    private @Nonnull MachineImage captureImage(@Nonnull ProviderContext ctx, @Nonnull ImageCreateOptions options, @Nullable AsynchronousTask<MachineImage> task) throws CloudException, InternalException {
        APITrace.begin(provider, "captureImage");
        try {
            if( task != null ) {
                task.setStartTime(System.currentTimeMillis());
            }
            VirtualMachine vm = null;

            long timeout = System.currentTimeMillis() + (CalendarWrapper.MINUTE * 30L);

            while( timeout > System.currentTimeMillis() ) {
                try {
                    //noinspection ConstantConditions
                    vm = provider.getComputeServices().getVirtualMachineSupport().getVirtualMachine(options.getVirtualMachineId());
                    if( vm == null || VmState.TERMINATED.equals(vm.getCurrentState()) ) {
                        break;
                    }
                    if( !vm.isPersistent() ) {
                        throw new OperationNotSupportedException("You cannot capture instance-backed virtual machines");
                    }
                    if( VmState.RUNNING.equals(vm.getCurrentState()) || VmState.STOPPED.equals(vm.getCurrentState()) ) {
                        break;
                    }
                }
                catch( Throwable ignore ) {
                    // ignore
                }
                try { Thread.sleep(15000L); }
                catch( InterruptedException ignore ) { }
            }
            if( vm == null ) {
                throw new CloudException("No such virtual machine: " + options.getVirtualMachineId());
            }
            String lastMessage = null;
            int attempts = 5;

            while( attempts > 0 ) {
                if( vm.getPlatform().isWindows() ) {
                    String bucket = provider.getStorageServices().getBlobStoreSupport().createBucket("dsnwin" + (System.currentTimeMillis() % 10000), true).getBucketName();

                    if( bucket == null ) {
                        throw new CloudException("There is no bucket");
                    }
                    return captureWindows(ctx, options, bucket, task);
                }
                else {
                    Map<String,String> parameters = provider.getStandardParameters(provider.getContext(), EC2Method.CREATE_IMAGE);
                    NodeList blocks;
                    EC2Method method;
                    Document doc;

                    parameters.put("InstanceId", options.getVirtualMachineId());
                    parameters.put("Name", options.getName());
                    parameters.put("Description", options.getDescription());
                    method = new EC2Method(provider, provider.getEc2Url(), parameters);
                    try {
                        doc = method.invoke();
                    }
                    catch( EC2Exception e ) {
                        logger.error(e.getSummary());
                        throw new CloudException(e);
                    }
                    blocks = doc.getElementsByTagName("imageId");
                    if( blocks.getLength() > 0 ) {
                        Node imageIdNode = blocks.item(0);
                        String id = imageIdNode.getFirstChild().getNodeValue().trim();
                        MachineImage img = getImage(id);

                        if( img == null ) {
                            for( int i=0; i<5; i++ ) {
                                try { Thread.sleep(5000L * i); }
                                catch( InterruptedException ignore ) { }
                                img = getImage(id);
                                if( img != null ) {
                                    break;
                                }
                            }
                            if( img == null ) {
                                throw new CloudException("No image exists for " + id + " as created during the capture process");
                            }
                        }
                        if( MachineImageState.DELETED.equals(img.getCurrentState()) ) {
                            String errorMessage = (String)img.getTag("stateReason");

                            if( errorMessage != null ) {
                                if( errorMessage.contains("try again") ) {
                                    lastMessage = errorMessage;
                                    attempts--;
                                    try { Thread.sleep(CalendarWrapper.MINUTE); }
                                    catch( InterruptedException ignore ) { }
                                    continue;
                                }
                                throw new CloudException(errorMessage);
                            }
                        }
                        return img;
                    }
                    throw new CloudException("No error occurred during imaging, but no machine image was specified");
                }
            }
            if( lastMessage == null ) {
                lastMessage = "Unknown error";
            }
            throw new CloudException(lastMessage);
        }
        finally {
            APITrace.end();
        }
    }

    @Override
    public void captureImageAsync(final @Nonnull ImageCreateOptions options, final @Nonnull AsynchronousTask<MachineImage> taskTracker) throws CloudException, InternalException {
        final ProviderContext ctx = provider.getContext();
        VirtualMachine vm = null;

        long timeout = System.currentTimeMillis() + (CalendarWrapper.MINUTE * 30L);

        while( timeout > System.currentTimeMillis() ) {
            try {
                //noinspection ConstantConditions
                vm = provider.getComputeServices().getVirtualMachineSupport().getVirtualMachine(options.getVirtualMachineId());
                if( vm == null ) {
                    break;
                }
                if( !vm.isPersistent() ) {
                    throw new OperationNotSupportedException("You cannot capture instance-backed virtual machines");
                }
                if( VmState.RUNNING.equals(vm.getCurrentState()) || VmState.STOPPED.equals(vm.getCurrentState()) ) {
                    break;
                }
            }
            catch( Throwable ignore ) {
                // ignore
            }
            try { Thread.sleep(15000L); }
            catch( InterruptedException ignore ) { }
        }
        if( vm == null ) {
            throw new CloudException("No such virtual machine: " + options.getVirtualMachineId());
        }

        if( ctx == null ) {
            throw new CloudException("No context was set for this request");
        }
        Thread t = new Thread() {
            public void run() {
                try {
                    taskTracker.completeWithResult(captureImage(ctx, options, taskTracker));
                }
                catch( Throwable t ) {
                    taskTracker.complete(t);
                }
                finally {
                    provider.release();
                }
            }
        };

        provider.hold();
        t.setName("Imaging " + options.getVirtualMachineId() + " as " + options.getName());
        t.setDaemon(true);
        t.start();
    }

    private MachineImage captureWindows(@Nonnull ProviderContext ctx, @Nonnull ImageCreateOptions options, @Nonnull String bucket, @Nullable AsynchronousTask<MachineImage> task) throws CloudException, InternalException {
        APITrace.begin(provider, "captureWindows");
        try {
            Map<String,String> parameters = provider.getStandardParameters(provider.getContext(), EC2Method.BUNDLE_INSTANCE);
            StringBuilder uploadPolicy = new StringBuilder();
            NodeList blocks;
            EC2Method method;
            Document doc;

            uploadPolicy.append("{");
            uploadPolicy.append("\"expiration\":\"");
            {
                SimpleDateFormat fmt = new SimpleDateFormat("yyyy-MM-dd'T'HH:mm:ss.SSS'Z'");
                Date date = new Date(System.currentTimeMillis() + (CalendarWrapper.HOUR*12L));

                uploadPolicy.append(fmt.format(date));
            }
            uploadPolicy.append("\",\"conditions\":");
            {
                uploadPolicy.append("[");
                uploadPolicy.append("{\"bucket\":\"");
                uploadPolicy.append(bucket);
                uploadPolicy.append("\"},");
                uploadPolicy.append("{\"acl\": \"ec2-bundle-read\"},");
                uploadPolicy.append("[\"starts-with\", \"$key\", \"");
                uploadPolicy.append(options.getName());
                uploadPolicy.append("\"]");
                uploadPolicy.append("]");
            }
            uploadPolicy.append("}");
            String base64Policy;

            try {
                base64Policy = S3Method.toBase64(uploadPolicy.toString().getBytes("utf-8"));
            }
            catch( UnsupportedEncodingException e ) {
                logger.error(e);
                e.printStackTrace();
                throw new InternalException(e);
            }
            parameters.put("InstanceId", options.getVirtualMachineId());
            parameters.put("Storage.S3.Bucket", bucket);
            parameters.put("Storage.S3.Prefix", options.getName());
            parameters.put("Storage.S3.AWSAccessKeyId", ctx.getAccountNumber());
            parameters.put("Storage.S3.UploadPolicy", base64Policy);
            parameters.put("Storage.S3.UploadPolicySignature", provider.signUploadPolicy(base64Policy));
            method = new EC2Method(provider, provider.getEc2Url(), parameters);
            try {
                doc = method.invoke();
            }
            catch( EC2Exception e ) {
                logger.error(e.getSummary());
                throw new CloudException(e);
            }
            blocks = doc.getElementsByTagName("bundleId");
            if( blocks.getLength() < 1 ) {
                throw new CloudException("Unable to identify the bundle task ID.");
            }
            String bundleId = blocks.item(0).getFirstChild().getNodeValue();
            String manifest = (bucket + "/" + options.getName() + ".manifest.xml");

            if( task == null ) {
                task = new AsynchronousTask<MachineImage>();
                task.setStartTime(System.currentTimeMillis());
            }
            waitForBundle(bundleId, manifest, options.getPlatform(), options.getName(), options.getDescription(), task);

            Throwable t = task.getTaskError();

            if( t != null ) {
                if( t instanceof CloudException ) {
                    throw (CloudException)t;
                }
                else if( t instanceof InternalException ) {
                    throw (InternalException)t;
                }
                throw new InternalException(t);
            }
            MachineImage img = task.getResult();

            if( img == null ) {
                throw new CloudException("No image was created, but no error was given");
            }
            return img;
        }
        finally {
            APITrace.end();
        }
    }

    private @Nonnull Iterable<MachineImage> executeImageSearch(@Nullable String ownerId, @Nullable String keyword, @Nullable Platform platform, @Nullable Architecture architecture, @Nonnull ImageClass cls) throws CloudException, InternalException {
        APITrace.begin(provider, "executeImageSearch");
        try {
            ProviderContext ctx = provider.getContext();

            if( ctx == null ) {
                throw new CloudException("No context was set for this request");
            }
            Map<String,String> parameters = provider.getStandardParameters(provider.getContext(), EC2Method.DESCRIBE_IMAGES);
            ArrayList<MachineImage> list = new ArrayList<MachineImage>();
            NodeList blocks;
            EC2Method method;
            Document doc;

            parameters.put("ExecutableBy.1", ctx.getAccountNumber());
            int filter = 1;
            if( architecture != null ) {
                parameters.put("Filter." + filter + ".Name", "architecture");
                parameters.put("Filter." + (filter++) + ".Value.1", architecture.equals(Architecture.I32) ? "i386" : "x86_64");
            }
            if( platform != null && platform.equals(Platform.WINDOWS) ) {
                parameters.put("Filter." + filter + ".Name", "platform");
                parameters.put("Filter." + (filter++) + ".Value.1", "windows");
            }
            String t = "machine";

            switch( cls ) {
                case MACHINE: t = "machine"; break;
                case KERNEL: t = "kernel"; break;
                case RAMDISK: t = "ramdisk"; break;
            }
            parameters.put("Filter." + filter + ".Name", "image-type");
            parameters.put("Filter." + (filter++) + ".Value.1", t);
            parameters.put("Filter." + filter + ".Name", "state");
            parameters.put("Filter." + filter + ".Value.1", "available");
            method = new EC2Method(provider, provider.getEc2Url(), parameters);
            try {
                doc = method.invoke();
            }
            catch( EC2Exception e ) {
                logger.error(e.getSummary());
                throw new CloudException(e);
            }
            blocks = doc.getElementsByTagName("imagesSet");
            for( int i=0; i<blocks.getLength(); i++ ) {
                NodeList instances = blocks.item(i).getChildNodes();

                for( int j=0; j<instances.getLength(); j++ ) {
                    Node instance = instances.item(j);

                    if( instance.getNodeName().equals("item") ) {
                        MachineImage image = toMachineImage(instance);

                        if( image != null ) {
                            if( matches(image, ownerId, keyword, platform) ) {
                                list.add(image);
                            }
                        }
                    }
                }
            }
            return list;
        }
        finally {
            APITrace.end();
        }
    }

    private @Nonnull Iterable<MachineImage> executePublicImageSearch(@Nullable String keyword, @Nullable Platform platform, @Nullable Architecture architecture, @Nonnull ImageClass cls) throws CloudException, InternalException {
        APITrace.begin(provider, "executePublicImageSearch");
        try {
            Map<String,String> parameters = provider.getStandardParameters(provider.getContext(), EC2Method.DESCRIBE_IMAGES);
            ArrayList<MachineImage> list = new ArrayList<MachineImage>();
            NodeList blocks;
            EC2Method method;
            Document doc;

            parameters.put("ExecutableBy.1", "all");
            int filter = 1;
            if( architecture != null ) {
                parameters.put("Filter." + filter + ".Name", "architecture");
                parameters.put("Filter." + (filter++) + ".Value.1", architecture.equals(Architecture.I32) ? "i386" : "x86_64");
            }
            if( platform != null && platform.equals(Platform.WINDOWS) ) {
                parameters.put("Filter." + filter + ".Name", "platform");
                parameters.put("Filter." + (filter++) + ".Value.1", "windows");
            }
            String t = "machine";

            switch( cls ) {
                case MACHINE: t = "machine"; break;
                case KERNEL: t = "kernel"; break;
                case RAMDISK: t = "ramdisk"; break;
            }
            parameters.put("Filter." + filter + ".Name", "image-type");
            parameters.put("Filter." + (filter++) + ".Value.1", t);

            parameters.put("Filter." + filter + ".Name", "state");
            parameters.put("Filter." + filter + ".Value.1", "available");
            method = new EC2Method(provider, provider.getEc2Url(), parameters);
            try {
                doc = method.invoke();
            }
            catch( EC2Exception e ) {
                logger.error(e.getSummary());
                throw new CloudException(e);
            }
            blocks = doc.getElementsByTagName("imagesSet");
            for( int i=0; i<blocks.getLength(); i++ ) {
                NodeList instances = blocks.item(i).getChildNodes();

                for( int j=0; j<instances.getLength(); j++ ) {
                    Node instance = instances.item(j);

                    if( instance.getNodeName().equals("item") ) {
                        MachineImage image = toMachineImage(instance);

                        if( image != null ) {
                            if( matches(image, null, keyword, platform) ) {
                                list.add(image);
                            }
                        }
                    }
                }
            }
            return list;
        }
        finally {
            APITrace.end();
        }
    }

    @Override
    public @Nullable MachineImage getImage(@Nonnull String providerImageId) throws CloudException, InternalException {
        APITrace.begin(provider, "getImage");
        try {
            ProviderContext ctx = provider.getContext();

            if( ctx == null ) {
                throw new CloudException("No context was set for this request");
            }
            if( provider.getEC2Provider().isAWS() ) {
                Map<String,String> parameters = provider.getStandardParameters(ctx, EC2Method.DESCRIBE_IMAGES);
                NodeList blocks;
                EC2Method method;
                Document doc;

                parameters.put("ImageId", providerImageId);
                method = new EC2Method(provider, provider.getEc2Url(), parameters);
                try {
                    doc = method.invoke();
                }
                catch( EC2Exception e ) {
                    String code = e.getCode();

                    if( code != null && code.startsWith("InvalidAMIID") ) {
                        return null;
                    }
                    logger.error(e.getSummary());
                    throw new CloudException(e);
                }
                blocks = doc.getElementsByTagName("imagesSet");
                for( int i=0; i<blocks.getLength(); i++ ) {
                    NodeList instances = blocks.item(i).getChildNodes();

                    for( int j=0; j<instances.getLength(); j++ ) {
                        Node instance = instances.item(j);

                        if( instance.getNodeName().equals("item") ) {
                            MachineImage image = toMachineImage(instance);

                            if( image != null && image.getProviderMachineImageId().equals(providerImageId) ) {
                                return image;
                            }
                        }
                    }
                }
                return null;
            }
            else {
                for( MachineImage image : listImages(ImageClass.MACHINE) ) {
                    if( image.getProviderMachineImageId().equals(providerImageId) ) {
                        return image;
                    }
                }
                for( MachineImage image : listImages(ImageClass.KERNEL) ) {
                    if( image.getProviderMachineImageId().equals(providerImageId) ) {
                        return image;
                    }
                }
                for( MachineImage image : listImages(ImageClass.RAMDISK) ) {
                    if( image.getProviderMachineImageId().equals(providerImageId) ) {
                        return image;
                    }
                }
                return null;
            }
        }
        finally {
            APITrace.end();
        }
    }

    @Override
    public @Nullable MachineImage getMachineImage(@Nonnull String imageId) throws InternalException, CloudException {
        return getImage(imageId);
    }
	
	@Override
	public @Nonnull String getProviderTermForImage(@Nonnull Locale locale) {
        return getProviderTermForImage(locale, ImageClass.MACHINE);
    }

    @Override
    public @Nonnull String getProviderTermForImage(@Nonnull Locale locale, @Nonnull ImageClass cls) {
        switch( cls ) {
            case MACHINE: return "AMI";
            case KERNEL: return "AKI";
            case RAMDISK: return "ARI";
        }
        return "image";
    }

    @Override
    public @Nonnull String getProviderTermForCustomImage(@Nonnull Locale locale, @Nonnull ImageClass cls) {
        return getProviderTermForImage(locale, cls);
    }

    @Override
    public boolean hasPublicLibrary() {
        return true;
    }

    @Override
    public @Nonnull Requirement identifyLocalBundlingRequirement() throws CloudException, InternalException {
        return Requirement.REQUIRED;
    }

    @Override
    @Deprecated
    public @Nonnull AsynchronousTask<String> imageVirtualMachine(@Nonnull String vmId, @Nonnull String name, @Nonnull String description) throws CloudException, InternalException {
        @SuppressWarnings("ConstantConditions") VirtualMachine vm = provider.getComputeServices().getVirtualMachineSupport().getVirtualMachine(vmId);

        if( vm == null ) {
            throw new CloudException("No such virtual machine: " + vmId);
        }
        final AsynchronousTask<MachineImage> task = new AsynchronousTask<MachineImage>();
        final AsynchronousTask<String> oldTask = new AsynchronousTask<String>();

        captureImageAsync(ImageCreateOptions.getInstance(vm,  name, description), task);

        final long timeout = System.currentTimeMillis() + (CalendarWrapper.HOUR * 2);

        Thread t = new Thread() {
            public void run() {
                while( timeout > System.currentTimeMillis() ) {
                    try { Thread.sleep(15000L); }
                    catch( InterruptedException ignore ) { }
                    oldTask.setPercentComplete(task.getPercentComplete());

                    Throwable error = task.getTaskError();
                    MachineImage img = task.getResult();

                    if( error != null ) {
                        oldTask.complete(error);
                        return;
                    }
                    else if( img != null ) {
                        oldTask.completeWithResult(img.getProviderMachineImageId());
                        return;
                    }
                    else if( task.isComplete() ) {
                        oldTask.complete(new CloudException("Task completed without info"));
                        return;
                    }
                }
                oldTask.complete(new CloudException("Image creation task timed out"));
            }
        };

        t.setDaemon(true);
        t.start();

        return oldTask;
    }
    
    @Override
    public boolean isImageSharedWithPublic(@Nonnull String machineImageId) throws CloudException, InternalException {
        APITrace.begin(provider, "isImageSharedWithPublic");
        try {
            MachineImage image = getMachineImage(machineImageId);

            if( image == null ) {
                return false;
            }
            String p = (String)image.getTag("public");

            return (p != null && p.equalsIgnoreCase("true"));
        }
        finally {
            APITrace.end();
        }
    }

    @Override
    public boolean isSubscribed() throws CloudException, InternalException {
        APITrace.begin(provider, "isSubscribed");
        try {
            ProviderContext ctx = provider.getContext();

            if( ctx == null ) {
                throw new CloudException("No context was set for this request");
            }
            Map<String,String> parameters = provider.getStandardParameters(provider.getContext(), EC2Method.DESCRIBE_IMAGES);
            EC2Method method;

            if( provider.getEC2Provider().isAWS() ) {
                parameters.put("Owner", ctx.getAccountNumber());
            }
            method = new EC2Method(provider, provider.getEc2Url(), parameters);
            try {
                method.invoke();
                return true;
            }
            catch( EC2Exception e ) {
                String msg = e.getSummary();

                if( msg != null && msg.contains("not able to validate the provided access credentials") ) {
                    return false;
                }
                logger.error("AWS Error checking subscription: " + e.getCode() + "/" + e.getSummary());
                if( logger.isDebugEnabled() ) {
                    e.printStackTrace();
                }
                throw new CloudException(e);
            }
        }
        finally {
            APITrace.end();
        }
    }

    public @Nonnull Iterable<ResourceStatus> listImageStatus(@Nonnull ImageClass cls) throws CloudException, InternalException {
        APITrace.begin(provider, "listImageStatus");
        try {
            ProviderContext ctx = provider.getContext();

            if( ctx == null ) {
                throw new CloudException("No context was set for this request");
            }

            Map<String,String> parameters = provider.getStandardParameters(provider.getContext(), EC2Method.DESCRIBE_IMAGES);
            ArrayList<ResourceStatus> list = new ArrayList<ResourceStatus>();
            EC2Method method;
            NodeList blocks;
            Document doc;

            String accountNumber = ctx.getAccountNumber();

            if( provider.getEC2Provider().isAWS() ) {
                parameters.put("Owner", accountNumber);
            }
            String t = "machine";

            switch( cls ) {
                case MACHINE: t = "machine"; break;
                case KERNEL: t = "kernel"; break;
                case RAMDISK: t = "ramdisk"; break;
            }
            parameters.put("Filter.1.Name", "image-type");
            parameters.put("Filter.1.Value", t);
            method = new EC2Method(provider, provider.getEc2Url(), parameters);
            try {
                doc = method.invoke();
            }
            catch( EC2Exception e ) {
                logger.error(e.getSummary());
                throw new CloudException(e);
            }
            blocks = doc.getElementsByTagName("imagesSet");
            for( int i=0; i<blocks.getLength(); i++ ) {
                NodeList instances = blocks.item(i).getChildNodes();

                for( int j=0; j<instances.getLength(); j++ ) {
                    Node instance = instances.item(j);

                    if( instance.getNodeName().equals("item") ) {
                        ResourceStatus status = toStatus(instance);

                        if( status != null ) {
                            list.add(status);
                        }
                    }
                }
            }
            if( provider.getEC2Provider().isAWS() ) {
                parameters = provider.getStandardParameters(provider.getContext(), EC2Method.DESCRIBE_IMAGES);
                parameters.put("ExecutableBy", accountNumber);
                parameters.put("Filter.1.Name", "image-type");
                parameters.put("Filter.1.Value", t);
                method = new EC2Method(provider, provider.getEc2Url(), parameters);
                try {
                    doc = method.invoke();
                }
                catch( EC2Exception e ) {
                    logger.error(e.getSummary());
                    throw new CloudException(e);
                }
<<<<<<< HEAD
            }
        };
        
        t.setName("Imaging " + vmId + " as " + name);
        t.setDaemon(true);
        t.start();
        return task;
    }
    
    private String imageVirtualMachine(String vmId, String name, String description, AsynchronousTask<String> task) throws CloudException, InternalException {
        Map<String,String> parameters = provider.getStandardParameters(provider.getContext(), EC2Method.CREATE_IMAGE);           
        NodeList blocks;
        EC2Method method;
        Document doc;
        
        parameters.put("InstanceId", vmId);
        parameters.put("Name", name);
        parameters.put("Description", description);
        method = new EC2Method(provider, provider.getEc2Url(), parameters);
        try {
            doc = method.invoke();
        }
        catch( EC2Exception e ) {
            logger.error(e.getSummary());
            throw new CloudException(e);
        }
        blocks = doc.getElementsByTagName("imageId");
        if( blocks.getLength() > 0 ) {
            Node imageIdNode = blocks.item(0);
            
            return imageIdNode.getFirstChild().getNodeValue().trim();
        }
        return null;
    }
=======
                blocks = doc.getElementsByTagName("imagesSet");
                for( int i=0; i<blocks.getLength(); i++ ) {
                    NodeList instances = blocks.item(i).getChildNodes();
>>>>>>> 37c1f052

                    for( int j=0; j<instances.getLength(); j++ ) {
                        Node instance = instances.item(j);

                        if( instance.getNodeName().equals("item") ) {
                            ResourceStatus status = toStatus(instance);

                            if( status != null ) {
                                list.add(status);
                            }
                        }
                    }
                }
            }
            return list;
        }
        finally {
            APITrace.end();
        }
    }

    @Override
    public @Nonnull Iterable<MachineImage> listImages(final @Nonnull ImageClass cls) throws CloudException, InternalException {
        final ProviderContext ctx = provider.getContext();

        if( ctx == null ) {
            throw new CloudException("No context was set for this request");
        }

        PopulatorThread<MachineImage> populator;

        provider.hold();
        populator = new PopulatorThread<MachineImage>(new JiteratorPopulator<MachineImage>() {
            public void populate(@Nonnull Jiterator<MachineImage> iterator) throws CloudException, InternalException {
                try {
                    populateImages(ctx, null, iterator, cls);
                }
                finally {
                    provider.release();
                }
            }
        });
        populator.populate();
        return populator.getResult();
    }

    @Override
    public @Nonnull Iterable<MachineImage> listImages(final @Nonnull ImageClass cls, final @Nonnull String ownedBy) throws CloudException, InternalException {
        final ProviderContext ctx = provider.getContext();

        if( ctx == null ) {
            throw new CloudException("No context was set for this request");
        }

        PopulatorThread<MachineImage> populator;

        provider.hold();
        populator = new PopulatorThread<MachineImage>(new JiteratorPopulator<MachineImage>() {
            public void populate(@Nonnull Jiterator<MachineImage> iterator) throws CloudException, InternalException {
                try {
                    populateImages(ctx, ownedBy, iterator, cls);
                }
                finally {
                    provider.release();
                }
            }
        });
        populator.populate();
        return populator.getResult();
    }

    @Override
    @Deprecated
    public @Nonnull Collection<MachineImage> listMachineImages() throws InternalException, CloudException {
        return (Collection<MachineImage>)listImages(ImageClass.MACHINE);
    }
	
	@Override
    @Deprecated
    public @Nonnull Collection<MachineImage> listMachineImagesOwnedBy(@Nonnull String owner) throws InternalException, CloudException {
        return (Collection<MachineImage>)listImages(ImageClass.MACHINE, owner);
    }

    @Override
    public @Nonnull Iterable<String> listShares(@Nonnull String forMachineImageId) throws CloudException, InternalException {
        return sharesAsList(forMachineImageId);
    }

    static private Collection<ImageClass> supportedClasses;

    @Override
    public @Nonnull Iterable<ImageClass> listSupportedImageClasses() throws CloudException, InternalException {
        if( supportedClasses == null ) {
            ArrayList<ImageClass> list = new ArrayList<ImageClass>();

            list.add(ImageClass.MACHINE);
            list.add(ImageClass.KERNEL);
            list.add(ImageClass.RAMDISK);
            supportedClasses = Collections.unmodifiableCollection(list);
        }
        return supportedClasses;
    }

    static private Collection<MachineImageType> supportedTypes;

    @Override
    public @Nonnull Iterable<MachineImageType> listSupportedImageTypes() throws CloudException, InternalException {
        if( supportedTypes == null ) {
            ArrayList<MachineImageType> types = new ArrayList<MachineImageType>();

            types.add(MachineImageType.STORAGE);
            types.add(MachineImageType.VOLUME);
            supportedTypes = Collections.unmodifiableCollection(types);
        }
        return supportedTypes;
    }

    @Override
    public @Nonnull Iterable<MachineImageFormat> listSupportedFormats() throws CloudException, InternalException {
        return Collections.singletonList(MachineImageFormat.AWS);
    }

    @Override
    public @Nonnull Iterable<MachineImageFormat> listSupportedFormatsForBundling() throws CloudException, InternalException {
        return Collections.singletonList(MachineImageFormat.AWS);
    }

    @Override
    public @Nonnull String[] mapServiceAction(@Nonnull ServiceAction action) {
        if( action.equals(MachineImageSupport.ANY) ) {
            return new String[] { EC2Method.EC2_PREFIX + "*" };
        }
        if( action.equals(MachineImageSupport.DOWNLOAD_IMAGE) ) {
            return new String[0];
        }
        else if( action.equals(MachineImageSupport.GET_IMAGE) ) {
            return new String[] { EC2Method.EC2_PREFIX + EC2Method.DESCRIBE_IMAGES };
        }
        else if( action.equals(MachineImageSupport.IMAGE_VM) ) {
            return new String[] { EC2Method.EC2_PREFIX + EC2Method.CREATE_IMAGE, EC2Method.EC2_PREFIX + EC2Method.REGISTER_IMAGE };
        }
        else if( action.equals(MachineImageSupport.LIST_IMAGE) ) {
            return new String[] { EC2Method.EC2_PREFIX + EC2Method.DESCRIBE_IMAGES };            
        }
        else if( action.equals(MachineImageSupport.MAKE_PUBLIC) ) {
            return new String[] { EC2Method.EC2_PREFIX + EC2Method.MODIFY_IMAGE_ATTRIBUTE };
        }
        else if( action.equals(MachineImageSupport.REGISTER_IMAGE) ) {
            return new String[] { EC2Method.EC2_PREFIX + EC2Method.REGISTER_IMAGE };
        }
        else if( action.equals(MachineImageSupport.REMOVE_IMAGE) ) {
            return new String[] { EC2Method.EC2_PREFIX + EC2Method.DEREGISTER_IMAGE };
        }
        else if( action.equals(MachineImageSupport.SHARE_IMAGE) ) {
            return new String[] { EC2Method.EC2_PREFIX + EC2Method.MODIFY_IMAGE_ATTRIBUTE };            
        }
        else if( action.equals(MachineImageSupport.UPLOAD_IMAGE) ) {
            return new String[0];
        }
        return new String[0];
    }
    
    private boolean matches(@Nonnull MachineImage image, @Nullable String ownerId, @Nullable String keyword, @Nullable Platform platform) {
        if( ownerId != null && !ownerId.equals(image.getProviderOwnerId()) ) {
            return false;
        }
        if( platform != null && !platform.equals(Platform.UNKNOWN) ) {
            Platform mine = image.getPlatform();
            
            if( platform.isWindows() && !mine.isWindows() ) {
                return false;
            }
            if( platform.isUnix() && !mine.isUnix() ) {
                return false;
            }
            if( platform.isBsd() && !mine.isBsd() ) {
                return false;
            }
            if( platform.isLinux() && !mine.isLinux() ) {
                return false;
            }
            if( platform.equals(Platform.UNIX) ) {
                if( !mine.isUnix() ) {
                    return false;
                }
            }
            else if( !platform.equals(mine) ) {
                return false;
            }
        }
        if( keyword != null ) {
            keyword = keyword.toLowerCase();
            if( !image.getDescription().toLowerCase().contains(keyword) ) {
                if( !image.getName().toLowerCase().contains(keyword) ) {
                    if( !image.getProviderMachineImageId().toLowerCase().contains(keyword) ) {
                        return false;
                    }
                }
            }
        }
        return true;
    }
    
	private void populateImages(@Nonnull ProviderContext ctx, @Nullable String accountNumber, @Nonnull Jiterator<MachineImage> iterator, @Nonnull ImageClass cls) throws CloudException, InternalException {
        APITrace.begin(provider, "populateImages");
        try {
            Map<String,String> parameters = provider.getStandardParameters(provider.getContext(), EC2Method.DESCRIBE_IMAGES);
            EC2Method method;
            NodeList blocks;
            Document doc;

            if( accountNumber == null ) {
                accountNumber = ctx.getAccountNumber();
            }
            if( provider.getEC2Provider().isAWS() ) {
                parameters.put("Owner", accountNumber);
            }
            String t = "machine";

            switch( cls ) {
                case MACHINE: t = "machine"; break;
                case KERNEL: t = "kernel"; break;
                case RAMDISK: t = "ramdisk"; break;
            }
            parameters.put("Filter.1.Name", "image-type");
            parameters.put("Filter.1.Value", t);
            method = new EC2Method(provider, provider.getEc2Url(), parameters);
            try {
                doc = method.invoke();
            }
            catch( EC2Exception e ) {
                logger.error(e.getSummary());
                throw new CloudException(e);
            }
            blocks = doc.getElementsByTagName("imagesSet");
            for( int i=0; i<blocks.getLength(); i++ ) {
                NodeList instances = blocks.item(i).getChildNodes();

                for( int j=0; j<instances.getLength(); j++ ) {
                    Node instance = instances.item(j);

                    if( instance.getNodeName().equals("item") ) {
                        MachineImage image = toMachineImage(instance);

                        if( image != null ) {
                            iterator.push(image);
                        }
                    }
                }
            }
            if( provider.getEC2Provider().isAWS() ) {
                parameters = provider.getStandardParameters(provider.getContext(), EC2Method.DESCRIBE_IMAGES);
                parameters.put("ExecutableBy", accountNumber);
                parameters.put("Filter.1.Name", "image-type");
                parameters.put("Filter.1.Value", t);
                method = new EC2Method(provider, provider.getEc2Url(), parameters);
                try {
                    doc = method.invoke();
                }
                catch( EC2Exception e ) {
                    logger.error(e.getSummary());
                    throw new CloudException(e);
                }
                blocks = doc.getElementsByTagName("imagesSet");
                for( int i=0; i<blocks.getLength(); i++ ) {
                    NodeList instances = blocks.item(i).getChildNodes();

                    for( int j=0; j<instances.getLength(); j++ ) {
                        Node instance = instances.item(j);

                        if( instance.getNodeName().equals("item") ) {
                            MachineImage image = toMachineImage(instance);

                            if( image != null ) {
                                iterator.push(image);
                            }
                        }
                    }
                }
            }
        }
        finally {
            APITrace.end();
        }
	}

    @Override
    public @Nonnull MachineImage registerImageBundle(@Nonnull ImageCreateOptions options) throws CloudException, InternalException {
        APITrace.begin(provider, "registerImageBundle");
        try {
            if( !MachineImageFormat.AWS.equals(options.getBundleFormat()) ) {
                throw new CloudException("Unsupported bundle format: " + options.getBundleFormat());
            }
            if( options.getBundleLocation() == null ) {
                throw new OperationNotSupportedException("A valid bundle location in object storage was not provided");
            }
            Map<String,String> parameters = provider.getStandardParameters(provider.getContext(), EC2Method.REGISTER_IMAGE);
            NodeList blocks;
            EC2Method method;
            Document doc;

            parameters.put("ImageLocation", options.getBundleLocation());
            method = new EC2Method(provider, provider.getEc2Url(), parameters);
            try {
                doc = method.invoke();
            }
            catch( EC2Exception e ) {
                logger.error(e.getSummary());
                throw new CloudException(e);
            }
            blocks = doc.getElementsByTagName("imageId");
            if( blocks.getLength() > 0 ) {
                Node imageIdNode = blocks.item(0);
                String id = imageIdNode.getFirstChild().getNodeValue().trim();
                MachineImage img = getMachineImage(id);

                if( img == null ) {
                    throw new CloudException("Expected to find newly registered machine image '" + id + "', but none was found");
                }
                return img;
            }
            throw new CloudException("No machine image was registered, but no error was thrown");
        }
        finally {
            APITrace.end();
        }
    }

  @Override
  public void remove( @Nonnull String providerImageId ) throws CloudException, InternalException {
    APITrace.begin( provider, "remove" );
    try {
      Map<String, String> parameters = provider.getStandardParameters( provider.getContext(), EC2Method.DEREGISTER_IMAGE );
      NodeList blocks;
      EC2Method method;
      Document doc;

      parameters.put( "ImageId", providerImageId );
      method = new EC2Method( provider, provider.getEc2Url(), parameters );
      try {
        doc = method.invoke();
      } catch ( EC2Exception e ) {
        logger.error( e.getSummary() );
        throw new CloudException( e );
      }
      blocks = doc.getElementsByTagName( "return" );
      if ( blocks.getLength() > 0 ) {
        Node imageIdNode = blocks.item( 0 );

        if ( !imageIdNode.getFirstChild().getNodeValue().trim().equals( "true" ) ) {
          throw new CloudException( "Failed to de-register image " + providerImageId );
        }
      }
    } finally {
      APITrace.end();
    }
  }

  @Override
  public void remove( @Nonnull String providerImageId, boolean checkState ) throws CloudException, InternalException {
    if ( checkState ) {
      long timeout = System.currentTimeMillis() + (CalendarWrapper.MINUTE * 30L);

      while ( timeout > System.currentTimeMillis() ) {
        try {
          MachineImage img = getMachineImage( providerImageId );

          if ( img == null || MachineImageState.DELETED.equals( img.getCurrentState() ) ) {
            return;
          }
          if ( MachineImageState.ACTIVE.equals( img.getCurrentState() ) ) {
            break;
          }
        } catch ( Throwable ignore ) {
          // ignore
        }
        try {
          Thread.sleep( 15000L );
        } catch ( InterruptedException ignore ) {
        }
      }
    }

    remove( providerImageId );
  }

    @Override
    public void removeAllImageShares(@Nonnull String providerImageId) throws CloudException, InternalException {
        APITrace.begin(provider, "removeAllImageShares");
        try {
            List<String> shares = sharesAsList(providerImageId);

            setPrivateShare(providerImageId, false, shares.toArray(new String[shares.size()]));
        }
        finally {
            APITrace.end();
        }
    }

    @Override
    public void removeImageShare(@Nonnull String providerImageId, @Nonnull String accountNumber) throws CloudException, InternalException {
        APITrace.begin(provider, "removeImageShare");
        try {
            setPrivateShare(providerImageId, false, accountNumber);
        }
        finally {
            APITrace.end();
        }
    }

    @Override
    public void removePublicShare(@Nonnull String providerImageId) throws CloudException, InternalException {
        APITrace.begin(provider, "removePublicShare");
        try {
            setPublicShare(providerImageId, false);
        }
        finally {
            APITrace.end();
        }
    }

    @Override
    public @Nonnull Iterable<MachineImage> searchImages(@Nullable String ownerId, @Nullable String keyword, @Nullable Platform platform, @Nullable Architecture architecture, @Nullable ImageClass ... classes) throws CloudException, InternalException {
        APITrace.begin(provider, "searchImages");
        try {
            if( classes == null || classes.length < 1 ) {
                return executeImageSearch(ownerId, keyword, platform, architecture, ImageClass.MACHINE);
            }
            else if( classes.length == 1 ) {
                return executeImageSearch(ownerId, keyword, platform, architecture, classes[0]);
            }
            else {
                ArrayList<MachineImage> images = new ArrayList<MachineImage>();

                // TODO: this should be optimized for asynchronous loading
                for( ImageClass cls : classes ) {
                    for( MachineImage img : executeImageSearch(ownerId, keyword, platform, architecture, cls) ) {
                        images.add(img);
                    }
                }
                return images;
            }
        }
        finally {
            APITrace.end();
        }
    }
<<<<<<< HEAD
    
	private void populateImages(String accountNumber, Jiterator<MachineImage> iterator) throws CloudException, InternalException {
        Map<String,String> parameters = provider.getStandardParameters(provider.getContext(), EC2Method.DESCRIBE_IMAGES);
        EC2Method method;
        NodeList blocks;
		Document doc;
		
		// List all (public & private) images
        if( provider.getEC2Provider().isAWS() && accountNumber == null) {
            parameters = provider.getStandardParameters(provider.getContext(), EC2Method.DESCRIBE_IMAGES);
            parameters.put("ExecutableBy", accountNumber);
            method = new EC2Method(provider, provider.getEc2Url(), parameters);
=======

    @Override
    @Deprecated
    public @Nonnull Iterable<MachineImage> searchMachineImages(@Nullable String keyword, @Nullable Platform platform, @Nullable Architecture architecture) throws InternalException, CloudException {
        return searchPublicImages(keyword, platform, architecture, ImageClass.MACHINE);
    }

    @Override
    public @Nonnull Iterable<MachineImage> searchPublicImages(@Nullable String keyword, @Nullable Platform platform, @Nullable Architecture architecture, @Nullable ImageClass ... classes) throws CloudException, InternalException {
        APITrace.begin(provider, "searchPublicImages");
        try {
            if( classes == null || classes.length < 1 ) {
                return executePublicImageSearch(keyword, platform, architecture, ImageClass.MACHINE);
            }
            else if( classes.length == 1 ) {
                return executePublicImageSearch(keyword, platform, architecture, classes[0]);
            }
            else {
                ArrayList<MachineImage> images = new ArrayList<MachineImage>();

                // TODO: this should be optimized for asynchronous loading
                for( ImageClass cls : classes ) {
                    for( MachineImage img : executePublicImageSearch(keyword, platform, architecture, cls) ) {
                        images.add(img);
                    }
                }
                return images;
            }
        }
        finally {
            APITrace.end();
        }
    }

    private void setPrivateShare(@Nonnull String imageId, boolean allowed, @Nonnull String ... accountIds) throws CloudException, InternalException {
        long timeout = System.currentTimeMillis() + (CalendarWrapper.MINUTE * 30L);

        while( timeout > System.currentTimeMillis() ) {
>>>>>>> 37c1f052
            try {
                MachineImage img = getMachineImage(imageId);

                if( img == null ) {
                    throw new CloudException("The machine image " + imageId + " disappeared while waiting to set sharing");
                }
                if( MachineImageState.ACTIVE.equals(img.getCurrentState()) ) {
                    break;
                }
            }
            catch( Throwable ignore ) {
                // ignore
            }
            try { Thread.sleep(15000L); }
            catch( InterruptedException ignore ) { }
        }
<<<<<<< HEAD
        else { // List images owned by the account number
    		if( accountNumber == null ) {
    			accountNumber = provider.getContext().getAccountNumber();
    		}
    		if( provider.getEC2Provider().isAWS() ) {
    		    parameters.put("Owner", accountNumber);
    		}
    		method = new EC2Method(provider, provider.getEc2Url(), parameters);
            try {
            	doc = method.invoke();
            }
            catch( EC2Exception e ) {
            	logger.error(e.getSummary());
            	throw new CloudException(e);
            }
            blocks = doc.getElementsByTagName("imagesSet");
            for( int i=0; i<blocks.getLength(); i++ ) {
            	NodeList instances = blocks.item(i).getChildNodes();
            	
                for( int j=0; j<instances.getLength(); j++ ) {
                	Node instance = instances.item(j);
                	
                	if( instance.getNodeName().equals("item") ) {
                		MachineImage image = toMachineImage(instance);
                		
                		if( image != null ) {
                		    iterator.push(image);
                		}
                	}
                }
            }
        }
	}
    
    @Override
    public String registerMachineImage(String atStorageLocation) throws CloudException, InternalException {
        Map<String,String> parameters = provider.getStandardParameters(provider.getContext(), EC2Method.REGISTER_IMAGE);
        NodeList blocks;
=======
        Map<String,String> parameters = provider.getStandardParameters(provider.getContext(), EC2Method.MODIFY_IMAGE_ATTRIBUTE);
>>>>>>> 37c1f052
        EC2Method method;
        NodeList blocks;
        Document doc;

        parameters.put("ImageId", imageId);
        for( int i=0; i<accountIds.length; i++ ) {
            if( allowed ) {
                parameters.put("LaunchPermission.Add." + (i+1) + ".UserId", accountIds[i]);
            }
            else {
                parameters.put("LaunchPermission.Remove." + (i+1) + ".UserId", accountIds[i]);
            }
        }
        method = new EC2Method(provider, provider.getEc2Url(), parameters);
        try {
            doc = method.invoke();
        }
        catch( EC2Exception e ) {
            String code = e.getCode();

            if( code != null && code.startsWith("InvalidImageID") ) {
                return;
            }
            logger.error(e.getSummary());
            throw new CloudException(e);
        }
        blocks = doc.getElementsByTagName("return");
        if( blocks.getLength() > 0 ) {
            if( !blocks.item(0).getFirstChild().getNodeValue().equalsIgnoreCase("true") ) {
                throw new CloudException("Share of image failed without explanation.");
            }
        }
        timeout = System.currentTimeMillis() + (CalendarWrapper.SECOND * 30);
        while( timeout > System.currentTimeMillis() ) {
            try {
                MachineImage img = getMachineImage(imageId);

                if( img == null ) {
                    return;
                }
                boolean present = true;

                for( String accountId : accountIds ) {
                    boolean found = false;
                    for( String share : listShares(imageId) ) {
                        if( share.equals(accountId) ) {
                            found = true;
                            break;
                        }
                    }
                    if( !found ) {
                        present = false;
                        break;
                    }
                }
                if( present == allowed ) {
                    return;
                }
            }
            catch( Throwable ignore ) {
                // ignore
            }
            try { Thread.sleep(2000L); }
            catch( InterruptedException ignore ) { }
        }
    }

    private void setPublicShare(@Nonnull String imageId, boolean allowed) throws CloudException, InternalException {
        long timeout = System.currentTimeMillis() + (CalendarWrapper.MINUTE * 30L);

        while( timeout > System.currentTimeMillis() ) {
            try {
                MachineImage img = getMachineImage(imageId);

                if( img == null ) {
                    throw new CloudException("The machine image " + imageId + " disappeared while waiting to set sharing");
                }
                if( MachineImageState.ACTIVE.equals(img.getCurrentState()) ) {
                    break;
                }
            }
            catch( Throwable ignore ) {
                // ignore
            }
            try { Thread.sleep(15000L); }
            catch( InterruptedException ignore ) { }
        }
        Map<String,String> parameters = provider.getStandardParameters(provider.getContext(), EC2Method.MODIFY_IMAGE_ATTRIBUTE);
        EC2Method method;
        NodeList blocks;
        Document doc;

        parameters.put("ImageId", imageId);
        if( allowed ) {
            parameters.put("LaunchPermission.Add.1.Group", "all");
        }
        else {
            parameters.put("LaunchPermission.Remove.1.Group", "all");
        }
        method = new EC2Method(provider, provider.getEc2Url(), parameters);
        try {
            doc = method.invoke();
        }
        catch( EC2Exception e ) {
            String code = e.getCode();

            if( code != null && code.startsWith("InvalidImageID") ) {
                return;
            }
            logger.error(e.getSummary());
            throw new CloudException(e);
        }
        blocks = doc.getElementsByTagName("return");
        if( blocks.getLength() > 0 ) {
            if( !blocks.item(0).getFirstChild().getNodeValue().equalsIgnoreCase("true") ) {
                throw new CloudException("Share of image failed without explanation.");
            }
        }
        timeout = System.currentTimeMillis() + (CalendarWrapper.SECOND * 30);
        while( timeout > System.currentTimeMillis() ) {
            try {
                MachineImage img = getMachineImage(imageId);

                if( img == null ) {
                    return;
                }
                if( allowed == isImageSharedWithPublic(imageId) ) {
                    return;
                }
            }
            catch( Throwable ignore ) {
                // ignore
            }
            try { Thread.sleep(2000L); }
            catch( InterruptedException ignore ) { }
        }
    }

    @Override
    @Deprecated
    public void shareMachineImage(@Nonnull String machineImageId, @Nullable String withAccountId, boolean allowShare) throws CloudException, InternalException {
        if( withAccountId == null ) {
            setPublicShare(machineImageId, allowShare);
        }
        else {
            setPrivateShare(machineImageId, allowShare, withAccountId);
        }
	}

    private @Nonnull List<String> sharesAsList(@Nonnull String forMachineImageId) throws CloudException, InternalException {
        Map<String,String> parameters = provider.getStandardParameters(provider.getContext(), EC2Method.DESCRIBE_IMAGE_ATTRIBUTE);
        ArrayList<String> list = new ArrayList<String>();
        EC2Method method;
        NodeList blocks;
        Document doc;

        parameters.put("ImageId", forMachineImageId);
        parameters.put("Attribute", "launchPermission");
        method = new EC2Method(provider, provider.getEc2Url(), parameters);
        try {
            doc = method.invoke();
        }
        catch( EC2Exception e ) {
            String code = e.getCode();

            if( code != null && code.startsWith("InvalidImageID") ) {
                return list;
            }
            logger.error(e.getSummary());
            throw new CloudException(e);
        }
        blocks = doc.getElementsByTagName("launchPermission");
        for( int i=0; i<blocks.getLength(); i++ ) {
            NodeList items = blocks.item(i).getChildNodes();

            for( int j=0; j<items.getLength(); j++ ) {
                Node item = items.item(j);

                if( item.getNodeName().equals("item") ) {
                    NodeList attrs = item.getChildNodes();

                    for( int k=0; k<attrs.getLength(); k++ ) {
                        Node attr = attrs.item(k);

                        if( attr.getNodeName().equals("userId") ) {
                            String userId = attr.getFirstChild().getNodeValue();

                            if( userId != null ) {
                                userId = userId.trim();
                                if( userId.length() > 0 ) {
                                    list.add(userId);
                                }
                            }
                        }
                    }
                }
            }
        }
        return list;
    }

    @Override
    public boolean supportsCustomImages() {
        return true;
    }

    @Override
    public boolean supportsDirectImageUpload() throws CloudException, InternalException {
        return false;
    }

    @Override
    public boolean supportsImageCapture(@Nonnull MachineImageType type) throws CloudException, InternalException {
        return MachineImageType.VOLUME.equals(type);
    }

    @Override
    public boolean supportsImageSharing() {
        return true;
    }

    @Override
    public boolean supportsImageSharingWithPublic() {
        return true;
    }

    @Override
    public boolean supportsPublicLibrary(@Nonnull ImageClass cls) throws CloudException, InternalException {
        return true;
    }

    private class BundleTask {
		public String bundleId;
		public double progress;
		public String message;
		public String state;
		
	}
	
	private BundleTask toBundleTask(Node node) throws CloudException, InternalException {
		NodeList attributes = node.getChildNodes();
		BundleTask task = new BundleTask();
		
		for( int i=0; i<attributes.getLength(); i++ ) {
			Node attribute = attributes.item(i);
			String name = attribute.getNodeName();
			
			if( name.equals("bundleId") ) {
				task.bundleId = attribute.getFirstChild().getNodeValue();
			}
			else if( name.equals("state") ) {
				task.state = attribute.getFirstChild().getNodeValue();
			}
			else if( name.equals("message") ) {
				if( attribute.hasChildNodes() ) {
					task.message = attribute.getFirstChild().getNodeValue();
				}
			}
			else if( name.equals("progress") ) {
				String tmp = attribute.getFirstChild().getNodeValue();
				
				if( tmp == null ) {
					task.progress = 0.0;
				}
				else {
					if( tmp.endsWith("%") ) {
						if( tmp.equals("%") ) {
							task.progress = 0.0;
						}
						else {
							try {
								task.progress = Double.parseDouble(tmp.substring(0, tmp.length()-1));
							}
							catch( NumberFormatException e ) {
								task.progress = 0.0;
							}
						}
					}
					else {
						try {
							task.progress = Double.parseDouble(tmp);
						}
						catch( NumberFormatException e ) {
							task.progress = 0.0;
						}
					}
				}
			}
		}
		return task;
	}

    private @Nullable ResourceStatus toStatus(@Nullable Node node) throws CloudException, InternalException {
        if( node == null ) {
            return null;
        }
        ProviderContext ctx = provider.getContext();

        if( ctx == null ) {
            throw new CloudException("No context was set for this request");
        }
        String regionId = ctx.getRegionId();

        if( regionId == null ) {
            throw new CloudException("No region was set for this request");
        }
        NodeList attributes = node.getChildNodes();
        MachineImageState state = MachineImageState.PENDING;
        String imageId = null;

        for( int i=0; i<attributes.getLength(); i++ ) {
            Node attribute = attributes.item(i);
            String name = attribute.getNodeName();

            if( name.equals("imageId") ) {
                imageId = attribute.getFirstChild().getNodeValue().trim();
            }
            else if( name.equals("imageState") ) {
                String value = null;

                if( attribute.getChildNodes().getLength() > 0 ) {
                    value = attribute.getFirstChild().getNodeValue().trim();
                }
                if( value != null && value.equalsIgnoreCase("available") ) {
                    state = MachineImageState.ACTIVE;
                }
                else if( value != null && value.equalsIgnoreCase("failed") ) {
                    state = MachineImageState.DELETED;
                }
                else {
                    state = MachineImageState.PENDING;
                }
            }
        }
        if( imageId == null ) {
            return null;
        }
        return new ResourceStatus(imageId, state);
    }

	private @Nullable MachineImage toMachineImage(@Nullable Node node) throws CloudException, InternalException {
        if( node == null ) {
            return null;
        }
        ProviderContext ctx = provider.getContext();

        if( ctx == null ) {
            throw new CloudException("No context was set for this request");
        }
        String regionId = ctx.getRegionId();

        if( regionId == null ) {
            throw new CloudException("No region was set for this request");
        }
		NodeList attributes = node.getChildNodes();
		MachineImage image = new MachineImage();
		String location = null;
		
		image.setSoftware(""); // TODO: guess software
		image.setProviderRegionId(regionId);
        image.setImageClass(ImageClass.MACHINE);
		for( int i=0; i<attributes.getLength(); i++ ) {
			Node attribute = attributes.item(i);
			String name = attribute.getNodeName();
			
			if( name.equals("imageType") ) {
				String value = attribute.getFirstChild().getNodeValue().trim();

                if( value.equalsIgnoreCase("machine") ) {
                    image.setImageClass(ImageClass.MACHINE);
                }
                else if( value.equalsIgnoreCase("kernel") ) {
                    image.setImageClass(ImageClass.KERNEL);
                }
                else if( value.equalsIgnoreCase("ramdisk") ) {
                    image.setImageClass(ImageClass.RAMDISK);
                }
			}
			else if( name.equals("imageId") ) {
				String value = attribute.getFirstChild().getNodeValue().trim();				
				
				image.setProviderMachineImageId(value);
                if( value.startsWith("ami") ) {
                    image.setImageClass(ImageClass.MACHINE);
                }
                else if( value.startsWith("aki") ) {
                    image.setImageClass(ImageClass.KERNEL);
                }
                else if( value.startsWith("ari") ) {
                    image.setImageClass(ImageClass.RAMDISK);
                }
			}
			else if( name.equals("imageLocation") ) {
				location = attribute.getFirstChild().getNodeValue().trim();				
			}
			else if( name.equals("imageState") ) {
				String value = null;
				
				if( attribute.getChildNodes().getLength() > 0 ) {
					value = attribute.getFirstChild().getNodeValue().trim();
				}
				if( value != null && value.equalsIgnoreCase("available") ) {
				    image.setCurrentState(MachineImageState.ACTIVE);
				}
                else if( value != null && value.equalsIgnoreCase("failed") ) {
                    image.setCurrentState(MachineImageState.DELETED);
                }
				else {
				    image.setCurrentState(MachineImageState.PENDING);
				}
			}
            else if( name.equalsIgnoreCase("statereason") && attribute.hasChildNodes() ) {
                NodeList parts = attribute.getChildNodes();

                for( int j=0; j<parts.getLength(); j++ ) {
                    Node part = parts.item(j);

                    if( part.getNodeName().equalsIgnoreCase("message") && part.hasChildNodes() ) {
                        String value = part.getFirstChild().getNodeValue().trim();

                        image.setTag("stateReason", value);
                    }
                }
            }
			else if( name.equals("imageOwnerId") ) {
				String value = null;
				
				if( attribute.getChildNodes().getLength() > 0 ) {
					value = attribute.getFirstChild().getNodeValue();
				}
				image.setProviderOwnerId(value == null ? value : value.trim());
			}
			else if( name.equals("isPublic") ) {
				String value = null;
				
				if( attribute.getChildNodes().getLength() > 0 ) {
					value = attribute.getFirstChild().getNodeValue();
				}
				image.addTag("public", String.valueOf(value != null && value.trim().equalsIgnoreCase("true")));
			}
			else if( name.equals("architecture") ) {
				String value = attribute.getFirstChild().getNodeValue().trim();
				
				if( value.equals("i386") ) {
					image.setArchitecture(Architecture.I32);
				}
				else {
					image.setArchitecture(Architecture.I64);
				}
			}
            else if( name.equals("platform") ) {
                if( attribute.hasChildNodes() ) {
                    String value = attribute.getFirstChild().getNodeValue();
                
                    image.setPlatform(Platform.guess(value));
                }
            }
            else if( name.equals("name") ) {
                if( attribute.hasChildNodes() ) {
                    String value = attribute.getFirstChild().getNodeValue();
                
                    image.setName(value);
                }
            }
            else if( name.equals("description") ) {
                if( attribute.hasChildNodes() ) {
                    String value = attribute.getFirstChild().getNodeValue();
                
                    image.setDescription(value);
                }
            }
            else if( name.equals("rootDeviceType") ) {
                if( attribute.hasChildNodes() ) {
                    String type = attribute.getFirstChild().getNodeValue();
                    
                    if( type.equalsIgnoreCase("ebs") ) {
                        image.setType(MachineImageType.VOLUME);
                    }
                    else {
                        image.setType(MachineImageType.STORAGE);
                    }
                }
            }
		}
		if( image.getPlatform() == null ) {
		    if( location != null ) {
		        image.setPlatform(Platform.guess(location));
		    }
		    else {
		        image.setPlatform(Platform.UNKNOWN);
		    }
		}
		if( location != null ) {
			String[] parts = location.split("/");
			
			if( parts != null && parts.length > 1 ) {
				location = parts[parts.length - 1];
			}
			int i = location.indexOf(".manifest.xml");
			
			if( i > -1 ) {
				location = location.substring(0, i);
			}
            if( image.getName() == null || image.getName().equals("") ) {
                image.setName(location);
            }
            if( image.getDescription() == null || image.getDescription().equals("") ) {
                image.setDescription(location +  " (" + image.getArchitecture().toString() + " " + image.getPlatform().toString() + ")");
            }
		}
		else {
            if( image.getName() == null || image.getName().equals("") ) {
                image.setName(image.getProviderMachineImageId());
            }
            if( image.getDescription() == null || image.getDescription().equals("") ) {
                image.setDescription(image.getName() +  " (" + image.getArchitecture().toString() + " " + image.getPlatform().toString() + ")");
            }
		}
		if( !provider.getEC2Provider().isAWS() ) {
		    image.setProviderOwnerId(ctx.getAccountNumber());
		}
		return image;
	}

    @Override
    public void updateTags(@Nonnull String imageId, @Nonnull Tag... tags) throws CloudException, InternalException {
        provider.createTags(imageId, tags);
    }

	private void waitForBundle(@Nonnull String bundleId, @Nonnull String manifest, @Nonnull Platform platform, @Nonnull String name, @Nonnull String description, AsynchronousTask<MachineImage> task) {
		try {
			long failurePoint = -1L;
			
			while( !task.isComplete() ) {
				Map<String,String> parameters = provider.getStandardParameters(provider.getContext(), EC2Method.DESCRIBE_BUNDLE_TASKS);
		        NodeList blocks;
				EC2Method method;
				Document doc;
		        
				parameters.put("BundleId", bundleId);
		        method = new EC2Method(provider, provider.getEc2Url(), parameters);
		        try {
		        	doc = method.invoke();
		        }
		        catch( EC2Exception e ) {
		        	throw new CloudException(e);
		        }
		        blocks = doc.getElementsByTagName("bundleInstanceTasksSet");
		        for( int i=0; i<blocks.getLength(); i++ ) {
		        	NodeList instances = blocks.item(i).getChildNodes();
		        	
		            for( int j=0; j<instances.getLength(); j++ ) {
		            	Node node = instances.item(j);
		            	
		            	if( node.getNodeName().equals("item") ) {
		            		BundleTask bt = toBundleTask(node);
		            		
		            		if( bt.bundleId.equals(bundleId) ) {
		            			// pending | waiting-for-shutdown | storing | canceling | complete | failed
		            			if( bt.state.equals("complete") ) {
		            			    String imageId;
		            			    
		            				task.setPercentComplete(99.0);
		            				imageId = registerImageBundle(ImageCreateOptions.getInstance(MachineImageFormat.AWS, manifest, platform, name, description)).getProviderMachineImageId();
		            				task.setPercentComplete(100.00);
		            				task.completeWithResult(getMachineImage(imageId));
		            			}
		            			else if( bt.state.equals("failed") ) {
		            				String message = bt.message;
		            				
		            				if( message == null ) {
		            					if( failurePoint == -1L ) {
		            						failurePoint = System.currentTimeMillis();
		            					}
		            					if( (System.currentTimeMillis() - failurePoint) > (CalendarWrapper.MINUTE * 2) ) {
		            						message = "Bundle failed without further information.";
		            					}
		            				}
		            				if( message != null ) {
		            					task.complete(new CloudException(message));
		            				}
		            			}
		            			else if( bt.state.equals("pending") || bt.state.equals("waiting-for-shutdown") ) {
		            				task.setPercentComplete(0.0);
		            			}
		            			else if( bt.state.equals("bundling") ) {
		            				double p = bt.progress/2;

		            				if( p > 50.00 ) {
		            					p = 50.00;
		            				}
		            				task.setPercentComplete(p);
		            			}
		            			else if( bt.state.equals("storing") ) {
		            				double p = 50.0 + bt.progress/2;

		            				if( p > 100.0 ) {
		            					p = 100.0;
		            				}
		            				task.setPercentComplete(p);
		            			}
		            			else {
		            				task.setPercentComplete(0.0);
		            			}
		            		}
		            	}
		            }
		        }
		        if( !task.isComplete() ) {
		        	try { Thread.sleep(20000L); }
		        	catch( InterruptedException ignore ) { }
		        }
			}
		}
		catch( Throwable t ) {
			logger.error(t);
			t.printStackTrace();
			task.complete(t);
		}
	}
}<|MERGE_RESOLUTION|>--- conflicted
+++ resolved
@@ -15,7 +15,6 @@
  * limitations under the License.
  * ====================================================================
  */
-
 package org.dasein.cloud.aws.compute;
 
 import java.io.UnsupportedEncodingException;
@@ -67,13 +66,13 @@
  * @version 2013.01.1 Fixed a data consistency issue with AWS (issue #21)
  */
 public class AMI implements MachineImageSupport {
-	static private final Logger logger = Logger.getLogger(AMI.class);
-	
-	private AWSCloud provider = null;
-	
-	AMI(AWSCloud provider) {
-		this.provider = provider;
-	}
+    static private final Logger logger = Logger.getLogger(AMI.class);
+
+    private AWSCloud provider = null;
+
+    AMI(AWSCloud provider) {
+        this.provider = provider;
+    }
 
     @Override
     public void addImageShare(@Nonnull String providerImageId, @Nonnull String accountNumber) throws CloudException, InternalException {
@@ -578,9 +577,9 @@
     public @Nullable MachineImage getMachineImage(@Nonnull String imageId) throws InternalException, CloudException {
         return getImage(imageId);
     }
-	
-	@Override
-	public @Nonnull String getProviderTermForImage(@Nonnull Locale locale) {
+
+    @Override
+    public @Nonnull String getProviderTermForImage(@Nonnull Locale locale) {
         return getProviderTermForImage(locale, ImageClass.MACHINE);
     }
 
@@ -656,7 +655,7 @@
 
         return oldTask;
     }
-    
+
     @Override
     public boolean isImageSharedWithPublic(@Nonnull String machineImageId) throws CloudException, InternalException {
         APITrace.begin(provider, "isImageSharedWithPublic");
@@ -779,46 +778,9 @@
                     logger.error(e.getSummary());
                     throw new CloudException(e);
                 }
-<<<<<<< HEAD
-            }
-        };
-        
-        t.setName("Imaging " + vmId + " as " + name);
-        t.setDaemon(true);
-        t.start();
-        return task;
-    }
-    
-    private String imageVirtualMachine(String vmId, String name, String description, AsynchronousTask<String> task) throws CloudException, InternalException {
-        Map<String,String> parameters = provider.getStandardParameters(provider.getContext(), EC2Method.CREATE_IMAGE);           
-        NodeList blocks;
-        EC2Method method;
-        Document doc;
-        
-        parameters.put("InstanceId", vmId);
-        parameters.put("Name", name);
-        parameters.put("Description", description);
-        method = new EC2Method(provider, provider.getEc2Url(), parameters);
-        try {
-            doc = method.invoke();
-        }
-        catch( EC2Exception e ) {
-            logger.error(e.getSummary());
-            throw new CloudException(e);
-        }
-        blocks = doc.getElementsByTagName("imageId");
-        if( blocks.getLength() > 0 ) {
-            Node imageIdNode = blocks.item(0);
-            
-            return imageIdNode.getFirstChild().getNodeValue().trim();
-        }
-        return null;
-    }
-=======
                 blocks = doc.getElementsByTagName("imagesSet");
                 for( int i=0; i<blocks.getLength(); i++ ) {
                     NodeList instances = blocks.item(i).getChildNodes();
->>>>>>> 37c1f052
 
                     for( int j=0; j<instances.getLength(); j++ ) {
                         Node instance = instances.item(j);
@@ -895,8 +857,8 @@
     public @Nonnull Collection<MachineImage> listMachineImages() throws InternalException, CloudException {
         return (Collection<MachineImage>)listImages(ImageClass.MACHINE);
     }
-	
-	@Override
+
+    @Override
     @Deprecated
     public @Nonnull Collection<MachineImage> listMachineImagesOwnedBy(@Nonnull String owner) throws InternalException, CloudException {
         return (Collection<MachineImage>)listImages(ImageClass.MACHINE, owner);
@@ -961,7 +923,7 @@
             return new String[] { EC2Method.EC2_PREFIX + EC2Method.CREATE_IMAGE, EC2Method.EC2_PREFIX + EC2Method.REGISTER_IMAGE };
         }
         else if( action.equals(MachineImageSupport.LIST_IMAGE) ) {
-            return new String[] { EC2Method.EC2_PREFIX + EC2Method.DESCRIBE_IMAGES };            
+            return new String[] { EC2Method.EC2_PREFIX + EC2Method.DESCRIBE_IMAGES };
         }
         else if( action.equals(MachineImageSupport.MAKE_PUBLIC) ) {
             return new String[] { EC2Method.EC2_PREFIX + EC2Method.MODIFY_IMAGE_ATTRIBUTE };
@@ -973,21 +935,21 @@
             return new String[] { EC2Method.EC2_PREFIX + EC2Method.DEREGISTER_IMAGE };
         }
         else if( action.equals(MachineImageSupport.SHARE_IMAGE) ) {
-            return new String[] { EC2Method.EC2_PREFIX + EC2Method.MODIFY_IMAGE_ATTRIBUTE };            
+            return new String[] { EC2Method.EC2_PREFIX + EC2Method.MODIFY_IMAGE_ATTRIBUTE };
         }
         else if( action.equals(MachineImageSupport.UPLOAD_IMAGE) ) {
             return new String[0];
         }
         return new String[0];
     }
-    
+
     private boolean matches(@Nonnull MachineImage image, @Nullable String ownerId, @Nullable String keyword, @Nullable Platform platform) {
         if( ownerId != null && !ownerId.equals(image.getProviderOwnerId()) ) {
             return false;
         }
         if( platform != null && !platform.equals(Platform.UNKNOWN) ) {
             Platform mine = image.getPlatform();
-            
+
             if( platform.isWindows() && !mine.isWindows() ) {
                 return false;
             }
@@ -1021,8 +983,8 @@
         }
         return true;
     }
-    
-	private void populateImages(@Nonnull ProviderContext ctx, @Nullable String accountNumber, @Nonnull Jiterator<MachineImage> iterator, @Nonnull ImageClass cls) throws CloudException, InternalException {
+
+    private void populateImages(@Nonnull ProviderContext ctx, @Nullable String accountNumber, @Nonnull Jiterator<MachineImage> iterator, @Nonnull ImageClass cls) throws CloudException, InternalException {
         APITrace.begin(provider, "populateImages");
         try {
             Map<String,String> parameters = provider.getStandardParameters(provider.getContext(), EC2Method.DESCRIBE_IMAGES);
@@ -1103,7 +1065,7 @@
         finally {
             APITrace.end();
         }
-	}
+    }
 
     @Override
     public @Nonnull MachineImage registerImageBundle(@Nonnull ImageCreateOptions options) throws CloudException, InternalException {
@@ -1147,63 +1109,63 @@
         }
     }
 
-  @Override
-  public void remove( @Nonnull String providerImageId ) throws CloudException, InternalException {
-    APITrace.begin( provider, "remove" );
-    try {
-      Map<String, String> parameters = provider.getStandardParameters( provider.getContext(), EC2Method.DEREGISTER_IMAGE );
-      NodeList blocks;
-      EC2Method method;
-      Document doc;
-
-      parameters.put( "ImageId", providerImageId );
-      method = new EC2Method( provider, provider.getEc2Url(), parameters );
-      try {
-        doc = method.invoke();
-      } catch ( EC2Exception e ) {
-        logger.error( e.getSummary() );
-        throw new CloudException( e );
-      }
-      blocks = doc.getElementsByTagName( "return" );
-      if ( blocks.getLength() > 0 ) {
-        Node imageIdNode = blocks.item( 0 );
-
-        if ( !imageIdNode.getFirstChild().getNodeValue().trim().equals( "true" ) ) {
-          throw new CloudException( "Failed to de-register image " + providerImageId );
-        }
-      }
-    } finally {
-      APITrace.end();
-    }
-  }
-
-  @Override
-  public void remove( @Nonnull String providerImageId, boolean checkState ) throws CloudException, InternalException {
-    if ( checkState ) {
-      long timeout = System.currentTimeMillis() + (CalendarWrapper.MINUTE * 30L);
-
-      while ( timeout > System.currentTimeMillis() ) {
-        try {
-          MachineImage img = getMachineImage( providerImageId );
-
-          if ( img == null || MachineImageState.DELETED.equals( img.getCurrentState() ) ) {
-            return;
-          }
-          if ( MachineImageState.ACTIVE.equals( img.getCurrentState() ) ) {
-            break;
-          }
-        } catch ( Throwable ignore ) {
-          // ignore
-        }
-        try {
-          Thread.sleep( 15000L );
-        } catch ( InterruptedException ignore ) {
-        }
-      }
-    }
-
-    remove( providerImageId );
-  }
+    @Override
+    public void remove( @Nonnull String providerImageId ) throws CloudException, InternalException {
+        APITrace.begin( provider, "remove" );
+        try {
+            Map<String, String> parameters = provider.getStandardParameters( provider.getContext(), EC2Method.DEREGISTER_IMAGE );
+            NodeList blocks;
+            EC2Method method;
+            Document doc;
+
+            parameters.put( "ImageId", providerImageId );
+            method = new EC2Method( provider, provider.getEc2Url(), parameters );
+            try {
+                doc = method.invoke();
+            } catch ( EC2Exception e ) {
+                logger.error( e.getSummary() );
+                throw new CloudException( e );
+            }
+            blocks = doc.getElementsByTagName( "return" );
+            if ( blocks.getLength() > 0 ) {
+                Node imageIdNode = blocks.item( 0 );
+
+                if ( !imageIdNode.getFirstChild().getNodeValue().trim().equals( "true" ) ) {
+                    throw new CloudException( "Failed to de-register image " + providerImageId );
+                }
+            }
+        } finally {
+            APITrace.end();
+        }
+    }
+
+    @Override
+    public void remove( @Nonnull String providerImageId, boolean checkState ) throws CloudException, InternalException {
+        if ( checkState ) {
+            long timeout = System.currentTimeMillis() + (CalendarWrapper.MINUTE * 30L);
+
+            while ( timeout > System.currentTimeMillis() ) {
+                try {
+                    MachineImage img = getMachineImage( providerImageId );
+
+                    if ( img == null || MachineImageState.DELETED.equals( img.getCurrentState() ) ) {
+                        return;
+                    }
+                    if ( MachineImageState.ACTIVE.equals( img.getCurrentState() ) ) {
+                        break;
+                    }
+                } catch ( Throwable ignore ) {
+                    // ignore
+                }
+                try {
+                    Thread.sleep( 15000L );
+                } catch ( InterruptedException ignore ) {
+                }
+            }
+        }
+
+        remove( providerImageId );
+    }
 
     @Override
     public void removeAllImageShares(@Nonnull String providerImageId) throws CloudException, InternalException {
@@ -1266,20 +1228,6 @@
             APITrace.end();
         }
     }
-<<<<<<< HEAD
-    
-	private void populateImages(String accountNumber, Jiterator<MachineImage> iterator) throws CloudException, InternalException {
-        Map<String,String> parameters = provider.getStandardParameters(provider.getContext(), EC2Method.DESCRIBE_IMAGES);
-        EC2Method method;
-        NodeList blocks;
-		Document doc;
-		
-		// List all (public & private) images
-        if( provider.getEC2Provider().isAWS() && accountNumber == null) {
-            parameters = provider.getStandardParameters(provider.getContext(), EC2Method.DESCRIBE_IMAGES);
-            parameters.put("ExecutableBy", accountNumber);
-            method = new EC2Method(provider, provider.getEc2Url(), parameters);
-=======
 
     @Override
     @Deprecated
@@ -1318,7 +1266,6 @@
         long timeout = System.currentTimeMillis() + (CalendarWrapper.MINUTE * 30L);
 
         while( timeout > System.currentTimeMillis() ) {
->>>>>>> 37c1f052
             try {
                 MachineImage img = getMachineImage(imageId);
 
@@ -1335,48 +1282,7 @@
             try { Thread.sleep(15000L); }
             catch( InterruptedException ignore ) { }
         }
-<<<<<<< HEAD
-        else { // List images owned by the account number
-    		if( accountNumber == null ) {
-    			accountNumber = provider.getContext().getAccountNumber();
-    		}
-    		if( provider.getEC2Provider().isAWS() ) {
-    		    parameters.put("Owner", accountNumber);
-    		}
-    		method = new EC2Method(provider, provider.getEc2Url(), parameters);
-            try {
-            	doc = method.invoke();
-            }
-            catch( EC2Exception e ) {
-            	logger.error(e.getSummary());
-            	throw new CloudException(e);
-            }
-            blocks = doc.getElementsByTagName("imagesSet");
-            for( int i=0; i<blocks.getLength(); i++ ) {
-            	NodeList instances = blocks.item(i).getChildNodes();
-            	
-                for( int j=0; j<instances.getLength(); j++ ) {
-                	Node instance = instances.item(j);
-                	
-                	if( instance.getNodeName().equals("item") ) {
-                		MachineImage image = toMachineImage(instance);
-                		
-                		if( image != null ) {
-                		    iterator.push(image);
-                		}
-                	}
-                }
-            }
-        }
-	}
-    
-    @Override
-    public String registerMachineImage(String atStorageLocation) throws CloudException, InternalException {
-        Map<String,String> parameters = provider.getStandardParameters(provider.getContext(), EC2Method.REGISTER_IMAGE);
-        NodeList blocks;
-=======
         Map<String,String> parameters = provider.getStandardParameters(provider.getContext(), EC2Method.MODIFY_IMAGE_ATTRIBUTE);
->>>>>>> 37c1f052
         EC2Method method;
         NodeList blocks;
         Document doc;
@@ -1524,7 +1430,7 @@
         else {
             setPrivateShare(machineImageId, allowShare, withAccountId);
         }
-	}
+    }
 
     private @Nonnull List<String> sharesAsList(@Nonnull String forMachineImageId) throws CloudException, InternalException {
         Map<String,String> parameters = provider.getStandardParameters(provider.getContext(), EC2Method.DESCRIBE_IMAGE_ATTRIBUTE);
@@ -1609,65 +1515,65 @@
     }
 
     private class BundleTask {
-		public String bundleId;
-		public double progress;
-		public String message;
-		public String state;
-		
-	}
-	
-	private BundleTask toBundleTask(Node node) throws CloudException, InternalException {
-		NodeList attributes = node.getChildNodes();
-		BundleTask task = new BundleTask();
-		
-		for( int i=0; i<attributes.getLength(); i++ ) {
-			Node attribute = attributes.item(i);
-			String name = attribute.getNodeName();
-			
-			if( name.equals("bundleId") ) {
-				task.bundleId = attribute.getFirstChild().getNodeValue();
-			}
-			else if( name.equals("state") ) {
-				task.state = attribute.getFirstChild().getNodeValue();
-			}
-			else if( name.equals("message") ) {
-				if( attribute.hasChildNodes() ) {
-					task.message = attribute.getFirstChild().getNodeValue();
-				}
-			}
-			else if( name.equals("progress") ) {
-				String tmp = attribute.getFirstChild().getNodeValue();
-				
-				if( tmp == null ) {
-					task.progress = 0.0;
-				}
-				else {
-					if( tmp.endsWith("%") ) {
-						if( tmp.equals("%") ) {
-							task.progress = 0.0;
-						}
-						else {
-							try {
-								task.progress = Double.parseDouble(tmp.substring(0, tmp.length()-1));
-							}
-							catch( NumberFormatException e ) {
-								task.progress = 0.0;
-							}
-						}
-					}
-					else {
-						try {
-							task.progress = Double.parseDouble(tmp);
-						}
-						catch( NumberFormatException e ) {
-							task.progress = 0.0;
-						}
-					}
-				}
-			}
-		}
-		return task;
-	}
+        public String bundleId;
+        public double progress;
+        public String message;
+        public String state;
+
+    }
+
+    private BundleTask toBundleTask(Node node) throws CloudException, InternalException {
+        NodeList attributes = node.getChildNodes();
+        BundleTask task = new BundleTask();
+
+        for( int i=0; i<attributes.getLength(); i++ ) {
+            Node attribute = attributes.item(i);
+            String name = attribute.getNodeName();
+
+            if( name.equals("bundleId") ) {
+                task.bundleId = attribute.getFirstChild().getNodeValue();
+            }
+            else if( name.equals("state") ) {
+                task.state = attribute.getFirstChild().getNodeValue();
+            }
+            else if( name.equals("message") ) {
+                if( attribute.hasChildNodes() ) {
+                    task.message = attribute.getFirstChild().getNodeValue();
+                }
+            }
+            else if( name.equals("progress") ) {
+                String tmp = attribute.getFirstChild().getNodeValue();
+
+                if( tmp == null ) {
+                    task.progress = 0.0;
+                }
+                else {
+                    if( tmp.endsWith("%") ) {
+                        if( tmp.equals("%") ) {
+                            task.progress = 0.0;
+                        }
+                        else {
+                            try {
+                                task.progress = Double.parseDouble(tmp.substring(0, tmp.length()-1));
+                            }
+                            catch( NumberFormatException e ) {
+                                task.progress = 0.0;
+                            }
+                        }
+                    }
+                    else {
+                        try {
+                            task.progress = Double.parseDouble(tmp);
+                        }
+                        catch( NumberFormatException e ) {
+                            task.progress = 0.0;
+                        }
+                    }
+                }
+            }
+        }
+        return task;
+    }
 
     private @Nullable ResourceStatus toStatus(@Nullable Node node) throws CloudException, InternalException {
         if( node == null ) {
@@ -1717,7 +1623,7 @@
         return new ResourceStatus(imageId, state);
     }
 
-	private @Nullable MachineImage toMachineImage(@Nullable Node node) throws CloudException, InternalException {
+    private @Nullable MachineImage toMachineImage(@Nullable Node node) throws CloudException, InternalException {
         if( node == null ) {
             return null;
         }
@@ -1731,19 +1637,19 @@
         if( regionId == null ) {
             throw new CloudException("No region was set for this request");
         }
-		NodeList attributes = node.getChildNodes();
-		MachineImage image = new MachineImage();
-		String location = null;
-		
-		image.setSoftware(""); // TODO: guess software
-		image.setProviderRegionId(regionId);
+        NodeList attributes = node.getChildNodes();
+        MachineImage image = new MachineImage();
+        String location = null;
+
+        image.setSoftware(""); // TODO: guess software
+        image.setProviderRegionId(regionId);
         image.setImageClass(ImageClass.MACHINE);
-		for( int i=0; i<attributes.getLength(); i++ ) {
-			Node attribute = attributes.item(i);
-			String name = attribute.getNodeName();
-			
-			if( name.equals("imageType") ) {
-				String value = attribute.getFirstChild().getNodeValue().trim();
+        for( int i=0; i<attributes.getLength(); i++ ) {
+            Node attribute = attributes.item(i);
+            String name = attribute.getNodeName();
+
+            if( name.equals("imageType") ) {
+                String value = attribute.getFirstChild().getNodeValue().trim();
 
                 if( value.equalsIgnoreCase("machine") ) {
                     image.setImageClass(ImageClass.MACHINE);
@@ -1754,11 +1660,11 @@
                 else if( value.equalsIgnoreCase("ramdisk") ) {
                     image.setImageClass(ImageClass.RAMDISK);
                 }
-			}
-			else if( name.equals("imageId") ) {
-				String value = attribute.getFirstChild().getNodeValue().trim();				
-				
-				image.setProviderMachineImageId(value);
+            }
+            else if( name.equals("imageId") ) {
+                String value = attribute.getFirstChild().getNodeValue().trim();
+
+                image.setProviderMachineImageId(value);
                 if( value.startsWith("ami") ) {
                     image.setImageClass(ImageClass.MACHINE);
                 }
@@ -1768,26 +1674,26 @@
                 else if( value.startsWith("ari") ) {
                     image.setImageClass(ImageClass.RAMDISK);
                 }
-			}
-			else if( name.equals("imageLocation") ) {
-				location = attribute.getFirstChild().getNodeValue().trim();				
-			}
-			else if( name.equals("imageState") ) {
-				String value = null;
-				
-				if( attribute.getChildNodes().getLength() > 0 ) {
-					value = attribute.getFirstChild().getNodeValue().trim();
-				}
-				if( value != null && value.equalsIgnoreCase("available") ) {
-				    image.setCurrentState(MachineImageState.ACTIVE);
-				}
+            }
+            else if( name.equals("imageLocation") ) {
+                location = attribute.getFirstChild().getNodeValue().trim();
+            }
+            else if( name.equals("imageState") ) {
+                String value = null;
+
+                if( attribute.getChildNodes().getLength() > 0 ) {
+                    value = attribute.getFirstChild().getNodeValue().trim();
+                }
+                if( value != null && value.equalsIgnoreCase("available") ) {
+                    image.setCurrentState(MachineImageState.ACTIVE);
+                }
                 else if( value != null && value.equalsIgnoreCase("failed") ) {
                     image.setCurrentState(MachineImageState.DELETED);
                 }
-				else {
-				    image.setCurrentState(MachineImageState.PENDING);
-				}
-			}
+                else {
+                    image.setCurrentState(MachineImageState.PENDING);
+                }
+            }
             else if( name.equalsIgnoreCase("statereason") && attribute.hasChildNodes() ) {
                 NodeList parts = attribute.getChildNodes();
 
@@ -1801,57 +1707,57 @@
                     }
                 }
             }
-			else if( name.equals("imageOwnerId") ) {
-				String value = null;
-				
-				if( attribute.getChildNodes().getLength() > 0 ) {
-					value = attribute.getFirstChild().getNodeValue();
-				}
-				image.setProviderOwnerId(value == null ? value : value.trim());
-			}
-			else if( name.equals("isPublic") ) {
-				String value = null;
-				
-				if( attribute.getChildNodes().getLength() > 0 ) {
-					value = attribute.getFirstChild().getNodeValue();
-				}
-				image.addTag("public", String.valueOf(value != null && value.trim().equalsIgnoreCase("true")));
-			}
-			else if( name.equals("architecture") ) {
-				String value = attribute.getFirstChild().getNodeValue().trim();
-				
-				if( value.equals("i386") ) {
-					image.setArchitecture(Architecture.I32);
-				}
-				else {
-					image.setArchitecture(Architecture.I64);
-				}
-			}
+            else if( name.equals("imageOwnerId") ) {
+                String value = null;
+
+                if( attribute.getChildNodes().getLength() > 0 ) {
+                    value = attribute.getFirstChild().getNodeValue();
+                }
+                image.setProviderOwnerId(value == null ? value : value.trim());
+            }
+            else if( name.equals("isPublic") ) {
+                String value = null;
+
+                if( attribute.getChildNodes().getLength() > 0 ) {
+                    value = attribute.getFirstChild().getNodeValue();
+                }
+                image.addTag("public", String.valueOf(value != null && value.trim().equalsIgnoreCase("true")));
+            }
+            else if( name.equals("architecture") ) {
+                String value = attribute.getFirstChild().getNodeValue().trim();
+
+                if( value.equals("i386") ) {
+                    image.setArchitecture(Architecture.I32);
+                }
+                else {
+                    image.setArchitecture(Architecture.I64);
+                }
+            }
             else if( name.equals("platform") ) {
                 if( attribute.hasChildNodes() ) {
                     String value = attribute.getFirstChild().getNodeValue();
-                
+
                     image.setPlatform(Platform.guess(value));
                 }
             }
             else if( name.equals("name") ) {
                 if( attribute.hasChildNodes() ) {
                     String value = attribute.getFirstChild().getNodeValue();
-                
+
                     image.setName(value);
                 }
             }
             else if( name.equals("description") ) {
                 if( attribute.hasChildNodes() ) {
                     String value = attribute.getFirstChild().getNodeValue();
-                
+
                     image.setDescription(value);
                 }
             }
             else if( name.equals("rootDeviceType") ) {
                 if( attribute.hasChildNodes() ) {
                     String type = attribute.getFirstChild().getNodeValue();
-                    
+
                     if( type.equalsIgnoreCase("ebs") ) {
                         image.setType(MachineImageType.VOLUME);
                     }
@@ -1860,141 +1766,141 @@
                     }
                 }
             }
-		}
-		if( image.getPlatform() == null ) {
-		    if( location != null ) {
-		        image.setPlatform(Platform.guess(location));
-		    }
-		    else {
-		        image.setPlatform(Platform.UNKNOWN);
-		    }
-		}
-		if( location != null ) {
-			String[] parts = location.split("/");
-			
-			if( parts != null && parts.length > 1 ) {
-				location = parts[parts.length - 1];
-			}
-			int i = location.indexOf(".manifest.xml");
-			
-			if( i > -1 ) {
-				location = location.substring(0, i);
-			}
+        }
+        if( image.getPlatform() == null ) {
+            if( location != null ) {
+                image.setPlatform(Platform.guess(location));
+            }
+            else {
+                image.setPlatform(Platform.UNKNOWN);
+            }
+        }
+        if( location != null ) {
+            String[] parts = location.split("/");
+
+            if( parts != null && parts.length > 1 ) {
+                location = parts[parts.length - 1];
+            }
+            int i = location.indexOf(".manifest.xml");
+
+            if( i > -1 ) {
+                location = location.substring(0, i);
+            }
             if( image.getName() == null || image.getName().equals("") ) {
                 image.setName(location);
             }
             if( image.getDescription() == null || image.getDescription().equals("") ) {
                 image.setDescription(location +  " (" + image.getArchitecture().toString() + " " + image.getPlatform().toString() + ")");
             }
-		}
-		else {
+        }
+        else {
             if( image.getName() == null || image.getName().equals("") ) {
                 image.setName(image.getProviderMachineImageId());
             }
             if( image.getDescription() == null || image.getDescription().equals("") ) {
                 image.setDescription(image.getName() +  " (" + image.getArchitecture().toString() + " " + image.getPlatform().toString() + ")");
             }
-		}
-		if( !provider.getEC2Provider().isAWS() ) {
-		    image.setProviderOwnerId(ctx.getAccountNumber());
-		}
-		return image;
-	}
+        }
+        if( !provider.getEC2Provider().isAWS() ) {
+            image.setProviderOwnerId(ctx.getAccountNumber());
+        }
+        return image;
+    }
 
     @Override
     public void updateTags(@Nonnull String imageId, @Nonnull Tag... tags) throws CloudException, InternalException {
         provider.createTags(imageId, tags);
     }
 
-	private void waitForBundle(@Nonnull String bundleId, @Nonnull String manifest, @Nonnull Platform platform, @Nonnull String name, @Nonnull String description, AsynchronousTask<MachineImage> task) {
-		try {
-			long failurePoint = -1L;
-			
-			while( !task.isComplete() ) {
-				Map<String,String> parameters = provider.getStandardParameters(provider.getContext(), EC2Method.DESCRIBE_BUNDLE_TASKS);
-		        NodeList blocks;
-				EC2Method method;
-				Document doc;
-		        
-				parameters.put("BundleId", bundleId);
-		        method = new EC2Method(provider, provider.getEc2Url(), parameters);
-		        try {
-		        	doc = method.invoke();
-		        }
-		        catch( EC2Exception e ) {
-		        	throw new CloudException(e);
-		        }
-		        blocks = doc.getElementsByTagName("bundleInstanceTasksSet");
-		        for( int i=0; i<blocks.getLength(); i++ ) {
-		        	NodeList instances = blocks.item(i).getChildNodes();
-		        	
-		            for( int j=0; j<instances.getLength(); j++ ) {
-		            	Node node = instances.item(j);
-		            	
-		            	if( node.getNodeName().equals("item") ) {
-		            		BundleTask bt = toBundleTask(node);
-		            		
-		            		if( bt.bundleId.equals(bundleId) ) {
-		            			// pending | waiting-for-shutdown | storing | canceling | complete | failed
-		            			if( bt.state.equals("complete") ) {
-		            			    String imageId;
-		            			    
-		            				task.setPercentComplete(99.0);
-		            				imageId = registerImageBundle(ImageCreateOptions.getInstance(MachineImageFormat.AWS, manifest, platform, name, description)).getProviderMachineImageId();
-		            				task.setPercentComplete(100.00);
-		            				task.completeWithResult(getMachineImage(imageId));
-		            			}
-		            			else if( bt.state.equals("failed") ) {
-		            				String message = bt.message;
-		            				
-		            				if( message == null ) {
-		            					if( failurePoint == -1L ) {
-		            						failurePoint = System.currentTimeMillis();
-		            					}
-		            					if( (System.currentTimeMillis() - failurePoint) > (CalendarWrapper.MINUTE * 2) ) {
-		            						message = "Bundle failed without further information.";
-		            					}
-		            				}
-		            				if( message != null ) {
-		            					task.complete(new CloudException(message));
-		            				}
-		            			}
-		            			else if( bt.state.equals("pending") || bt.state.equals("waiting-for-shutdown") ) {
-		            				task.setPercentComplete(0.0);
-		            			}
-		            			else if( bt.state.equals("bundling") ) {
-		            				double p = bt.progress/2;
-
-		            				if( p > 50.00 ) {
-		            					p = 50.00;
-		            				}
-		            				task.setPercentComplete(p);
-		            			}
-		            			else if( bt.state.equals("storing") ) {
-		            				double p = 50.0 + bt.progress/2;
-
-		            				if( p > 100.0 ) {
-		            					p = 100.0;
-		            				}
-		            				task.setPercentComplete(p);
-		            			}
-		            			else {
-		            				task.setPercentComplete(0.0);
-		            			}
-		            		}
-		            	}
-		            }
-		        }
-		        if( !task.isComplete() ) {
-		        	try { Thread.sleep(20000L); }
-		        	catch( InterruptedException ignore ) { }
-		        }
-			}
-		}
-		catch( Throwable t ) {
-			logger.error(t);
-			t.printStackTrace();
-			task.complete(t);
-		}
-	}
+    private void waitForBundle(@Nonnull String bundleId, @Nonnull String manifest, @Nonnull Platform platform, @Nonnull String name, @Nonnull String description, AsynchronousTask<MachineImage> task) {
+        try {
+            long failurePoint = -1L;
+
+            while( !task.isComplete() ) {
+                Map<String,String> parameters = provider.getStandardParameters(provider.getContext(), EC2Method.DESCRIBE_BUNDLE_TASKS);
+                NodeList blocks;
+                EC2Method method;
+                Document doc;
+
+                parameters.put("BundleId", bundleId);
+                method = new EC2Method(provider, provider.getEc2Url(), parameters);
+                try {
+                    doc = method.invoke();
+                }
+                catch( EC2Exception e ) {
+                    throw new CloudException(e);
+                }
+                blocks = doc.getElementsByTagName("bundleInstanceTasksSet");
+                for( int i=0; i<blocks.getLength(); i++ ) {
+                    NodeList instances = blocks.item(i).getChildNodes();
+
+                    for( int j=0; j<instances.getLength(); j++ ) {
+                        Node node = instances.item(j);
+
+                        if( node.getNodeName().equals("item") ) {
+                            BundleTask bt = toBundleTask(node);
+
+                            if( bt.bundleId.equals(bundleId) ) {
+                                // pending | waiting-for-shutdown | storing | canceling | complete | failed
+                                if( bt.state.equals("complete") ) {
+                                    String imageId;
+
+                                    task.setPercentComplete(99.0);
+                                    imageId = registerImageBundle(ImageCreateOptions.getInstance(MachineImageFormat.AWS, manifest, platform, name, description)).getProviderMachineImageId();
+                                    task.setPercentComplete(100.00);
+                                    task.completeWithResult(getMachineImage(imageId));
+                                }
+                                else if( bt.state.equals("failed") ) {
+                                    String message = bt.message;
+
+                                    if( message == null ) {
+                                        if( failurePoint == -1L ) {
+                                            failurePoint = System.currentTimeMillis();
+                                        }
+                                        if( (System.currentTimeMillis() - failurePoint) > (CalendarWrapper.MINUTE * 2) ) {
+                                            message = "Bundle failed without further information.";
+                                        }
+                                    }
+                                    if( message != null ) {
+                                        task.complete(new CloudException(message));
+                                    }
+                                }
+                                else if( bt.state.equals("pending") || bt.state.equals("waiting-for-shutdown") ) {
+                                    task.setPercentComplete(0.0);
+                                }
+                                else if( bt.state.equals("bundling") ) {
+                                    double p = bt.progress/2;
+
+                                    if( p > 50.00 ) {
+                                        p = 50.00;
+                                    }
+                                    task.setPercentComplete(p);
+                                }
+                                else if( bt.state.equals("storing") ) {
+                                    double p = 50.0 + bt.progress/2;
+
+                                    if( p > 100.0 ) {
+                                        p = 100.0;
+                                    }
+                                    task.setPercentComplete(p);
+                                }
+                                else {
+                                    task.setPercentComplete(0.0);
+                                }
+                            }
+                        }
+                    }
+                }
+                if( !task.isComplete() ) {
+                    try { Thread.sleep(20000L); }
+                    catch( InterruptedException ignore ) { }
+                }
+            }
+        }
+        catch( Throwable t ) {
+            logger.error(t);
+            t.printStackTrace();
+            task.complete(t);
+        }
+    }
 }