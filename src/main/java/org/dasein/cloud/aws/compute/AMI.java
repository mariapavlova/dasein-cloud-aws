/**
 * Copyright (C) 2009-2013 Enstratius, Inc.
 *
 * ====================================================================
 * Licensed under the Apache License, Version 2.0 (the "License");
 * you may not use this file except in compliance with the License.
 * You may obtain a copy of the License at
 *
 * http://www.apache.org/licenses/LICENSE-2.0
 *
 * Unless required by applicable law or agreed to in writing, software
 * distributed under the License is distributed on an "AS IS" BASIS,
 * WITHOUT WARRANTIES OR CONDITIONS OF ANY KIND, either express or implied.
 * See the License for the specific language governing permissions and
 * limitations under the License.
 * ====================================================================
 */
package org.dasein.cloud.aws.compute;

import java.io.UnsupportedEncodingException;
import java.text.SimpleDateFormat;
import java.util.*;

import org.apache.log4j.Logger;
import org.dasein.cloud.AsynchronousTask;
import org.dasein.cloud.CloudException;
import org.dasein.cloud.InternalException;
import org.dasein.cloud.OperationNotSupportedException;
import org.dasein.cloud.ProviderContext;
import org.dasein.cloud.Requirement;
import org.dasein.cloud.ResourceStatus;
import org.dasein.cloud.Tag;
import org.dasein.cloud.aws.AWSCloud;
import org.dasein.cloud.aws.storage.S3Method;
import org.dasein.cloud.compute.AbstractImageSupport;
import org.dasein.cloud.compute.Architecture;
import org.dasein.cloud.compute.ImageClass;
import org.dasein.cloud.compute.ImageCreateOptions;
import org.dasein.cloud.compute.ImageFilterOptions;
import org.dasein.cloud.compute.MachineImage;
import org.dasein.cloud.compute.MachineImageFormat;
import org.dasein.cloud.compute.MachineImageState;
import org.dasein.cloud.compute.MachineImageSupport;
import org.dasein.cloud.compute.MachineImageType;
import org.dasein.cloud.compute.Platform;
import org.dasein.cloud.compute.VirtualMachine;
import org.dasein.cloud.compute.VmState;
import org.dasein.cloud.identity.ServiceAction;
import org.dasein.cloud.util.APITrace;
import org.dasein.util.CalendarWrapper;
import org.dasein.util.Jiterator;
import org.dasein.util.JiteratorPopulator;
import org.dasein.util.PopulatorThread;
import org.w3c.dom.Document;
import org.w3c.dom.Node;
import org.w3c.dom.NodeList;

import javax.annotation.Nonnull;
import javax.annotation.Nullable;

/**
 * @version 2013.01.1 Fixed a data consistency issue with AWS (issue #21)
 */
<<<<<<< HEAD
public class AMI implements MachineImageSupport {
    static private final Logger logger = Logger.getLogger(AMI.class);

    private AWSCloud provider = null;

    AMI(AWSCloud provider) {
        this.provider = provider;
    }
=======
public class AMI extends AbstractImageSupport {
	static private final Logger logger = Logger.getLogger(AMI.class);
	
	private AWSCloud provider = null;
	
	AMI(AWSCloud provider) {
		super(provider);
        this.provider = provider;
	}
>>>>>>> 0545585e

    @Override
    public void addImageShare(@Nonnull String providerImageId, @Nonnull String accountNumber) throws CloudException, InternalException {
        APITrace.begin(provider, "Image.addImageShare");
        try {
            setPrivateShare(providerImageId, true, accountNumber);
        }
        finally {
            APITrace.end();
        }
    }

    @Override
    public void addPublicShare(@Nonnull String providerImageId) throws CloudException, InternalException {
        APITrace.begin(provider, "Image.addPublicShare");
        try {
            setPublicShare(providerImageId, true);
        }
        finally {
            APITrace.end();
        }
    }

    private @Nonnull MachineImage captureImage(@Nonnull ProviderContext ctx, @Nonnull ImageCreateOptions options, @Nullable AsynchronousTask<MachineImage> task) throws CloudException, InternalException {
        APITrace.begin(provider, "Image.captureImage");
        try {
            if( task != null ) {
                task.setStartTime(System.currentTimeMillis());
            }
            VirtualMachine vm = null;

            long timeout = System.currentTimeMillis() + (CalendarWrapper.MINUTE * 30L);

            while( timeout > System.currentTimeMillis() ) {
                try {
                    //noinspection ConstantConditions
                    vm = provider.getComputeServices().getVirtualMachineSupport().getVirtualMachine(options.getVirtualMachineId());
                    if( vm == null || VmState.TERMINATED.equals(vm.getCurrentState()) ) {
                        break;
                    }
                    if( !vm.isPersistent() ) {
                        throw new OperationNotSupportedException("You cannot capture instance-backed virtual machines");
                    }
                    if( VmState.RUNNING.equals(vm.getCurrentState()) || VmState.STOPPED.equals(vm.getCurrentState()) ) {
                        break;
                    }
                }
                catch( Throwable ignore ) {
                    // ignore
                }
                try { Thread.sleep(15000L); }
                catch( InterruptedException ignore ) { }
            }
            if( vm == null ) {
                throw new CloudException("No such virtual machine: " + options.getVirtualMachineId());
            }
            String lastMessage = null;
            int attempts = 5;

            while( attempts > 0 ) {
                if( vm.getPlatform().isWindows() ) {
                    String bucket = provider.getStorageServices().getBlobStoreSupport().createBucket("dsnwin" + (System.currentTimeMillis() % 10000), true).getBucketName();

                    if( bucket == null ) {
                        throw new CloudException("There is no bucket");
                    }
                    return captureWindows(ctx, options, bucket, task);
                }
                else {
                    Map<String,String> parameters = provider.getStandardParameters(provider.getContext(), EC2Method.CREATE_IMAGE);
                    NodeList blocks;
                    EC2Method method;
                    Document doc;

                    parameters.put("InstanceId", options.getVirtualMachineId());
                    parameters.put("Name", options.getName());
                    parameters.put("Description", options.getDescription());
                    method = new EC2Method(provider, provider.getEc2Url(), parameters);
                    try {
                        doc = method.invoke();
                    }
                    catch( EC2Exception e ) {
                        logger.error(e.getSummary());
                        throw new CloudException(e);
                    }
                    blocks = doc.getElementsByTagName("imageId");
                    if( blocks.getLength() > 0 ) {
                        Node imageIdNode = blocks.item(0);
                        String id = imageIdNode.getFirstChild().getNodeValue().trim();
                        MachineImage img = getImage(id);

                        if( img == null ) {
                            for( int i=0; i<5; i++ ) {
                                try { Thread.sleep(5000L * i); }
                                catch( InterruptedException ignore ) { }
                                img = getImage(id);
                                if( img != null ) {
                                    break;
                                }
                            }
                            if( img == null ) {
                                throw new CloudException("No image exists for " + id + " as created during the capture process");
                            }
                        }
                        if( MachineImageState.DELETED.equals(img.getCurrentState()) ) {
                            String errorMessage = (String)img.getTag("stateReason");

                            if( errorMessage != null ) {
                                if( errorMessage.contains("try again") ) {
                                    lastMessage = errorMessage;
                                    attempts--;
                                    try { Thread.sleep(CalendarWrapper.MINUTE); }
                                    catch( InterruptedException ignore ) { }
                                    continue;
                                }
                                throw new CloudException(errorMessage);
                            }
                        }
                        return img;
                    }
                    throw new CloudException("No error occurred during imaging, but no machine image was specified");
                }
            }
            if( lastMessage == null ) {
                lastMessage = "Unknown error";
            }
            throw new CloudException(lastMessage);
        }
        finally {
            APITrace.end();
        }
    }

    @Override
    protected MachineImage capture(@Nonnull ImageCreateOptions options, @Nullable AsynchronousTask<MachineImage> task) throws CloudException, InternalException {
        ProviderContext ctx = provider.getContext();

        if( ctx == null ) {
            throw new CloudException("No context was set for this request");
        }
        return captureImage(ctx, options, task);
    }

    private MachineImage captureWindows(@Nonnull ProviderContext ctx, @Nonnull ImageCreateOptions options, @Nonnull String bucket, @Nullable AsynchronousTask<MachineImage> task) throws CloudException, InternalException {
        APITrace.begin(provider, "Image.captureWindows");
        try {
            Map<String,String> parameters = provider.getStandardParameters(provider.getContext(), EC2Method.BUNDLE_INSTANCE);
            StringBuilder uploadPolicy = new StringBuilder();
            NodeList blocks;
            EC2Method method;
            Document doc;

            uploadPolicy.append("{");
            uploadPolicy.append("\"expiration\":\"");
            {
                SimpleDateFormat fmt = new SimpleDateFormat("yyyy-MM-dd'T'HH:mm:ss.SSS'Z'");
                Date date = new Date(System.currentTimeMillis() + (CalendarWrapper.HOUR*12L));

                uploadPolicy.append(fmt.format(date));
            }
            uploadPolicy.append("\",\"conditions\":");
            {
                uploadPolicy.append("[");
                uploadPolicy.append("{\"bucket\":\"");
                uploadPolicy.append(bucket);
                uploadPolicy.append("\"},");
                uploadPolicy.append("{\"acl\": \"ec2-bundle-read\"},");
                uploadPolicy.append("[\"starts-with\", \"$key\", \"");
                uploadPolicy.append(options.getName());
                uploadPolicy.append("\"]");
                uploadPolicy.append("]");
            }
            uploadPolicy.append("}");
            String base64Policy;

            try {
                base64Policy = S3Method.toBase64(uploadPolicy.toString().getBytes("utf-8"));
            }
            catch( UnsupportedEncodingException e ) {
                logger.error(e);
                e.printStackTrace();
                throw new InternalException(e);
            }
            parameters.put("InstanceId", options.getVirtualMachineId());
            parameters.put("Storage.S3.Bucket", bucket);
            parameters.put("Storage.S3.Prefix", options.getName());
            parameters.put("Storage.S3.AWSAccessKeyId", ctx.getAccountNumber());
            parameters.put("Storage.S3.UploadPolicy", base64Policy);
            parameters.put("Storage.S3.UploadPolicySignature", provider.signUploadPolicy(base64Policy));
            method = new EC2Method(provider, provider.getEc2Url(), parameters);
            try {
                doc = method.invoke();
            }
            catch( EC2Exception e ) {
                logger.error(e.getSummary());
                throw new CloudException(e);
            }
            blocks = doc.getElementsByTagName("bundleId");
            if( blocks.getLength() < 1 ) {
                throw new CloudException("Unable to identify the bundle task ID.");
            }
            String bundleId = blocks.item(0).getFirstChild().getNodeValue();
            String manifest = (bucket + "/" + options.getName() + ".manifest.xml");

            if( task == null ) {
                task = new AsynchronousTask<MachineImage>();
                task.setStartTime(System.currentTimeMillis());
            }
            waitForBundle(bundleId, manifest, options.getPlatform(), options.getName(), options.getDescription(), task);

            Throwable t = task.getTaskError();

            if( t != null ) {
                if( t instanceof CloudException ) {
                    throw (CloudException)t;
                }
                else if( t instanceof InternalException ) {
                    throw (InternalException)t;
                }
                throw new InternalException(t);
            }
            MachineImage img = task.getResult();

            if( img == null ) {
                throw new CloudException("No image was created, but no error was given");
            }
            return img;
        }
        finally {
            APITrace.end();
        }
    }

    private @Nonnull Iterable<MachineImage> executeImageSearch(int pass, boolean forPublic, @Nonnull ImageFilterOptions options) throws CloudException, InternalException {
        APITrace.begin(provider, "Image.executeImageSearch");
        try {
            ProviderContext ctx = provider.getContext();

            if( ctx == null ) {
                throw new CloudException("No context was set for this request");
            }
            Architecture architecture = options.getArchitecture();

            if( architecture != null && !architecture.equals(Architecture.I32) && !architecture.equals(Architecture.I64) ) {
                if( !options.isMatchesAny() ) {
                    return Collections.emptyList();
                }
            }
            Map<String,String> parameters = provider.getStandardParameters(provider.getContext(), EC2Method.DESCRIBE_IMAGES);

            ArrayList<MachineImage> list = new ArrayList<MachineImage>();
            NodeList blocks;
            EC2Method method;
            Document doc;

            if( forPublic ) {
                if( pass == 1 ) {
                    parameters.put("ExecutableBy.1", "all");
                }
                else {
                    parameters.put("ExecutableBy.1", "self");
                }
            }
            else {
                if( pass ==  1 ) {
                    parameters.put("ExecutableBy.1", "self");
                }
                else {
                    parameters.put("Owner", "self");
                }
            }
            ImageFilterOptions finalOptions = fillImageFilterParameters(forPublic, options, parameters);

            method = new EC2Method(provider, provider.getEc2Url(), parameters);
            try {
                doc = method.invoke();
            }
            catch( EC2Exception e ) {
                logger.error(e.getSummary());
                throw new CloudException(e);
            }
            blocks = doc.getElementsByTagName("imagesSet");
            for( int i=0; i<blocks.getLength(); i++ ) {
                NodeList instances = blocks.item(i).getChildNodes();

                for( int j=0; j<instances.getLength(); j++ ) {
                    Node instance = instances.item(j);

                    if( instance.getNodeName().equals("item") ) {
                        MachineImage image = toMachineImage(instance);

                        if( image != null ) {
                            if( finalOptions.matches(image) ) {
                                list.add(image);
                            }
                        }
                    }
                }
            }
            return list;
        }
        finally {
            APITrace.end();
        }
    }

    @Override
    public @Nullable MachineImage getImage(@Nonnull String providerImageId) throws CloudException, InternalException {
        APITrace.begin(provider, "Image.getImage");
        try {
            ProviderContext ctx = provider.getContext();

            if( ctx == null ) {
                throw new CloudException("No context was set for this request");
            }
            if( provider.getEC2Provider().isAWS() ) {
                Map<String,String> parameters = provider.getStandardParameters(ctx, EC2Method.DESCRIBE_IMAGES);
                NodeList blocks;
                EC2Method method;
                Document doc;

                parameters.put("ImageId", providerImageId);
                method = new EC2Method(provider, provider.getEc2Url(), parameters);
                try {
                    doc = method.invoke();
                }
                catch( EC2Exception e ) {
                    String code = e.getCode();

                    if( code != null && code.startsWith("InvalidAMIID") ) {
                        return null;
                    }
                    logger.error(e.getSummary());
                    throw new CloudException(e);
                }
                blocks = doc.getElementsByTagName("imagesSet");
                for( int i=0; i<blocks.getLength(); i++ ) {
                    NodeList instances = blocks.item(i).getChildNodes();

                    for( int j=0; j<instances.getLength(); j++ ) {
                        Node instance = instances.item(j);

                        if( instance.getNodeName().equals("item") ) {
                            MachineImage image = toMachineImage(instance);

                            if( image != null && image.getProviderMachineImageId().equals(providerImageId) ) {
                                return image;
                            }
                        }
                    }
                }
                return null;
            }
            else {
                ImageFilterOptions options = ImageFilterOptions.getInstance();

                for( MachineImage image : searchPublicImages(options) ) {
                    if( image.getProviderMachineImageId().equals(providerImageId) ) {
                        return image;
                    }
                }
                for( MachineImage image : listImages(options) ) {
                    if( image.getProviderMachineImageId().equals(providerImageId) ) {
                        return image;
                    }
                }
                return null;
            }
        }
        finally {
            APITrace.end();
        }
    }
<<<<<<< HEAD

    @Override
    public @Nullable MachineImage getMachineImage(@Nonnull String imageId) throws InternalException, CloudException {
        return getImage(imageId);
    }

    @Override
    public @Nonnull String getProviderTermForImage(@Nonnull Locale locale) {
=======
	
	@Override
	public @Nonnull String getProviderTermForImage(@Nonnull Locale locale) {
>>>>>>> 0545585e
        return getProviderTermForImage(locale, ImageClass.MACHINE);
    }

    @Override
    public @Nonnull String getProviderTermForImage(@Nonnull Locale locale, @Nonnull ImageClass cls) {
        switch( cls ) {
            case MACHINE: return "AMI";
            case KERNEL: return "AKI";
            case RAMDISK: return "ARI";
        }
        return "image";
    }

    @Override
    public @Nonnull String getProviderTermForCustomImage(@Nonnull Locale locale, @Nonnull ImageClass cls) {
        return getProviderTermForImage(locale, cls);
    }

    @Override
    public boolean hasPublicLibrary() {
        return true;
    }

    @Override
    public @Nonnull Requirement identifyLocalBundlingRequirement() throws CloudException, InternalException {
        return Requirement.REQUIRED;
    }

    @Override
<<<<<<< HEAD
    @Deprecated
    public @Nonnull AsynchronousTask<String> imageVirtualMachine(@Nonnull String vmId, @Nonnull String name, @Nonnull String description) throws CloudException, InternalException {
        @SuppressWarnings("ConstantConditions") VirtualMachine vm = provider.getComputeServices().getVirtualMachineSupport().getVirtualMachine(vmId);

        if( vm == null ) {
            throw new CloudException("No such virtual machine: " + vmId);
        }
        final AsynchronousTask<MachineImage> task = new AsynchronousTask<MachineImage>();
        final AsynchronousTask<String> oldTask = new AsynchronousTask<String>();

        captureImageAsync(ImageCreateOptions.getInstance(vm,  name, description), task);

        final long timeout = System.currentTimeMillis() + (CalendarWrapper.HOUR * 2);

        Thread t = new Thread() {
            public void run() {
                while( timeout > System.currentTimeMillis() ) {
                    try { Thread.sleep(15000L); }
                    catch( InterruptedException ignore ) { }
                    oldTask.setPercentComplete(task.getPercentComplete());

                    Throwable error = task.getTaskError();
                    MachineImage img = task.getResult();

                    if( error != null ) {
                        oldTask.complete(error);
                        return;
                    }
                    else if( img != null ) {
                        oldTask.completeWithResult(img.getProviderMachineImageId());
                        return;
                    }
                    else if( task.isComplete() ) {
                        oldTask.complete(new CloudException("Task completed without info"));
                        return;
                    }
                }
                oldTask.complete(new CloudException("Image creation task timed out"));
            }
        };

        t.setDaemon(true);
        t.start();

        return oldTask;
    }

    @Override
=======
>>>>>>> 0545585e
    public boolean isImageSharedWithPublic(@Nonnull String machineImageId) throws CloudException, InternalException {
        APITrace.begin(provider, "Image.isImageSharedWithPublic");
        try {
            MachineImage image = getMachineImage(machineImageId);

            if( image == null ) {
                return false;
            }
            String p = (String)image.getTag("public");

            return (p != null && p.equalsIgnoreCase("true"));
        }
        finally {
            APITrace.end();
        }
    }

    @Override
    public boolean isSubscribed() throws CloudException, InternalException {
        APITrace.begin(getProvider(), "Image.isSubscribed");
        try {
            Map<String,String> parameters = provider.getStandardParameters(getContext(), EC2Method.DESCRIBE_IMAGES);
            EC2Method method;

            if( provider.getEC2Provider().isAWS() ) {
                parameters.put("Owner", getContext().getAccountNumber());
            }
            method = new EC2Method(provider, provider.getEc2Url(), parameters);
            try {
                method.invoke();
                return true;
            }
            catch( EC2Exception e ) {
                String msg = e.getSummary();

                if( msg != null && msg.contains("not able to validate the provided access credentials") ) {
                    return false;
                }
                logger.error("AWS Error checking subscription: " + e.getCode() + "/" + e.getSummary());
                if( logger.isDebugEnabled() ) {
                    e.printStackTrace();
                }
                throw new CloudException(e);
            }
        }
        finally {
            APITrace.end();
        }
    }

    public @Nonnull Iterable<ResourceStatus> listImageStatus(final @Nonnull ImageClass cls) throws CloudException, InternalException {
            provider.hold();
            PopulatorThread<ResourceStatus> populator = new PopulatorThread<ResourceStatus>(new JiteratorPopulator<ResourceStatus>() {
                @Override
                public void populate(@Nonnull Jiterator<ResourceStatus> iterator) throws Exception {
                    APITrace.begin(provider, "Image.listImageStatus");
                    try {
                        try {
                            TreeSet<String> ids = new TreeSet<String>();

                            for( ResourceStatus status : executeStatusList(1, cls) ) {
                                ids.add(status.getProviderResourceId());
                                iterator.push(status);
                            }
                            for( ResourceStatus status : executeStatusList(2, cls) ) {
                                if( !ids.contains(status.getProviderResourceId()) ) {
                                    iterator.push(status);
                                }
                            }
                        }
                        finally {
                            provider.release();
                        }
                    }
                    finally {
                        APITrace.end();
                    }
                }
            });

            populator.populate();
            return populator.getResult();

    }

    private @Nonnull Iterable<ResourceStatus> executeStatusList(int pass, @Nonnull ImageClass cls) throws CloudException, InternalException {
        APITrace.begin(getProvider(), "Image.executeStatusList");
        try {
            ProviderContext ctx = provider.getContext();

            if( ctx == null ) {
                throw new CloudException("No context was set for this request");
            }

            Map<String,String> parameters = provider.getStandardParameters(provider.getContext(), EC2Method.DESCRIBE_IMAGES);
            ArrayList<ResourceStatus> list = new ArrayList<ResourceStatus>();
            EC2Method method;
            NodeList blocks;
            Document doc;

            String accountNumber = ctx.getAccountNumber();

            if( pass ==  1 ) {
                parameters.put("ExecutableBy.1", "self");
            }
            else if( provider.getEC2Provider().isAWS() ) {
                parameters.put("Owner", "self");
            }

            String t = "machine";

            switch( cls ) {
                case MACHINE: t = "machine"; break;
                case KERNEL: t = "kernel"; break;
                case RAMDISK: t = "ramdisk"; break;
            }
            parameters.put("Filter.1.Name", "image-type");
            parameters.put("Filter.1.Value", t);
            method = new EC2Method(provider, provider.getEc2Url(), parameters);
            try {
                doc = method.invoke();
            }
            catch( EC2Exception e ) {
                logger.error(e.getSummary());
                throw new CloudException(e);
            }
            blocks = doc.getElementsByTagName("imagesSet");
            for( int i=0; i<blocks.getLength(); i++ ) {
                NodeList instances = blocks.item(i).getChildNodes();

                for( int j=0; j<instances.getLength(); j++ ) {
                    Node instance = instances.item(j);

                    if( instance.getNodeName().equals("item") ) {
                        ResourceStatus status = toStatus(instance);

                        if( status != null ) {
                            list.add(status);
                        }
                    }
                }
            }
            if( provider.getEC2Provider().isAWS() ) {
                parameters = provider.getStandardParameters(provider.getContext(), EC2Method.DESCRIBE_IMAGES);
                parameters.put("ExecutableBy", accountNumber);
                parameters.put("Filter.1.Name", "image-type");
                parameters.put("Filter.1.Value", t);
                method = new EC2Method(provider, provider.getEc2Url(), parameters);
                try {
                    doc = method.invoke();
                }
                catch( EC2Exception e ) {
                    logger.error(e.getSummary());
                    throw new CloudException(e);
                }
                blocks = doc.getElementsByTagName("imagesSet");
                for( int i=0; i<blocks.getLength(); i++ ) {
                    NodeList instances = blocks.item(i).getChildNodes();

                    for( int j=0; j<instances.getLength(); j++ ) {
                        Node instance = instances.item(j);

                        if( instance.getNodeName().equals("item") ) {
                            ResourceStatus status = toStatus(instance);

                            if( status != null ) {
                                list.add(status);
                            }
                        }
                    }
                }
            }
            return list;
        }
        finally {
            APITrace.end();
        }
    }

    private @Nonnull ImageFilterOptions fillImageFilterParameters(boolean forPublic, @Nonnull ImageFilterOptions options, @Nonnull Map<String,String> parameters) throws CloudException, InternalException {
        int filter = 1;

        if( forPublic ) {
            parameters.put("Filter." + filter + ".Name", "state");
            parameters.put("Filter." + (filter++) + ".Value.1", "available");
        }

        if( options.isMatchesAny() && options.getCriteriaCount() > 1 ) {
            if( forPublic ) {
                return options;
            }
            else {
                options.withAccountNumber(getContext().getAccountNumber());
                return options;
            }
        }

        String owner = options.getAccountNumber();

        if( owner != null ) {
            parameters.put("Owner", owner);
        }

        Architecture architecture = options.getArchitecture();

        if( architecture != null && (architecture.equals(Architecture.I32) || architecture.equals(Architecture.I64)) ) {
            parameters.put("Filter." + filter + ".Name", "architecture");
            parameters.put("Filter." + (filter++) + ".Value.1", Architecture.I32.equals(options.getArchitecture()) ? "i386" : "x86_64");
        }

        Platform platform = options.getPlatform();

        if( platform != null && platform.equals(Platform.WINDOWS) ) {
            parameters.put("Filter." + filter + ".Name", "platform");
            parameters.put("Filter." + (filter++) + ".Value.1", "windows");
        }

        ImageClass cls= options.getImageClass();
        String t = "machine";

        if( cls != null ) {
            switch( cls ) {
                case MACHINE: t = "machine"; break;
                case KERNEL: t = "kernel"; break;
                case RAMDISK: t = "ramdisk"; break;
            }
            parameters.put("Filter." + filter + ".Name", "image-type");
            parameters.put("Filter." + (filter++) + ".Value.1", t);
        }

<<<<<<< HEAD
    @Override
    @Deprecated
    public @Nonnull Collection<MachineImage> listMachineImages() throws InternalException, CloudException {
        return (Collection<MachineImage>)listImages(ImageClass.MACHINE);
    }

    @Override
    @Deprecated
    public @Nonnull Collection<MachineImage> listMachineImagesOwnedBy(@Nonnull String owner) throws InternalException, CloudException {
        return (Collection<MachineImage>)listImages(ImageClass.MACHINE, owner);
=======
        Map<String, String> extraParameters = new HashMap<String, String>();

        provider.putExtraParameters( extraParameters, provider.getTagFilterParams( options.getTags(), filter ) );
        parameters.putAll(extraParameters);
        String regex = options.getRegex();

        options = ImageFilterOptions.getInstance();

        if( regex != null ) {
            options.matchingRegex(regex);
        }
        if( platform != null ) {
            options.onPlatform(platform);
        }
        return options;
>>>>>>> 0545585e
    }

    @Override
    public @Nonnull Iterable<String> listShares(@Nonnull String forMachineImageId) throws CloudException, InternalException {
        return sharesAsList(forMachineImageId);
    }

    static private Collection<ImageClass> supportedClasses;

    @Override
    public @Nonnull Iterable<ImageClass> listSupportedImageClasses() throws CloudException, InternalException {
        if( supportedClasses == null ) {
            ArrayList<ImageClass> list = new ArrayList<ImageClass>();

            list.add(ImageClass.MACHINE);
            list.add(ImageClass.KERNEL);
            list.add(ImageClass.RAMDISK);
            supportedClasses = Collections.unmodifiableCollection(list);
        }
        return supportedClasses;
    }

    static private Collection<MachineImageType> supportedTypes;

    @Override
    public @Nonnull Iterable<MachineImageType> listSupportedImageTypes() throws CloudException, InternalException {
        if( supportedTypes == null ) {
            ArrayList<MachineImageType> types = new ArrayList<MachineImageType>();

            types.add(MachineImageType.STORAGE);
            types.add(MachineImageType.VOLUME);
            supportedTypes = Collections.unmodifiableCollection(types);
        }
        return supportedTypes;
    }

    @Override
    public @Nonnull Iterable<MachineImageFormat> listSupportedFormats() throws CloudException, InternalException {
        return Collections.singletonList(MachineImageFormat.AWS);
    }

    @Override
    public @Nonnull Iterable<MachineImageFormat> listSupportedFormatsForBundling() throws CloudException, InternalException {
        return Collections.singletonList(MachineImageFormat.AWS);
    }

    @Override
    public @Nonnull String[] mapServiceAction(@Nonnull ServiceAction action) {
        if( action.equals(MachineImageSupport.ANY) ) {
            return new String[] { EC2Method.EC2_PREFIX + "*" };
        }
        if( action.equals(MachineImageSupport.DOWNLOAD_IMAGE) ) {
            return new String[0];
        }
        else if( action.equals(MachineImageSupport.GET_IMAGE) ) {
            return new String[] { EC2Method.EC2_PREFIX + EC2Method.DESCRIBE_IMAGES };
        }
        else if( action.equals(MachineImageSupport.IMAGE_VM) ) {
            return new String[] { EC2Method.EC2_PREFIX + EC2Method.CREATE_IMAGE, EC2Method.EC2_PREFIX + EC2Method.REGISTER_IMAGE };
        }
        else if( action.equals(MachineImageSupport.LIST_IMAGE) ) {
            return new String[] { EC2Method.EC2_PREFIX + EC2Method.DESCRIBE_IMAGES };
        }
        else if( action.equals(MachineImageSupport.MAKE_PUBLIC) ) {
            return new String[] { EC2Method.EC2_PREFIX + EC2Method.MODIFY_IMAGE_ATTRIBUTE };
        }
        else if( action.equals(MachineImageSupport.REGISTER_IMAGE) ) {
            return new String[] { EC2Method.EC2_PREFIX + EC2Method.REGISTER_IMAGE };
        }
        else if( action.equals(MachineImageSupport.REMOVE_IMAGE) ) {
            return new String[] { EC2Method.EC2_PREFIX + EC2Method.DEREGISTER_IMAGE };
        }
        else if( action.equals(MachineImageSupport.SHARE_IMAGE) ) {
            return new String[] { EC2Method.EC2_PREFIX + EC2Method.MODIFY_IMAGE_ATTRIBUTE };
        }
        else if( action.equals(MachineImageSupport.UPLOAD_IMAGE) ) {
            return new String[0];
        }
        return new String[0];
    }

<<<<<<< HEAD
    private boolean matches(@Nonnull MachineImage image, @Nullable String ownerId, @Nullable String keyword, @Nullable Platform platform) {
        if( ownerId != null && !ownerId.equals(image.getProviderOwnerId()) ) {
            return false;
        }
        if( platform != null && !platform.equals(Platform.UNKNOWN) ) {
            Platform mine = image.getPlatform();

            if( platform.isWindows() && !mine.isWindows() ) {
                return false;
            }
            if( platform.isUnix() && !mine.isUnix() ) {
                return false;
            }
            if( platform.isBsd() && !mine.isBsd() ) {
                return false;
            }
            if( platform.isLinux() && !mine.isLinux() ) {
                return false;
            }
            if( platform.equals(Platform.UNIX) ) {
                if( !mine.isUnix() ) {
                    return false;
                }
            }
            else if( !platform.equals(mine) ) {
                return false;
            }
        }
        if( keyword != null ) {
            keyword = keyword.toLowerCase();
            if( !image.getDescription().toLowerCase().contains(keyword) ) {
                if( !image.getName().toLowerCase().contains(keyword) ) {
                    if( !image.getProviderMachineImageId().toLowerCase().contains(keyword) ) {
                        return false;
                    }
                }
            }
        }
        return true;
    }

    private void populateImages(@Nonnull ProviderContext ctx, @Nullable String accountNumber, @Nonnull Jiterator<MachineImage> iterator, @Nonnull ImageClass cls) throws CloudException, InternalException {
=======
    /*
	private void populateImages(@Nonnull ProviderContext ctx, @Nullable String accountNumber, @Nonnull Jiterator<MachineImage> iterator, Map<String,String> extraParameters) throws CloudException, InternalException {
>>>>>>> 0545585e
        APITrace.begin(provider, "populateImages");
        try {
            Map<String,String> parameters = provider.getStandardParameters(provider.getContext(), EC2Method.DESCRIBE_IMAGES);
            EC2Method method;
            NodeList blocks;
            Document doc;

            if( accountNumber == null ) {
                accountNumber = ctx.getAccountNumber();
            }
            if( provider.getEC2Provider().isAWS() ) {
                parameters.put("Owner", accountNumber);
            }

            provider.putExtraParameters( parameters, extraParameters );

            method = new EC2Method(provider, provider.getEc2Url(), parameters);
            try {
                doc = method.invoke();
            }
            catch( EC2Exception e ) {
                logger.error(e.getSummary());
                throw new CloudException(e);
            }
            blocks = doc.getElementsByTagName("imagesSet");
            for( int i=0; i<blocks.getLength(); i++ ) {
                NodeList instances = blocks.item(i).getChildNodes();

                for( int j=0; j<instances.getLength(); j++ ) {
                    Node instance = instances.item(j);

                    if( instance.getNodeName().equals("item") ) {
                        MachineImage image = toMachineImage(instance);

                        if( image != null ) {
                            iterator.push(image);
                        }
                    }
                }
            }
            if( provider.getEC2Provider().isAWS() ) {
                parameters = provider.getStandardParameters(provider.getContext(), EC2Method.DESCRIBE_IMAGES);
                parameters.put("ExecutableBy", accountNumber);
                provider.putExtraParameters( parameters, extraParameters );
                method = new EC2Method(provider, provider.getEc2Url(), parameters);
                try {
                    doc = method.invoke();
                }
                catch( EC2Exception e ) {
                    logger.error(e.getSummary());
                    throw new CloudException(e);
                }
                blocks = doc.getElementsByTagName("imagesSet");
                for( int i=0; i<blocks.getLength(); i++ ) {
                    NodeList instances = blocks.item(i).getChildNodes();

                    for( int j=0; j<instances.getLength(); j++ ) {
                        Node instance = instances.item(j);

                        if( instance.getNodeName().equals("item") ) {
                            MachineImage image = toMachineImage(instance);

                            if( image != null ) {
                                iterator.push(image);
                            }
                        }
                    }
                }
            }
        }
        finally {
            APITrace.end();
        }
<<<<<<< HEAD
    }
=======
	}
    */
>>>>>>> 0545585e

    @Override
    public @Nonnull MachineImage registerImageBundle(@Nonnull ImageCreateOptions options) throws CloudException, InternalException {
        APITrace.begin(provider, "Image.registerImageBundle");
        try {
            if( !MachineImageFormat.AWS.equals(options.getBundleFormat()) ) {
                throw new CloudException("Unsupported bundle format: " + options.getBundleFormat());
            }
            if( options.getBundleLocation() == null ) {
                throw new OperationNotSupportedException("A valid bundle location in object storage was not provided");
            }
            Map<String,String> parameters = provider.getStandardParameters(provider.getContext(), EC2Method.REGISTER_IMAGE);
            NodeList blocks;
            EC2Method method;
            Document doc;

            parameters.put("ImageLocation", options.getBundleLocation());
            method = new EC2Method(provider, provider.getEc2Url(), parameters);
            try {
                doc = method.invoke();
            }
            catch( EC2Exception e ) {
                logger.error(e.getSummary());
                throw new CloudException(e);
            }
            blocks = doc.getElementsByTagName("imageId");
            if( blocks.getLength() > 0 ) {
                Node imageIdNode = blocks.item(0);
                String id = imageIdNode.getFirstChild().getNodeValue().trim();
                MachineImage img = getMachineImage(id);

                if( img == null ) {
                    throw new CloudException("Expected to find newly registered machine image '" + id + "', but none was found");
                }
                return img;
            }
            throw new CloudException("No machine image was registered, but no error was thrown");
        }
        finally {
            APITrace.end();
        }
    }

<<<<<<< HEAD
    @Override
    public void remove( @Nonnull String providerImageId ) throws CloudException, InternalException {
        APITrace.begin( provider, "remove" );
        try {
            Map<String, String> parameters = provider.getStandardParameters( provider.getContext(), EC2Method.DEREGISTER_IMAGE );
            NodeList blocks;
            EC2Method method;
            Document doc;

            parameters.put( "ImageId", providerImageId );
            method = new EC2Method( provider, provider.getEc2Url(), parameters );
            try {
                doc = method.invoke();
            } catch ( EC2Exception e ) {
                logger.error( e.getSummary() );
                throw new CloudException( e );
            }
            blocks = doc.getElementsByTagName( "return" );
            if ( blocks.getLength() > 0 ) {
                Node imageIdNode = blocks.item( 0 );

                if ( !imageIdNode.getFirstChild().getNodeValue().trim().equals( "true" ) ) {
                    throw new CloudException( "Failed to de-register image " + providerImageId );
                }
            }
        } finally {
            APITrace.end();
        }
    }

    @Override
    public void remove( @Nonnull String providerImageId, boolean checkState ) throws CloudException, InternalException {
        if ( checkState ) {
            long timeout = System.currentTimeMillis() + (CalendarWrapper.MINUTE * 30L);

            while ( timeout > System.currentTimeMillis() ) {
                try {
                    MachineImage img = getMachineImage( providerImageId );

                    if ( img == null || MachineImageState.DELETED.equals( img.getCurrentState() ) ) {
                        return;
                    }
                    if ( MachineImageState.ACTIVE.equals( img.getCurrentState() ) ) {
                        break;
                    }
                } catch ( Throwable ignore ) {
                    // ignore
                }
                try {
                    Thread.sleep( 15000L );
                } catch ( InterruptedException ignore ) {
                }
            }
        }

        remove( providerImageId );
    }
=======
  @Override
  public void remove( @Nonnull String providerImageId, boolean checkState ) throws CloudException, InternalException {
      APITrace.begin(getProvider(), "Image.remove");
      try {
          if ( checkState ) {
              long timeout = System.currentTimeMillis() + (CalendarWrapper.MINUTE * 30L);

              while ( timeout > System.currentTimeMillis() ) {
                  try {
                      MachineImage img = getMachineImage( providerImageId );

                      if ( img == null || MachineImageState.DELETED.equals( img.getCurrentState() ) ) {
                          return;
                      }
                      if ( MachineImageState.ACTIVE.equals( img.getCurrentState() ) ) {
                          break;
                      }
                  } catch ( Throwable ignore ) {
                      // ignore
                  }
                  try {
                      Thread.sleep( 15000L );
                  }
                  catch ( InterruptedException ignore ) {
                  }
              }
          }

          Map<String, String> parameters = provider.getStandardParameters( provider.getContext(), EC2Method.DEREGISTER_IMAGE );
          NodeList blocks;
          EC2Method method;
          Document doc;

          parameters.put( "ImageId", providerImageId );
          method = new EC2Method( provider, provider.getEc2Url(), parameters );
          try {
              doc = method.invoke();
          } catch ( EC2Exception e ) {
              logger.error( e.getSummary() );
              throw new CloudException( e );
          }
          blocks = doc.getElementsByTagName( "return" );
          if ( blocks.getLength() > 0 ) {
              Node imageIdNode = blocks.item( 0 );

              if ( !imageIdNode.getFirstChild().getNodeValue().trim().equals( "true" ) ) {
                  throw new CloudException( "Failed to de-register image " + providerImageId );
              }
          }
      }
      finally {
          APITrace.end();
      }
  }
>>>>>>> 0545585e

    @Override
    public void removeAllImageShares(@Nonnull String providerImageId) throws CloudException, InternalException {
        APITrace.begin(provider, "Image.removeAllImageShares");
        try {
            List<String> shares = sharesAsList(providerImageId);

            setPrivateShare(providerImageId, false, shares.toArray(new String[shares.size()]));
            setPublicShare(providerImageId, false);
        }
        finally {
            APITrace.end();
        }
    }

    @Override
    public void removeImageShare(@Nonnull String providerImageId, @Nonnull String accountNumber) throws CloudException, InternalException {
        APITrace.begin(provider, "Image.removeImageShare");
        try {
            setPrivateShare(providerImageId, false, accountNumber);
        }
        finally {
            APITrace.end();
        }
    }

    @Override
    public void removePublicShare(@Nonnull String providerImageId) throws CloudException, InternalException {
        APITrace.begin(provider, "Image.removePublicShare");
        try {
            setPublicShare(providerImageId, false);
        }
        finally {
            APITrace.end();
        }
    }

    @Override
    public @Nonnull Iterable<MachineImage> listImages(@Nullable ImageFilterOptions options) throws CloudException, InternalException {
        final ImageFilterOptions opts;

        if( options == null ) {
            opts = ImageFilterOptions.getInstance();
        }
        else {
            opts = options;
        }
        provider.hold();
        PopulatorThread<MachineImage> populator = new PopulatorThread<MachineImage>(new JiteratorPopulator<MachineImage>() {
            @Override
            public void populate(@Nonnull Jiterator<MachineImage> iterator) throws Exception {
                APITrace.begin(getProvider(), "Image.listImages");
                try {
                    try {
                        TreeSet<String> ids = new TreeSet<String>();

                        for( MachineImage img : executeImageSearch(1, false, opts) ) {
                            ids.add(img.getProviderMachineImageId());
                            iterator.push(img);
                        }
                        for( MachineImage img : executeImageSearch(2, false, opts) ) {
                            if( !ids.contains(img.getProviderMachineImageId()) ) {
                                iterator.push(img);
                            }
                        }
                    }
                    finally {
                        provider.release();
                    }
                }
                finally {
                    APITrace.end();
                }
            }
        });

        populator.populate();
        return populator.getResult();
    }

    @Override
    public @Nonnull Iterable<MachineImage> searchPublicImages(final @Nonnull ImageFilterOptions options) throws CloudException, InternalException {
        provider.hold();
        PopulatorThread<MachineImage> populator = new PopulatorThread<MachineImage>(new JiteratorPopulator<MachineImage>() {
            @Override
            public void populate(@Nonnull Jiterator<MachineImage> iterator) throws Exception {
                APITrace.begin(getProvider(), "searchPublicImages");
                try {
                    try {
                        for( MachineImage img : executeImageSearch(1, true, options) ) {
                            iterator.push(img);
                        }
                        for( MachineImage img : executeImageSearch(2, true, options) ) {
                            iterator.push(img);
                        }
                    }
                    finally {
                        provider.release();
                    }
                }
                finally {
                    APITrace.end();
                }
            }
        });

        populator.populate();
        return populator.getResult();
    }

    private void setPrivateShare(@Nonnull String imageId, boolean allowed, @Nonnull String ... accountIds) throws CloudException, InternalException {
<<<<<<< HEAD
        if( accountIds.length < 1 ) {
=======
        if( accountIds == null || accountIds.length < 1 ) {
>>>>>>> 0545585e
            return;
        }
        long timeout = System.currentTimeMillis() + (CalendarWrapper.MINUTE * 30L);

        while( timeout > System.currentTimeMillis() ) {
            try {
                MachineImage img = getMachineImage(imageId);

                if( img == null ) {
                    throw new CloudException("The machine image " + imageId + " disappeared while waiting to set sharing");
                }
                if( MachineImageState.ACTIVE.equals(img.getCurrentState()) ) {
                    break;
                }
            }
            catch( Throwable ignore ) {
                // ignore
            }
            try { Thread.sleep(15000L); }
            catch( InterruptedException ignore ) { }
        }
        Map<String,String> parameters = provider.getStandardParameters(provider.getContext(), EC2Method.MODIFY_IMAGE_ATTRIBUTE);
        EC2Method method;
        NodeList blocks;
        Document doc;

        parameters.put("ImageId", imageId);
        for( int i=0; i<accountIds.length; i++ ) {
            if( allowed ) {
                parameters.put("LaunchPermission.Add." + (i+1) + ".UserId", accountIds[i]);
            }
            else {
                parameters.put("LaunchPermission.Remove." + (i+1) + ".UserId", accountIds[i]);
            }
        }
        method = new EC2Method(provider, provider.getEc2Url(), parameters);
        try {
            doc = method.invoke();
        }
        catch( EC2Exception e ) {
            String code = e.getCode();

            if( code != null && code.startsWith("InvalidImageID") ) {
                return;
            }
            logger.error(e.getSummary());
            throw new CloudException(e);
        }
        blocks = doc.getElementsByTagName("return");
        if( blocks.getLength() > 0 ) {
            if( !blocks.item(0).getFirstChild().getNodeValue().equalsIgnoreCase("true") ) {
                throw new CloudException("Share of image failed without explanation.");
            }
        }
        timeout = System.currentTimeMillis() + (CalendarWrapper.SECOND * 30);
        while( timeout > System.currentTimeMillis() ) {
            try {
                MachineImage img = getMachineImage(imageId);

                if( img == null ) {
                    return;
                }
                boolean present = true;

                for( String accountId : accountIds ) {
                    boolean found = false;
                    for( String share : listShares(imageId) ) {
                        if( share.equals(accountId) ) {
                            found = true;
                            break;
                        }
                    }
                    if( !found ) {
                        present = false;
                        break;
                    }
                }
                if( present == allowed ) {
                    return;
                }
            }
            catch( Throwable ignore ) {
                // ignore
            }
            try { Thread.sleep(2000L); }
            catch( InterruptedException ignore ) { }
        }
    }

    private void setPublicShare(@Nonnull String imageId, boolean allowed) throws CloudException, InternalException {
        long timeout = System.currentTimeMillis() + (CalendarWrapper.MINUTE * 30L);

        while( timeout > System.currentTimeMillis() ) {
            try {
                MachineImage img = getMachineImage(imageId);

                if( img == null ) {
                    throw new CloudException("The machine image " + imageId + " disappeared while waiting to set sharing");
                }
                if( MachineImageState.ACTIVE.equals(img.getCurrentState()) ) {
                    break;
                }
            }
            catch( Throwable ignore ) {
                // ignore
            }
            try { Thread.sleep(15000L); }
            catch( InterruptedException ignore ) { }
        }
        Map<String,String> parameters = provider.getStandardParameters(provider.getContext(), EC2Method.MODIFY_IMAGE_ATTRIBUTE);
        EC2Method method;
        NodeList blocks;
        Document doc;

        parameters.put("ImageId", imageId);
        if( allowed ) {
            parameters.put("LaunchPermission.Add.1.Group", "all");
        }
        else {
            parameters.put("LaunchPermission.Remove.1.Group", "all");
        }
        method = new EC2Method(provider, provider.getEc2Url(), parameters);
        try {
            doc = method.invoke();
        }
        catch( EC2Exception e ) {
            String code = e.getCode();

            if( code != null && code.startsWith("InvalidImageID") ) {
                return;
            }
            logger.error(e.getSummary());
            throw new CloudException(e);
        }
        blocks = doc.getElementsByTagName("return");
        if( blocks.getLength() > 0 ) {
            if( !blocks.item(0).getFirstChild().getNodeValue().equalsIgnoreCase("true") ) {
                throw new CloudException("Share of image failed without explanation.");
            }
        }
        timeout = System.currentTimeMillis() + (CalendarWrapper.SECOND * 30);
        while( timeout > System.currentTimeMillis() ) {
            try {
                MachineImage img = getMachineImage(imageId);

                if( img == null ) {
                    return;
                }
                if( allowed == isImageSharedWithPublic(imageId) ) {
                    return;
                }
            }
            catch( Throwable ignore ) {
                // ignore
            }
            try { Thread.sleep(2000L); }
            catch( InterruptedException ignore ) { }
        }
    }

<<<<<<< HEAD
    @Override
    @Deprecated
    public void shareMachineImage(@Nonnull String machineImageId, @Nullable String withAccountId, boolean allowShare) throws CloudException, InternalException {
        if( withAccountId == null ) {
            setPublicShare(machineImageId, allowShare);
        }
        else {
            setPrivateShare(machineImageId, allowShare, withAccountId);
        }
    }

=======
>>>>>>> 0545585e
    private @Nonnull List<String> sharesAsList(@Nonnull String forMachineImageId) throws CloudException, InternalException {
        Map<String,String> parameters = provider.getStandardParameters(provider.getContext(), EC2Method.DESCRIBE_IMAGE_ATTRIBUTE);
        ArrayList<String> list = new ArrayList<String>();
        EC2Method method;
        NodeList blocks;
        Document doc;

        parameters.put("ImageId", forMachineImageId);
        parameters.put("Attribute", "launchPermission");
        method = new EC2Method(provider, provider.getEc2Url(), parameters);
        try {
            doc = method.invoke();
        }
        catch( EC2Exception e ) {
            String code = e.getCode();

            if( code != null && code.startsWith("InvalidImageID") ) {
                return list;
            }
            logger.error(e.getSummary());
            throw new CloudException(e);
        }
        blocks = doc.getElementsByTagName("launchPermission");
        for( int i=0; i<blocks.getLength(); i++ ) {
            NodeList items = blocks.item(i).getChildNodes();

            for( int j=0; j<items.getLength(); j++ ) {
                Node item = items.item(j);

                if( item.getNodeName().equals("item") ) {
                    NodeList attrs = item.getChildNodes();

                    for( int k=0; k<attrs.getLength(); k++ ) {
                        Node attr = attrs.item(k);

                        if( attr.getNodeName().equals("userId") ) {
                            String userId = attr.getFirstChild().getNodeValue();

                            if( userId != null ) {
                                userId = userId.trim();
                                if( userId.length() > 0 ) {
                                    list.add(userId);
                                }
                            }
                        }
                    }
                }
            }
        }
        return list;
    }

    @Override
    public boolean supportsCustomImages() {
        return true;
    }

    @Override
    public boolean supportsImageCapture(@Nonnull MachineImageType type) throws CloudException, InternalException {
        return MachineImageType.VOLUME.equals(type);
    }

    @Override
    public boolean supportsImageSharing() {
        return true;
    }

    @Override
    public boolean supportsImageSharingWithPublic() {
        return true;
    }

    @Override
    public boolean supportsPublicLibrary(@Nonnull ImageClass cls) throws CloudException, InternalException {
        return true;
    }

    private class BundleTask {
        public String bundleId;
        public double progress;
        public String message;
        public String state;

    }

    private BundleTask toBundleTask(Node node) throws CloudException, InternalException {
        NodeList attributes = node.getChildNodes();
        BundleTask task = new BundleTask();

        for( int i=0; i<attributes.getLength(); i++ ) {
            Node attribute = attributes.item(i);
            String name = attribute.getNodeName();

            if( name.equals("bundleId") ) {
                task.bundleId = attribute.getFirstChild().getNodeValue();
            }
            else if( name.equals("state") ) {
                task.state = attribute.getFirstChild().getNodeValue();
            }
            else if( name.equals("message") ) {
                if( attribute.hasChildNodes() ) {
                    task.message = attribute.getFirstChild().getNodeValue();
                }
            }
            else if( name.equals("progress") ) {
                String tmp = attribute.getFirstChild().getNodeValue();

                if( tmp == null ) {
                    task.progress = 0.0;
                }
                else {
                    if( tmp.endsWith("%") ) {
                        if( tmp.equals("%") ) {
                            task.progress = 0.0;
                        }
                        else {
                            try {
                                task.progress = Double.parseDouble(tmp.substring(0, tmp.length()-1));
                            }
                            catch( NumberFormatException e ) {
                                task.progress = 0.0;
                            }
                        }
                    }
                    else {
                        try {
                            task.progress = Double.parseDouble(tmp);
                        }
                        catch( NumberFormatException e ) {
                            task.progress = 0.0;
                        }
                    }
                }
            }
        }
        return task;
    }

    private @Nullable ResourceStatus toStatus(@Nullable Node node) throws CloudException, InternalException {
        if( node == null ) {
            return null;
        }
        ProviderContext ctx = provider.getContext();

        if( ctx == null ) {
            throw new CloudException("No context was set for this request");
        }
        String regionId = ctx.getRegionId();

        if( regionId == null ) {
            throw new CloudException("No region was set for this request");
        }
        NodeList attributes = node.getChildNodes();
        MachineImageState state = MachineImageState.PENDING;
        String imageId = null;

        for( int i=0; i<attributes.getLength(); i++ ) {
            Node attribute = attributes.item(i);
            String name = attribute.getNodeName();

            if( name.equals("imageId") ) {
                imageId = attribute.getFirstChild().getNodeValue().trim();
            }
            else if( name.equals("imageState") ) {
                String value = null;

                if( attribute.getChildNodes().getLength() > 0 ) {
                    value = attribute.getFirstChild().getNodeValue().trim();
                }
                if( value != null && value.equalsIgnoreCase("available") ) {
                    state = MachineImageState.ACTIVE;
                }
                else if( value != null && value.equalsIgnoreCase("failed") ) {
                    state = MachineImageState.DELETED;
                }
                else {
                    state = MachineImageState.PENDING;
                }
            }
        }
        if( imageId == null ) {
            return null;
        }
        return new ResourceStatus(imageId, state);
    }

    private @Nullable MachineImage toMachineImage(@Nullable Node node) throws CloudException, InternalException {
        if( node == null ) {
            return null;
        }
        ProviderContext ctx = provider.getContext();

        if( ctx == null ) {
            throw new CloudException("No context was set for this request");
        }
        String regionId = ctx.getRegionId();

        if( regionId == null ) {
            throw new CloudException("No region was set for this request");
        }
        NodeList attributes = node.getChildNodes();
        MachineImage image = new MachineImage();
        String location = null;

        image.setSoftware(""); // TODO: guess software
        image.setProviderRegionId(regionId);
        image.setImageClass(ImageClass.MACHINE);
        for( int i=0; i<attributes.getLength(); i++ ) {
            Node attribute = attributes.item(i);
            String name = attribute.getNodeName();

            if( name.equals("imageType") ) {
                String value = attribute.getFirstChild().getNodeValue().trim();

                if( value.equalsIgnoreCase("machine") ) {
                    image.setImageClass(ImageClass.MACHINE);
                }
                else if( value.equalsIgnoreCase("kernel") ) {
                    image.setImageClass(ImageClass.KERNEL);
                }
                else if( value.equalsIgnoreCase("ramdisk") ) {
                    image.setImageClass(ImageClass.RAMDISK);
                }
            }
            else if( name.equals("imageId") ) {
                String value = attribute.getFirstChild().getNodeValue().trim();

                image.setProviderMachineImageId(value);
                if( value.startsWith("ami") ) {
                    image.setImageClass(ImageClass.MACHINE);
                }
                else if( value.startsWith("aki") ) {
                    image.setImageClass(ImageClass.KERNEL);
                }
                else if( value.startsWith("ari") ) {
                    image.setImageClass(ImageClass.RAMDISK);
                }
            }
            else if( name.equals("imageLocation") ) {
                location = attribute.getFirstChild().getNodeValue().trim();
            }
            else if( name.equals("imageState") ) {
                String value = null;

                if( attribute.getChildNodes().getLength() > 0 ) {
                    value = attribute.getFirstChild().getNodeValue().trim();
                }
                if( value != null && value.equalsIgnoreCase("available") ) {
                    image.setCurrentState(MachineImageState.ACTIVE);
                }
                else if( value != null && value.equalsIgnoreCase("failed") ) {
                    image.setCurrentState(MachineImageState.DELETED);
                }
                else {
                    image.setCurrentState(MachineImageState.PENDING);
                }
            }
            else if( name.equalsIgnoreCase("statereason") && attribute.hasChildNodes() ) {
                NodeList parts = attribute.getChildNodes();

                for( int j=0; j<parts.getLength(); j++ ) {
                    Node part = parts.item(j);

                    if( part.getNodeName().equalsIgnoreCase("message") && part.hasChildNodes() ) {
                        String value = part.getFirstChild().getNodeValue().trim();

                        image.setTag("stateReason", value);
                    }
                }
            }
            else if( name.equals("imageOwnerId") ) {
                String value = null;

                if( attribute.getChildNodes().getLength() > 0 ) {
                    value = attribute.getFirstChild().getNodeValue();
                }
                image.setProviderOwnerId(value == null ? value : value.trim());
            }
            else if( name.equals("isPublic") ) {
                String value = null;

                if( attribute.getChildNodes().getLength() > 0 ) {
                    value = attribute.getFirstChild().getNodeValue();
                }
                image.addTag("public", String.valueOf(value != null && value.trim().equalsIgnoreCase("true")));
            }
            else if( name.equals("architecture") ) {
                String value = attribute.getFirstChild().getNodeValue().trim();

                if( value.equals("i386") ) {
                    image.setArchitecture(Architecture.I32);
                }
                else {
                    image.setArchitecture(Architecture.I64);
                }
            }
            else if( name.equals("platform") ) {
                if( attribute.hasChildNodes() ) {
                    String value = attribute.getFirstChild().getNodeValue();

                    image.setPlatform(Platform.guess(value));
                }
            }
            else if( name.equals("name") ) {
                if( attribute.hasChildNodes() ) {
                    String value = attribute.getFirstChild().getNodeValue();

                    image.setName(value);
                }
            }
            else if( name.equals("description") ) {
                if( attribute.hasChildNodes() ) {
                    String value = attribute.getFirstChild().getNodeValue();

                    image.setDescription(value);
                }
            }
            else if( name.equals("rootDeviceType") ) {
                if( attribute.hasChildNodes() ) {
                    String type = attribute.getFirstChild().getNodeValue();

                    if( type.equalsIgnoreCase("ebs") ) {
                        image.setType(MachineImageType.VOLUME);
                    }
                    else {
                        image.setType(MachineImageType.STORAGE);
                    }
                }
            }
<<<<<<< HEAD
        }
        if( image.getPlatform() == null ) {
            if( location != null ) {
                image.setPlatform(Platform.guess(location));
            }
            else {
                image.setPlatform(Platform.UNKNOWN);
            }
        }
        if( location != null ) {
            String[] parts = location.split("/");

            if( parts != null && parts.length > 1 ) {
                location = parts[parts.length - 1];
            }
            int i = location.indexOf(".manifest.xml");

            if( i > -1 ) {
                location = location.substring(0, i);
            }
=======
            else if ( name.equals("tagSet")) {
                provider.setTags( attribute, image );
            }
		}
		if( image.getPlatform() == null ) {
		    if( location != null ) {
		        image.setPlatform(Platform.guess(location));
		    }
		    else {
		        image.setPlatform(Platform.UNKNOWN);
		    }
		}
		if( location != null ) {
			String[] parts = location.split("/");
			
			if( parts != null && parts.length > 1 ) {
				location = parts[parts.length - 1];
			}
			int i = location.indexOf(".manifest.xml");
			
			if( i > -1 ) {
				location = location.substring(0, i);
			}
>>>>>>> 0545585e
            if( image.getName() == null || image.getName().equals("") ) {
                image.setName(location);
            }
            if( image.getDescription() == null || image.getDescription().equals("") ) {
                image.setDescription(location +  " (" + image.getArchitecture().toString() + " " + image.getPlatform().toString() + ")");
            }
        }
        else {
            if( image.getName() == null || image.getName().equals("") ) {
                image.setName(image.getProviderMachineImageId());
            }
            if( image.getDescription() == null || image.getDescription().equals("") ) {
                image.setDescription(image.getName() +  " (" + image.getArchitecture().toString() + " " + image.getPlatform().toString() + ")");
            }
        }
        if( !provider.getEC2Provider().isAWS() ) {
            image.setProviderOwnerId(ctx.getAccountNumber());
        }
        return image;
    }

    @Override
    public void updateTags(@Nonnull String imageId, @Nonnull Tag... tags) throws CloudException, InternalException {
        updateTags(new String[]{imageId}, tags);
    }

<<<<<<< HEAD
    private void waitForBundle(@Nonnull String bundleId, @Nonnull String manifest, @Nonnull Platform platform, @Nonnull String name, @Nonnull String description, AsynchronousTask<MachineImage> task) {
        try {
            long failurePoint = -1L;

            while( !task.isComplete() ) {
                Map<String,String> parameters = provider.getStandardParameters(provider.getContext(), EC2Method.DESCRIBE_BUNDLE_TASKS);
                NodeList blocks;
                EC2Method method;
                Document doc;

                parameters.put("BundleId", bundleId);
                method = new EC2Method(provider, provider.getEc2Url(), parameters);
                try {
                    doc = method.invoke();
                }
                catch( EC2Exception e ) {
                    throw new CloudException(e);
                }
                blocks = doc.getElementsByTagName("bundleInstanceTasksSet");
                for( int i=0; i<blocks.getLength(); i++ ) {
                    NodeList instances = blocks.item(i).getChildNodes();

                    for( int j=0; j<instances.getLength(); j++ ) {
                        Node node = instances.item(j);

                        if( node.getNodeName().equals("item") ) {
                            BundleTask bt = toBundleTask(node);

                            if( bt.bundleId.equals(bundleId) ) {
                                // pending | waiting-for-shutdown | storing | canceling | complete | failed
                                if( bt.state.equals("complete") ) {
                                    String imageId;

                                    task.setPercentComplete(99.0);
                                    imageId = registerImageBundle(ImageCreateOptions.getInstance(MachineImageFormat.AWS, manifest, platform, name, description)).getProviderMachineImageId();
                                    task.setPercentComplete(100.00);
                                    task.completeWithResult(getMachineImage(imageId));
                                }
                                else if( bt.state.equals("failed") ) {
                                    String message = bt.message;

                                    if( message == null ) {
                                        if( failurePoint == -1L ) {
                                            failurePoint = System.currentTimeMillis();
                                        }
                                        if( (System.currentTimeMillis() - failurePoint) > (CalendarWrapper.MINUTE * 2) ) {
                                            message = "Bundle failed without further information.";
                                        }
                                    }
                                    if( message != null ) {
                                        task.complete(new CloudException(message));
                                    }
                                }
                                else if( bt.state.equals("pending") || bt.state.equals("waiting-for-shutdown") ) {
                                    task.setPercentComplete(0.0);
                                }
                                else if( bt.state.equals("bundling") ) {
                                    double p = bt.progress/2;

                                    if( p > 50.00 ) {
                                        p = 50.00;
                                    }
                                    task.setPercentComplete(p);
                                }
                                else if( bt.state.equals("storing") ) {
                                    double p = 50.0 + bt.progress/2;

                                    if( p > 100.0 ) {
                                        p = 100.0;
                                    }
                                    task.setPercentComplete(p);
                                }
                                else {
                                    task.setPercentComplete(0.0);
                                }
                            }
                        }
                    }
                }
                if( !task.isComplete() ) {
                    try { Thread.sleep(20000L); }
                    catch( InterruptedException ignore ) { }
                }
            }
        }
        catch( Throwable t ) {
            logger.error(t);
            t.printStackTrace();
            task.complete(t);
        }
    }
=======
    @Override
    public void updateTags(@Nonnull String[] imageIds, @Nonnull Tag... tags) throws CloudException, InternalException {
        APITrace.begin(getProvider(), "Image.updateTags");
        try {
            provider.createTags(imageIds, tags);
        }
        finally {
            APITrace.end();
        }
    }

    @Override
    public void removeTags(@Nonnull String imageId, @Nonnull Tag... tags) throws CloudException, InternalException {
        removeTags(new String[]{imageId}, tags);
    }

    @Override
    public void removeTags(@Nonnull String[] imageIds, @Nonnull Tag... tags) throws CloudException, InternalException {
        APITrace.begin(getProvider(), "Image.removeTags");
        try {
            provider.removeTags(imageIds, tags);
        }
        finally {
            APITrace.end();
        }
    }

    private void waitForBundle(@Nonnull String bundleId, @Nonnull String manifest, @Nonnull Platform platform, @Nonnull String name, @Nonnull String description, AsynchronousTask<MachineImage> task) {
        APITrace.begin(getProvider(), "Image.waitForBundle");
        try {
            try {
                long failurePoint = -1L;

                while( !task.isComplete() ) {
                    Map<String,String> parameters = provider.getStandardParameters(provider.getContext(), EC2Method.DESCRIBE_BUNDLE_TASKS);
                    NodeList blocks;
                    EC2Method method;
                    Document doc;

                    parameters.put("BundleId", bundleId);
                    method = new EC2Method(provider, provider.getEc2Url(), parameters);
                    try {
                        doc = method.invoke();
                    }
                    catch( EC2Exception e ) {
                        throw new CloudException(e);
                    }
                    blocks = doc.getElementsByTagName("bundleInstanceTasksSet");
                    for( int i=0; i<blocks.getLength(); i++ ) {
                        NodeList instances = blocks.item(i).getChildNodes();

                        for( int j=0; j<instances.getLength(); j++ ) {
                            Node node = instances.item(j);

                            if( node.getNodeName().equals("item") ) {
                                BundleTask bt = toBundleTask(node);

                                if( bt.bundleId.equals(bundleId) ) {
                                    // pending | waiting-for-shutdown | storing | canceling | complete | failed
                                    if( bt.state.equals("complete") ) {
                                        String imageId;

                                        task.setPercentComplete(99.0);
                                        imageId = registerImageBundle(ImageCreateOptions.getInstance(MachineImageFormat.AWS, manifest, platform, name, description)).getProviderMachineImageId();
                                        task.setPercentComplete(100.00);
                                        task.completeWithResult(getMachineImage(imageId));
                                    }
                                    else if( bt.state.equals("failed") ) {
                                        String message = bt.message;

                                        if( message == null ) {
                                            if( failurePoint == -1L ) {
                                                failurePoint = System.currentTimeMillis();
                                            }
                                            if( (System.currentTimeMillis() - failurePoint) > (CalendarWrapper.MINUTE * 2) ) {
                                                message = "Bundle failed without further information.";
                                            }
                                        }
                                        if( message != null ) {
                                            task.complete(new CloudException(message));
                                        }
                                    }
                                    else if( bt.state.equals("pending") || bt.state.equals("waiting-for-shutdown") ) {
                                        task.setPercentComplete(0.0);
                                    }
                                    else if( bt.state.equals("bundling") ) {
                                        double p = bt.progress/2;

                                        if( p > 50.00 ) {
                                            p = 50.00;
                                        }
                                        task.setPercentComplete(p);
                                    }
                                    else if( bt.state.equals("storing") ) {
                                        double p = 50.0 + bt.progress/2;

                                        if( p > 100.0 ) {
                                            p = 100.0;
                                        }
                                        task.setPercentComplete(p);
                                    }
                                    else {
                                        task.setPercentComplete(0.0);
                                    }
                                }
                            }
                        }
                    }
                    if( !task.isComplete() ) {
                        try { Thread.sleep(20000L); }
                        catch( InterruptedException ignore ) { }
                    }
                }
            }
            catch( Throwable t ) {
                logger.error(t);
                t.printStackTrace();
                task.complete(t);
            }
        }
        finally {
            APITrace.end();
        }
	}
>>>>>>> 0545585e
}<|MERGE_RESOLUTION|>--- conflicted
+++ resolved
@@ -61,16 +61,6 @@
 /**
  * @version 2013.01.1 Fixed a data consistency issue with AWS (issue #21)
  */
-<<<<<<< HEAD
-public class AMI implements MachineImageSupport {
-    static private final Logger logger = Logger.getLogger(AMI.class);
-
-    private AWSCloud provider = null;
-
-    AMI(AWSCloud provider) {
-        this.provider = provider;
-    }
-=======
 public class AMI extends AbstractImageSupport {
 	static private final Logger logger = Logger.getLogger(AMI.class);
 	
@@ -80,7 +70,6 @@
 		super(provider);
         this.provider = provider;
 	}
->>>>>>> 0545585e
 
     @Override
     public void addImageShare(@Nonnull String providerImageId, @Nonnull String accountNumber) throws CloudException, InternalException {
@@ -454,20 +443,9 @@
             APITrace.end();
         }
     }
-<<<<<<< HEAD
-
-    @Override
-    public @Nullable MachineImage getMachineImage(@Nonnull String imageId) throws InternalException, CloudException {
-        return getImage(imageId);
-    }
-
-    @Override
-    public @Nonnull String getProviderTermForImage(@Nonnull Locale locale) {
-=======
 	
 	@Override
 	public @Nonnull String getProviderTermForImage(@Nonnull Locale locale) {
->>>>>>> 0545585e
         return getProviderTermForImage(locale, ImageClass.MACHINE);
     }
 
@@ -497,57 +475,6 @@
     }
 
     @Override
-<<<<<<< HEAD
-    @Deprecated
-    public @Nonnull AsynchronousTask<String> imageVirtualMachine(@Nonnull String vmId, @Nonnull String name, @Nonnull String description) throws CloudException, InternalException {
-        @SuppressWarnings("ConstantConditions") VirtualMachine vm = provider.getComputeServices().getVirtualMachineSupport().getVirtualMachine(vmId);
-
-        if( vm == null ) {
-            throw new CloudException("No such virtual machine: " + vmId);
-        }
-        final AsynchronousTask<MachineImage> task = new AsynchronousTask<MachineImage>();
-        final AsynchronousTask<String> oldTask = new AsynchronousTask<String>();
-
-        captureImageAsync(ImageCreateOptions.getInstance(vm,  name, description), task);
-
-        final long timeout = System.currentTimeMillis() + (CalendarWrapper.HOUR * 2);
-
-        Thread t = new Thread() {
-            public void run() {
-                while( timeout > System.currentTimeMillis() ) {
-                    try { Thread.sleep(15000L); }
-                    catch( InterruptedException ignore ) { }
-                    oldTask.setPercentComplete(task.getPercentComplete());
-
-                    Throwable error = task.getTaskError();
-                    MachineImage img = task.getResult();
-
-                    if( error != null ) {
-                        oldTask.complete(error);
-                        return;
-                    }
-                    else if( img != null ) {
-                        oldTask.completeWithResult(img.getProviderMachineImageId());
-                        return;
-                    }
-                    else if( task.isComplete() ) {
-                        oldTask.complete(new CloudException("Task completed without info"));
-                        return;
-                    }
-                }
-                oldTask.complete(new CloudException("Image creation task timed out"));
-            }
-        };
-
-        t.setDaemon(true);
-        t.start();
-
-        return oldTask;
-    }
-
-    @Override
-=======
->>>>>>> 0545585e
     public boolean isImageSharedWithPublic(@Nonnull String machineImageId) throws CloudException, InternalException {
         APITrace.begin(provider, "Image.isImageSharedWithPublic");
         try {
@@ -778,18 +705,6 @@
             parameters.put("Filter." + (filter++) + ".Value.1", t);
         }
 
-<<<<<<< HEAD
-    @Override
-    @Deprecated
-    public @Nonnull Collection<MachineImage> listMachineImages() throws InternalException, CloudException {
-        return (Collection<MachineImage>)listImages(ImageClass.MACHINE);
-    }
-
-    @Override
-    @Deprecated
-    public @Nonnull Collection<MachineImage> listMachineImagesOwnedBy(@Nonnull String owner) throws InternalException, CloudException {
-        return (Collection<MachineImage>)listImages(ImageClass.MACHINE, owner);
-=======
         Map<String, String> extraParameters = new HashMap<String, String>();
 
         provider.putExtraParameters( extraParameters, provider.getTagFilterParams( options.getTags(), filter ) );
@@ -805,7 +720,6 @@
             options.onPlatform(platform);
         }
         return options;
->>>>>>> 0545585e
     }
 
     @Override
@@ -887,53 +801,8 @@
         return new String[0];
     }
 
-<<<<<<< HEAD
-    private boolean matches(@Nonnull MachineImage image, @Nullable String ownerId, @Nullable String keyword, @Nullable Platform platform) {
-        if( ownerId != null && !ownerId.equals(image.getProviderOwnerId()) ) {
-            return false;
-        }
-        if( platform != null && !platform.equals(Platform.UNKNOWN) ) {
-            Platform mine = image.getPlatform();
-
-            if( platform.isWindows() && !mine.isWindows() ) {
-                return false;
-            }
-            if( platform.isUnix() && !mine.isUnix() ) {
-                return false;
-            }
-            if( platform.isBsd() && !mine.isBsd() ) {
-                return false;
-            }
-            if( platform.isLinux() && !mine.isLinux() ) {
-                return false;
-            }
-            if( platform.equals(Platform.UNIX) ) {
-                if( !mine.isUnix() ) {
-                    return false;
-                }
-            }
-            else if( !platform.equals(mine) ) {
-                return false;
-            }
-        }
-        if( keyword != null ) {
-            keyword = keyword.toLowerCase();
-            if( !image.getDescription().toLowerCase().contains(keyword) ) {
-                if( !image.getName().toLowerCase().contains(keyword) ) {
-                    if( !image.getProviderMachineImageId().toLowerCase().contains(keyword) ) {
-                        return false;
-                    }
-                }
-            }
-        }
-        return true;
-    }
-
-    private void populateImages(@Nonnull ProviderContext ctx, @Nullable String accountNumber, @Nonnull Jiterator<MachineImage> iterator, @Nonnull ImageClass cls) throws CloudException, InternalException {
-=======
     /*
 	private void populateImages(@Nonnull ProviderContext ctx, @Nullable String accountNumber, @Nonnull Jiterator<MachineImage> iterator, Map<String,String> extraParameters) throws CloudException, InternalException {
->>>>>>> 0545585e
         APITrace.begin(provider, "populateImages");
         try {
             Map<String,String> parameters = provider.getStandardParameters(provider.getContext(), EC2Method.DESCRIBE_IMAGES);
@@ -1007,12 +876,8 @@
         finally {
             APITrace.end();
         }
-<<<<<<< HEAD
-    }
-=======
 	}
     */
->>>>>>> 0545585e
 
     @Override
     public @Nonnull MachineImage registerImageBundle(@Nonnull ImageCreateOptions options) throws CloudException, InternalException {
@@ -1056,65 +921,6 @@
         }
     }
 
-<<<<<<< HEAD
-    @Override
-    public void remove( @Nonnull String providerImageId ) throws CloudException, InternalException {
-        APITrace.begin( provider, "remove" );
-        try {
-            Map<String, String> parameters = provider.getStandardParameters( provider.getContext(), EC2Method.DEREGISTER_IMAGE );
-            NodeList blocks;
-            EC2Method method;
-            Document doc;
-
-            parameters.put( "ImageId", providerImageId );
-            method = new EC2Method( provider, provider.getEc2Url(), parameters );
-            try {
-                doc = method.invoke();
-            } catch ( EC2Exception e ) {
-                logger.error( e.getSummary() );
-                throw new CloudException( e );
-            }
-            blocks = doc.getElementsByTagName( "return" );
-            if ( blocks.getLength() > 0 ) {
-                Node imageIdNode = blocks.item( 0 );
-
-                if ( !imageIdNode.getFirstChild().getNodeValue().trim().equals( "true" ) ) {
-                    throw new CloudException( "Failed to de-register image " + providerImageId );
-                }
-            }
-        } finally {
-            APITrace.end();
-        }
-    }
-
-    @Override
-    public void remove( @Nonnull String providerImageId, boolean checkState ) throws CloudException, InternalException {
-        if ( checkState ) {
-            long timeout = System.currentTimeMillis() + (CalendarWrapper.MINUTE * 30L);
-
-            while ( timeout > System.currentTimeMillis() ) {
-                try {
-                    MachineImage img = getMachineImage( providerImageId );
-
-                    if ( img == null || MachineImageState.DELETED.equals( img.getCurrentState() ) ) {
-                        return;
-                    }
-                    if ( MachineImageState.ACTIVE.equals( img.getCurrentState() ) ) {
-                        break;
-                    }
-                } catch ( Throwable ignore ) {
-                    // ignore
-                }
-                try {
-                    Thread.sleep( 15000L );
-                } catch ( InterruptedException ignore ) {
-                }
-            }
-        }
-
-        remove( providerImageId );
-    }
-=======
   @Override
   public void remove( @Nonnull String providerImageId, boolean checkState ) throws CloudException, InternalException {
       APITrace.begin(getProvider(), "Image.remove");
@@ -1169,7 +975,6 @@
           APITrace.end();
       }
   }
->>>>>>> 0545585e
 
     @Override
     public void removeAllImageShares(@Nonnull String providerImageId) throws CloudException, InternalException {
@@ -1281,11 +1086,7 @@
     }
 
     private void setPrivateShare(@Nonnull String imageId, boolean allowed, @Nonnull String ... accountIds) throws CloudException, InternalException {
-<<<<<<< HEAD
-        if( accountIds.length < 1 ) {
-=======
         if( accountIds == null || accountIds.length < 1 ) {
->>>>>>> 0545585e
             return;
         }
         long timeout = System.currentTimeMillis() + (CalendarWrapper.MINUTE * 30L);
@@ -1446,20 +1247,6 @@
         }
     }
 
-<<<<<<< HEAD
-    @Override
-    @Deprecated
-    public void shareMachineImage(@Nonnull String machineImageId, @Nullable String withAccountId, boolean allowShare) throws CloudException, InternalException {
-        if( withAccountId == null ) {
-            setPublicShare(machineImageId, allowShare);
-        }
-        else {
-            setPrivateShare(machineImageId, allowShare, withAccountId);
-        }
-    }
-
-=======
->>>>>>> 0545585e
     private @Nonnull List<String> sharesAsList(@Nonnull String forMachineImageId) throws CloudException, InternalException {
         Map<String,String> parameters = provider.getStandardParameters(provider.getContext(), EC2Method.DESCRIBE_IMAGE_ATTRIBUTE);
         ArrayList<String> list = new ArrayList<String>();
@@ -1789,28 +1576,6 @@
                     }
                 }
             }
-<<<<<<< HEAD
-        }
-        if( image.getPlatform() == null ) {
-            if( location != null ) {
-                image.setPlatform(Platform.guess(location));
-            }
-            else {
-                image.setPlatform(Platform.UNKNOWN);
-            }
-        }
-        if( location != null ) {
-            String[] parts = location.split("/");
-
-            if( parts != null && parts.length > 1 ) {
-                location = parts[parts.length - 1];
-            }
-            int i = location.indexOf(".manifest.xml");
-
-            if( i > -1 ) {
-                location = location.substring(0, i);
-            }
-=======
             else if ( name.equals("tagSet")) {
                 provider.setTags( attribute, image );
             }
@@ -1834,7 +1599,6 @@
 			if( i > -1 ) {
 				location = location.substring(0, i);
 			}
->>>>>>> 0545585e
             if( image.getName() == null || image.getName().equals("") ) {
                 image.setName(location);
             }
@@ -1861,99 +1625,6 @@
         updateTags(new String[]{imageId}, tags);
     }
 
-<<<<<<< HEAD
-    private void waitForBundle(@Nonnull String bundleId, @Nonnull String manifest, @Nonnull Platform platform, @Nonnull String name, @Nonnull String description, AsynchronousTask<MachineImage> task) {
-        try {
-            long failurePoint = -1L;
-
-            while( !task.isComplete() ) {
-                Map<String,String> parameters = provider.getStandardParameters(provider.getContext(), EC2Method.DESCRIBE_BUNDLE_TASKS);
-                NodeList blocks;
-                EC2Method method;
-                Document doc;
-
-                parameters.put("BundleId", bundleId);
-                method = new EC2Method(provider, provider.getEc2Url(), parameters);
-                try {
-                    doc = method.invoke();
-                }
-                catch( EC2Exception e ) {
-                    throw new CloudException(e);
-                }
-                blocks = doc.getElementsByTagName("bundleInstanceTasksSet");
-                for( int i=0; i<blocks.getLength(); i++ ) {
-                    NodeList instances = blocks.item(i).getChildNodes();
-
-                    for( int j=0; j<instances.getLength(); j++ ) {
-                        Node node = instances.item(j);
-
-                        if( node.getNodeName().equals("item") ) {
-                            BundleTask bt = toBundleTask(node);
-
-                            if( bt.bundleId.equals(bundleId) ) {
-                                // pending | waiting-for-shutdown | storing | canceling | complete | failed
-                                if( bt.state.equals("complete") ) {
-                                    String imageId;
-
-                                    task.setPercentComplete(99.0);
-                                    imageId = registerImageBundle(ImageCreateOptions.getInstance(MachineImageFormat.AWS, manifest, platform, name, description)).getProviderMachineImageId();
-                                    task.setPercentComplete(100.00);
-                                    task.completeWithResult(getMachineImage(imageId));
-                                }
-                                else if( bt.state.equals("failed") ) {
-                                    String message = bt.message;
-
-                                    if( message == null ) {
-                                        if( failurePoint == -1L ) {
-                                            failurePoint = System.currentTimeMillis();
-                                        }
-                                        if( (System.currentTimeMillis() - failurePoint) > (CalendarWrapper.MINUTE * 2) ) {
-                                            message = "Bundle failed without further information.";
-                                        }
-                                    }
-                                    if( message != null ) {
-                                        task.complete(new CloudException(message));
-                                    }
-                                }
-                                else if( bt.state.equals("pending") || bt.state.equals("waiting-for-shutdown") ) {
-                                    task.setPercentComplete(0.0);
-                                }
-                                else if( bt.state.equals("bundling") ) {
-                                    double p = bt.progress/2;
-
-                                    if( p > 50.00 ) {
-                                        p = 50.00;
-                                    }
-                                    task.setPercentComplete(p);
-                                }
-                                else if( bt.state.equals("storing") ) {
-                                    double p = 50.0 + bt.progress/2;
-
-                                    if( p > 100.0 ) {
-                                        p = 100.0;
-                                    }
-                                    task.setPercentComplete(p);
-                                }
-                                else {
-                                    task.setPercentComplete(0.0);
-                                }
-                            }
-                        }
-                    }
-                }
-                if( !task.isComplete() ) {
-                    try { Thread.sleep(20000L); }
-                    catch( InterruptedException ignore ) { }
-                }
-            }
-        }
-        catch( Throwable t ) {
-            logger.error(t);
-            t.printStackTrace();
-            task.complete(t);
-        }
-    }
-=======
     @Override
     public void updateTags(@Nonnull String[] imageIds, @Nonnull Tag... tags) throws CloudException, InternalException {
         APITrace.begin(getProvider(), "Image.updateTags");
@@ -2078,5 +1749,4 @@
             APITrace.end();
         }
 	}
->>>>>>> 0545585e
 }