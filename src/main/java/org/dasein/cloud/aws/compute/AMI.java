/**
 * Copyright (C) 2009-2013 Dell, Inc.
 * See annotations for authorship information
 *
 * ====================================================================
 * Licensed under the Apache License, Version 2.0 (the "License");
 * you may not use this file except in compliance with the License.
 * You may obtain a copy of the License at
 *
 * http://www.apache.org/licenses/LICENSE-2.0
 *
 * Unless required by applicable law or agreed to in writing, software
 * distributed under the License is distributed on an "AS IS" BASIS,
 * WITHOUT WARRANTIES OR CONDITIONS OF ANY KIND, either express or implied.
 * See the License for the specific language governing permissions and
 * limitations under the License.
 * ====================================================================
 */
package org.dasein.cloud.aws.compute;

import org.apache.log4j.Logger;
import org.dasein.cloud.*;
import org.dasein.cloud.aws.AWSCloud;
import org.dasein.cloud.aws.storage.S3Method;
import org.dasein.cloud.compute.*;
import org.dasein.cloud.identity.ServiceAction;
import org.dasein.cloud.util.APITrace;
import org.dasein.util.CalendarWrapper;
import org.dasein.util.Jiterator;
import org.dasein.util.JiteratorPopulator;
import org.dasein.util.PopulatorThread;
import org.w3c.dom.Document;
import org.w3c.dom.Node;
import org.w3c.dom.NodeList;

import javax.annotation.Nonnull;
import javax.annotation.Nullable;
import java.io.UnsupportedEncodingException;
import java.text.SimpleDateFormat;
import java.util.*;

/**
 * @version 2013.01.1 Fixed a data consistency issue with AWS (issue #21)
 */
public class AMI extends AbstractImageSupport {
	static private final Logger logger = Logger.getLogger(AMI.class);
	
	private AWSCloud provider = null;
	
	AMI(AWSCloud provider) {
		super(provider);
        this.provider = provider;
	}

    @Override
    public void addImageShare(@Nonnull String providerImageId, @Nonnull String accountNumber) throws CloudException, InternalException {
        APITrace.begin(provider, "Image.addImageShare");
        try {
            setPrivateShare(providerImageId, true, accountNumber);
        }
        finally {
            APITrace.end();
        }
    }

    @Override
    public void addPublicShare(@Nonnull String providerImageId) throws CloudException, InternalException {
        APITrace.begin(provider, "Image.addPublicShare");
        try {
            setPublicShare(providerImageId, true);
        }
        finally {
            APITrace.end();
        }
    }



    @Override
    protected MachineImage capture(@Nonnull ImageCreateOptions options, @Nullable AsynchronousTask<MachineImage> task) throws CloudException, InternalException {
        ProviderContext ctx = provider.getContext();

        if( ctx == null ) {
            throw new CloudException("No context was set for this request");
        }
        return captureImage(ctx, options, task);
    }
    
    private @Nonnull MachineImage captureImage(@Nonnull ProviderContext ctx, @Nonnull ImageCreateOptions options, @Nullable AsynchronousTask<MachineImage> task) throws CloudException, InternalException {
        APITrace.begin(provider, "captureImage");
        try {
            if( task != null ) {
                task.setStartTime(System.currentTimeMillis());
            }
            VirtualMachine vm = null;

            long timeout = System.currentTimeMillis() + (CalendarWrapper.MINUTE * 30L);

            while( timeout > System.currentTimeMillis() ) {
                try {
                    //noinspection ConstantConditions
                    vm = provider.getComputeServices().getVirtualMachineSupport().getVirtualMachine(options.getVirtualMachineId());
                    if( vm == null || VmState.TERMINATED.equals(vm.getCurrentState()) ) {
                        break;
                    }
                    
                    if( VmState.RUNNING.equals(vm.getCurrentState()) || VmState.STOPPED.equals(vm.getCurrentState()) ) {
                        break;
                    }
                    
                    if( !vm.isPersistent() ) {
                    	if( vm.getPlatform().isWindows() ) {
                           	String bucket = provider.getStorageServices().getBlobStoreSupport().createBucket("dsnwin" + (System.currentTimeMillis() % 10000), true).getBucketName();
                            if( bucket == null ) {
                                throw new CloudException("There is no bucket");
                            }
                            return captureWindows(provider.getContext(), options, bucket, task);
                        }
                    }

                }
                catch( Throwable ignore ) {
                    // ignore
                }
                try { Thread.sleep(15000L); }
                catch( InterruptedException ignore ) { }
            }
            if( vm == null ) {
                throw new CloudException("No such virtual machine: " + options.getVirtualMachineId());
            }
            String lastMessage = null;
            int attempts = 5;

            while( attempts > 0 ) {
<<<<<<< HEAD
                Map<String,String> parameters = provider.getStandardParameters(provider.getContext(), EC2Method.CREATE_IMAGE);
=======
            	Map<String,String> parameters = provider.getStandardParameters(provider.getContext(), EC2Method.CREATE_IMAGE);
>>>>>>> ba45ebd0
                NodeList blocks;
                EC2Method method;
                Document doc;

                parameters.put("InstanceId", options.getVirtualMachineId());
                parameters.put("Name", options.getName());
                parameters.put("Description", options.getDescription());
                method = new EC2Method(provider, provider.getEc2Url(), parameters);
                try {
                    doc = method.invoke();
                }
                catch( EC2Exception e ) {
                    logger.error(e.getSummary());
                    throw new CloudException(e);
                }
                blocks = doc.getElementsByTagName("imageId");
                if( blocks.getLength() > 0 ) {
                    Node imageIdNode = blocks.item(0);
                    String id = imageIdNode.getFirstChild().getNodeValue().trim();
                    MachineImage img = getImage(id);

                    if( img == null ) {
                        for( int i=0; i<5; i++ ) {
                            try { Thread.sleep(5000L * i); }
                            catch( InterruptedException ignore ) { }
                            img = getImage(id);
                            if( img != null ) {
                                break;
                            }
                        }
                        if( img == null ) {
                            throw new CloudException("No image exists for " + id + " as created during the capture process");
                        }
                    }
                    if( MachineImageState.DELETED.equals(img.getCurrentState()) ) {
                        String errorMessage = (String)img.getTag("stateReason");

                        if( errorMessage != null ) {
                            if( errorMessage.contains("try again") ) {
                                lastMessage = errorMessage;
                                attempts--;
                                try { Thread.sleep(CalendarWrapper.MINUTE); }
                                catch( InterruptedException ignore ) { }
                                continue;
                            }
                            throw new CloudException(errorMessage);
                        }
                    }
                    return img;
                }
                throw new CloudException("No error occurred during imaging, but no machine image was specified");
            }
            if( lastMessage == null ) {
                lastMessage = "Unknown error";
            }
            throw new CloudException(lastMessage);
        }
        finally {
            APITrace.end();
        }
    }
    private MachineImage captureWindows(@Nonnull ProviderContext ctx, @Nonnull ImageCreateOptions options, @Nonnull String bucket, @Nullable AsynchronousTask<MachineImage> task) throws CloudException, InternalException {
        APITrace.begin(provider, "Image.captureWindows");
        try {
            Map<String,String> parameters = provider.getStandardParameters(provider.getContext(), EC2Method.BUNDLE_INSTANCE);
            StringBuilder uploadPolicy = new StringBuilder();
            NodeList blocks;
            EC2Method method;
            Document doc;

            uploadPolicy.append("{");
            uploadPolicy.append("\"expiration\":\"");
            {
                SimpleDateFormat fmt = new SimpleDateFormat("yyyy-MM-dd'T'HH:mm:ss.SSS'Z'");
                Date date = new Date(System.currentTimeMillis() + (CalendarWrapper.HOUR*12L));

                uploadPolicy.append(fmt.format(date));
            }
            uploadPolicy.append("\",\"conditions\":");
            {
                uploadPolicy.append("[");
                uploadPolicy.append("{\"bucket\":\"");
                uploadPolicy.append(bucket);
                uploadPolicy.append("\"},");
                uploadPolicy.append("{\"acl\": \"ec2-bundle-read\"},");
                uploadPolicy.append("[\"starts-with\", \"$key\", \"");
                uploadPolicy.append(options.getName());
                uploadPolicy.append("\"]");
                uploadPolicy.append("]");
            }
            uploadPolicy.append("}");
            String base64Policy;

            try {
                base64Policy = S3Method.toBase64(uploadPolicy.toString().getBytes("utf-8"));
            }
            catch( UnsupportedEncodingException e ) {
                logger.error(e);
                e.printStackTrace();
                throw new InternalException(e);
            }
            parameters.put("InstanceId", options.getVirtualMachineId());
            parameters.put("Storage.S3.Bucket", bucket);
            parameters.put("Storage.S3.Prefix", options.getName());
            parameters.put("Storage.S3.AWSAccessKeyId", ctx.getAccountNumber());
            parameters.put("Storage.S3.UploadPolicy", base64Policy);
            parameters.put("Storage.S3.UploadPolicySignature", provider.signUploadPolicy(base64Policy));
            method = new EC2Method(provider, provider.getEc2Url(), parameters);
            try {
                doc = method.invoke();
            }
            catch( EC2Exception e ) {
                logger.error(e.getSummary());
                throw new CloudException(e);
            }
            blocks = doc.getElementsByTagName("bundleId");
            if( blocks.getLength() < 1 ) {
                throw new CloudException("Unable to identify the bundle task ID.");
            }
            String bundleId = blocks.item(0).getFirstChild().getNodeValue();
            String manifest = (bucket + "/" + options.getName() + ".manifest.xml");

            if( task == null ) {
                task = new AsynchronousTask<MachineImage>();
                task.setStartTime(System.currentTimeMillis());
            }
            waitForBundle(bundleId, manifest, options.getPlatform(), options.getName(), options.getDescription(), task);

            Throwable t = task.getTaskError();

            if( t != null ) {
                if( t instanceof CloudException ) {
                    throw (CloudException)t;
                }
                else if( t instanceof InternalException ) {
                    throw (InternalException)t;
                }
                throw new InternalException(t);
            }
            MachineImage img = task.getResult();

            if( img == null ) {
                throw new CloudException("No image was created, but no error was given");
            }
            return img;
        }
        finally {
            APITrace.end();
        }
    }

    private @Nonnull Iterable<MachineImage> executeImageSearch(int pass, boolean forPublic, @Nonnull ImageFilterOptions options) throws CloudException, InternalException {
        APITrace.begin(provider, "Image.executeImageSearch");
        try {
            ProviderContext ctx = provider.getContext();

            if( ctx == null ) {
                throw new CloudException("No context was set for this request");
            }
            Architecture architecture = options.getArchitecture();

            if( architecture != null && !architecture.equals(Architecture.I32) && !architecture.equals(Architecture.I64) ) {
                if( !options.isMatchesAny() ) {
                    return Collections.emptyList();
                }
            }
            Map<String,String> parameters = provider.getStandardParameters(provider.getContext(), EC2Method.DESCRIBE_IMAGES);

            ArrayList<MachineImage> list = new ArrayList<MachineImage>();
            NodeList blocks;
            EC2Method method;
            Document doc;

            if( forPublic ) {
                if( pass == 1 ) {
                    parameters.put("ExecutableBy.1", "all");
                }
                else {
                    parameters.put("ExecutableBy.1", "self");
                }
            }
            else {
                if( pass ==  1 ) {
                    parameters.put("ExecutableBy.1", "self");
                }
                else {
                    parameters.put("Owner", "self");
                }
            }
            ImageFilterOptions finalOptions = fillImageFilterParameters(forPublic, options, parameters);

            method = new EC2Method(provider, provider.getEc2Url(), parameters);
            try {
                doc = method.invoke();
            }
            catch( EC2Exception e ) {
                logger.error(e.getSummary());
                throw new CloudException(e);
            }
            blocks = doc.getElementsByTagName("imagesSet");
            for( int i=0; i<blocks.getLength(); i++ ) {
                NodeList instances = blocks.item(i).getChildNodes();

                for( int j=0; j<instances.getLength(); j++ ) {
                    Node instance = instances.item(j);

                    if( instance.getNodeName().equals("item") ) {
                        MachineImage image = toMachineImage(instance);

                        if( image != null ) {
                            if( finalOptions.matches(image) ) {
                                list.add(image);
                            }
                        }
                    }
                }
            }
            return list;
        }
        finally {
            APITrace.end();
        }
    }

    @Override
    public @Nullable MachineImage getImage(@Nonnull String providerImageId) throws CloudException, InternalException {
        APITrace.begin(provider, "Image.getImage");
        try {
            ProviderContext ctx = provider.getContext();

            if( ctx == null ) {
                throw new CloudException("No context was set for this request");
            }
            if( provider.getEC2Provider().isAWS() ) {
                Map<String,String> parameters = provider.getStandardParameters(ctx, EC2Method.DESCRIBE_IMAGES);
                NodeList blocks;
                EC2Method method;
                Document doc;

                parameters.put("ImageId", providerImageId);
                method = new EC2Method(provider, provider.getEc2Url(), parameters);
                try {
                    doc = method.invoke();
                }
                catch( EC2Exception e ) {
                    String code = e.getCode();

                    if( code != null && code.startsWith("InvalidAMIID") ) {
                        return null;
                    }
                    logger.error(e.getSummary());
                    throw new CloudException(e);
                }
                blocks = doc.getElementsByTagName("imagesSet");
                for( int i=0; i<blocks.getLength(); i++ ) {
                    NodeList instances = blocks.item(i).getChildNodes();

                    for( int j=0; j<instances.getLength(); j++ ) {
                        Node instance = instances.item(j);

                        if( instance.getNodeName().equals("item") ) {
                            MachineImage image = toMachineImage(instance);

                            if( image != null && image.getProviderMachineImageId().equals(providerImageId) ) {
                                return image;
                            }
                        }
                    }
                }
                return null;
            }
            else {
                ImageFilterOptions options = ImageFilterOptions.getInstance();

                for( MachineImage image : searchPublicImages(options) ) {
                    if( image.getProviderMachineImageId().equals(providerImageId) ) {
                        return image;
                    }
                }
                for( MachineImage image : listImages(options) ) {
                    if( image.getProviderMachineImageId().equals(providerImageId) ) {
                        return image;
                    }
                }
                return null;
            }
        }
        finally {
            APITrace.end();
        }
    }
	
	@Override
	public @Nonnull String getProviderTermForImage(@Nonnull Locale locale) {
        return getProviderTermForImage(locale, ImageClass.MACHINE);
    }

    @Override
    public @Nonnull String getProviderTermForImage(@Nonnull Locale locale, @Nonnull ImageClass cls) {
        switch( cls ) {
            case MACHINE: return "AMI";
            case KERNEL: return "AKI";
            case RAMDISK: return "ARI";
        }
        return "image";
    }

    @Override
    public @Nonnull String getProviderTermForCustomImage(@Nonnull Locale locale, @Nonnull ImageClass cls) {
        return getProviderTermForImage(locale, cls);
    }

    @Override
    public boolean hasPublicLibrary() {
        return true;
    }

    @Override
    public @Nonnull Requirement identifyLocalBundlingRequirement() throws CloudException, InternalException {
        return Requirement.REQUIRED;
    }

    @Override
    public boolean isImageSharedWithPublic(@Nonnull String machineImageId) throws CloudException, InternalException {
        APITrace.begin(provider, "Image.isImageSharedWithPublic");
        try {
            MachineImage image = getMachineImage(machineImageId);

            if( image == null ) {
                return false;
            }
            String p = (String)image.getTag("public");

            return (p != null && p.equalsIgnoreCase("true"));
        }
        finally {
            APITrace.end();
        }
    }

    @Override
    public boolean isSubscribed() throws CloudException, InternalException {
        APITrace.begin(getProvider(), "Image.isSubscribed");
        try {
            Map<String,String> parameters = provider.getStandardParameters(getContext(), EC2Method.DESCRIBE_IMAGES);
            EC2Method method;

            if( provider.getEC2Provider().isAWS() ) {
                parameters.put("Owner", getContext().getAccountNumber());
            }
            method = new EC2Method(provider, provider.getEc2Url(), parameters);
            try {
                method.invoke();
                return true;
            }
            catch( EC2Exception e ) {
                String msg = e.getSummary();

                if( msg != null && msg.contains("not able to validate the provided access credentials") ) {
                    return false;
                }
                logger.error("AWS Error checking subscription: " + e.getCode() + "/" + e.getSummary());
                if( logger.isDebugEnabled() ) {
                    e.printStackTrace();
                }
                throw new CloudException(e);
            }
        }
        finally {
            APITrace.end();
        }
    }

    public @Nonnull Iterable<ResourceStatus> listImageStatus(final @Nonnull ImageClass cls) throws CloudException, InternalException {
            provider.hold();
            PopulatorThread<ResourceStatus> populator = new PopulatorThread<ResourceStatus>(new JiteratorPopulator<ResourceStatus>() {
                @Override
                public void populate(@Nonnull Jiterator<ResourceStatus> iterator) throws Exception {
                    APITrace.begin(provider, "Image.listImageStatus");
                    try {
                        try {
                            TreeSet<String> ids = new TreeSet<String>();

                            for( ResourceStatus status : executeStatusList(1, cls) ) {
                                ids.add(status.getProviderResourceId());
                                iterator.push(status);
                            }
                            for( ResourceStatus status : executeStatusList(2, cls) ) {
                                if( !ids.contains(status.getProviderResourceId()) ) {
                                    iterator.push(status);
                                }
                            }
                        }
                        finally {
                            provider.release();
                        }
                    }
                    finally {
                        APITrace.end();
                    }
                }
            });

            populator.populate();
            return populator.getResult();

    }

    private @Nonnull Iterable<ResourceStatus> executeStatusList(int pass, @Nonnull ImageClass cls) throws CloudException, InternalException {
        APITrace.begin(getProvider(), "Image.executeStatusList");
        try {
            ProviderContext ctx = provider.getContext();

            if( ctx == null ) {
                throw new CloudException("No context was set for this request");
            }

            Map<String,String> parameters = provider.getStandardParameters(provider.getContext(), EC2Method.DESCRIBE_IMAGES);
            ArrayList<ResourceStatus> list = new ArrayList<ResourceStatus>();
            EC2Method method;
            NodeList blocks;
            Document doc;

            String accountNumber = ctx.getAccountNumber();

            if( pass ==  1 ) {
                parameters.put("ExecutableBy.1", "self");
            }
            else if( provider.getEC2Provider().isAWS() ) {
                parameters.put("Owner", "self");
            }

            String t = "machine";

            switch( cls ) {
                case MACHINE: t = "machine"; break;
                case KERNEL: t = "kernel"; break;
                case RAMDISK: t = "ramdisk"; break;
            }
            parameters.put("Filter.1.Name", "image-type");
            parameters.put("Filter.1.Value", t);
            method = new EC2Method(provider, provider.getEc2Url(), parameters);
            try {
                doc = method.invoke();
            }
            catch( EC2Exception e ) {
                logger.error(e.getSummary());
                throw new CloudException(e);
            }
            blocks = doc.getElementsByTagName("imagesSet");
            for( int i=0; i<blocks.getLength(); i++ ) {
                NodeList instances = blocks.item(i).getChildNodes();

                for( int j=0; j<instances.getLength(); j++ ) {
                    Node instance = instances.item(j);

                    if( instance.getNodeName().equals("item") ) {
                        ResourceStatus status = toStatus(instance);

                        if( status != null ) {
                            list.add(status);
                        }
                    }
                }
            }
            if( provider.getEC2Provider().isAWS() ) {
                parameters = provider.getStandardParameters(provider.getContext(), EC2Method.DESCRIBE_IMAGES);
                parameters.put("ExecutableBy", accountNumber);
                parameters.put("Filter.1.Name", "image-type");
                parameters.put("Filter.1.Value", t);
                method = new EC2Method(provider, provider.getEc2Url(), parameters);
                try {
                    doc = method.invoke();
                }
                catch( EC2Exception e ) {
                    logger.error(e.getSummary());
                    throw new CloudException(e);
                }
                blocks = doc.getElementsByTagName("imagesSet");
                for( int i=0; i<blocks.getLength(); i++ ) {
                    NodeList instances = blocks.item(i).getChildNodes();

                    for( int j=0; j<instances.getLength(); j++ ) {
                        Node instance = instances.item(j);

                        if( instance.getNodeName().equals("item") ) {
                            ResourceStatus status = toStatus(instance);

                            if( status != null ) {
                                list.add(status);
                            }
                        }
                    }
                }
            }
            return list;
        }
        finally {
            APITrace.end();
        }
    }

    private @Nonnull ImageFilterOptions fillImageFilterParameters(boolean forPublic, @Nonnull ImageFilterOptions options, @Nonnull Map<String,String> parameters) throws CloudException, InternalException {
        int filter = 1;

        if( forPublic ) {
            parameters.put("Filter." + filter + ".Name", "state");
            parameters.put("Filter." + (filter++) + ".Value.1", "available");
        }

        if( options.isMatchesAny() && options.getCriteriaCount() > 1 ) {
            if( forPublic ) {
                return options;
            }
            else {
                options.withAccountNumber(getContext().getAccountNumber());
                return options;
            }
        }

        String owner = options.getAccountNumber();

        if( owner != null ) {
            parameters.put("Owner", owner);
        }

        Architecture architecture = options.getArchitecture();

        if( architecture != null && (architecture.equals(Architecture.I32) || architecture.equals(Architecture.I64)) ) {
            parameters.put("Filter." + filter + ".Name", "architecture");
            parameters.put("Filter." + (filter++) + ".Value.1", Architecture.I32.equals(options.getArchitecture()) ? "i386" : "x86_64");
        }

        Platform platform = options.getPlatform();

        if( platform != null && platform.equals(Platform.WINDOWS) ) {
            parameters.put("Filter." + filter + ".Name", "platform");
            parameters.put("Filter." + (filter++) + ".Value.1", "windows");
        }

        ImageClass cls= options.getImageClass();
        String t = "machine";

        if( cls != null ) {
            switch( cls ) {
                case MACHINE: t = "machine"; break;
                case KERNEL: t = "kernel"; break;
                case RAMDISK: t = "ramdisk"; break;
            }
            parameters.put("Filter." + filter + ".Name", "image-type");
            parameters.put("Filter." + (filter++) + ".Value.1", t);
        }

        Map<String, String> extraParameters = new HashMap<String, String>();

        provider.putExtraParameters( extraParameters, provider.getTagFilterParams( options.getTags(), filter ) );
        parameters.putAll(extraParameters);
        String regex = options.getRegex();

        options = ImageFilterOptions.getInstance();

        if( regex != null ) {
            options.matchingRegex(regex);
        }
        if( platform != null ) {
            options.onPlatform(platform);
        }
        return options;
    }

    @Override
    public @Nonnull Iterable<String> listShares(@Nonnull String forMachineImageId) throws CloudException, InternalException {
        return sharesAsList(forMachineImageId);
    }

    static private Collection<ImageClass> supportedClasses;

    @Override
    public @Nonnull Iterable<ImageClass> listSupportedImageClasses() throws CloudException, InternalException {
        if( supportedClasses == null ) {
            ArrayList<ImageClass> list = new ArrayList<ImageClass>();

            list.add(ImageClass.MACHINE);
            list.add(ImageClass.KERNEL);
            list.add(ImageClass.RAMDISK);
            supportedClasses = Collections.unmodifiableCollection(list);
        }
        return supportedClasses;
    }

    static private Collection<MachineImageType> supportedTypes;

    @Override
    public @Nonnull Iterable<MachineImageType> listSupportedImageTypes() throws CloudException, InternalException {
        if( supportedTypes == null ) {
            ArrayList<MachineImageType> types = new ArrayList<MachineImageType>();

            types.add(MachineImageType.STORAGE);
            types.add(MachineImageType.VOLUME);
            supportedTypes = Collections.unmodifiableCollection(types);
        }
        return supportedTypes;
    }

    @Override
    public @Nonnull Iterable<MachineImageFormat> listSupportedFormats() throws CloudException, InternalException {
        return Collections.singletonList(MachineImageFormat.AWS);
    }

    @Override
    public @Nonnull Iterable<MachineImageFormat> listSupportedFormatsForBundling() throws CloudException, InternalException {
        return Collections.singletonList(MachineImageFormat.AWS);
    }

    @Override
    public @Nonnull String[] mapServiceAction(@Nonnull ServiceAction action) {
        if( action.equals(MachineImageSupport.ANY) ) {
            return new String[] { EC2Method.EC2_PREFIX + "*" };
        }
        if( action.equals(MachineImageSupport.DOWNLOAD_IMAGE) ) {
            return new String[0];
        }
        else if( action.equals(MachineImageSupport.GET_IMAGE) ) {
            return new String[] { EC2Method.EC2_PREFIX + EC2Method.DESCRIBE_IMAGES };
        }
        else if( action.equals(MachineImageSupport.IMAGE_VM) ) {
            return new String[] { EC2Method.EC2_PREFIX + EC2Method.CREATE_IMAGE, EC2Method.EC2_PREFIX + EC2Method.REGISTER_IMAGE };
        }
        else if( action.equals(MachineImageSupport.LIST_IMAGE) ) {
            return new String[] { EC2Method.EC2_PREFIX + EC2Method.DESCRIBE_IMAGES };
        }
        else if( action.equals(MachineImageSupport.MAKE_PUBLIC) ) {
            return new String[] { EC2Method.EC2_PREFIX + EC2Method.MODIFY_IMAGE_ATTRIBUTE };
        }
        else if( action.equals(MachineImageSupport.REGISTER_IMAGE) ) {
            return new String[] { EC2Method.EC2_PREFIX + EC2Method.REGISTER_IMAGE };
        }
        else if( action.equals(MachineImageSupport.REMOVE_IMAGE) ) {
            return new String[] { EC2Method.EC2_PREFIX + EC2Method.DEREGISTER_IMAGE };
        }
        else if( action.equals(MachineImageSupport.SHARE_IMAGE) ) {
            return new String[] { EC2Method.EC2_PREFIX + EC2Method.MODIFY_IMAGE_ATTRIBUTE };
        }
        else if( action.equals(MachineImageSupport.UPLOAD_IMAGE) ) {
            return new String[0];
        }
        return new String[0];
    }

    /*
	private void populateImages(@Nonnull ProviderContext ctx, @Nullable String accountNumber, @Nonnull Jiterator<MachineImage> iterator, Map<String,String> extraParameters) throws CloudException, InternalException {
        APITrace.begin(provider, "populateImages");
        try {
            Map<String,String> parameters = provider.getStandardParameters(provider.getContext(), EC2Method.DESCRIBE_IMAGES);
            EC2Method method;
            NodeList blocks;
            Document doc;

            if( accountNumber == null ) {
                accountNumber = ctx.getAccountNumber();
            }
            if( provider.getEC2Provider().isAWS() ) {
                parameters.put("Owner", accountNumber);
            }

            provider.putExtraParameters( parameters, extraParameters );

            method = new EC2Method(provider, provider.getEc2Url(), parameters);
            try {
                doc = method.invoke();
            }
            catch( EC2Exception e ) {
                logger.error(e.getSummary());
                throw new CloudException(e);
            }
            blocks = doc.getElementsByTagName("imagesSet");
            for( int i=0; i<blocks.getLength(); i++ ) {
                NodeList instances = blocks.item(i).getChildNodes();

                for( int j=0; j<instances.getLength(); j++ ) {
                    Node instance = instances.item(j);

                    if( instance.getNodeName().equals("item") ) {
                        MachineImage image = toMachineImage(instance);

                        if( image != null ) {
                            iterator.push(image);
                        }
                    }
                }
            }
            if( provider.getEC2Provider().isAWS() ) {
                parameters = provider.getStandardParameters(provider.getContext(), EC2Method.DESCRIBE_IMAGES);
                parameters.put("ExecutableBy", accountNumber);
                provider.putExtraParameters( parameters, extraParameters );
                method = new EC2Method(provider, provider.getEc2Url(), parameters);
                try {
                    doc = method.invoke();
                }
                catch( EC2Exception e ) {
                    logger.error(e.getSummary());
                    throw new CloudException(e);
                }
                blocks = doc.getElementsByTagName("imagesSet");
                for( int i=0; i<blocks.getLength(); i++ ) {
                    NodeList instances = blocks.item(i).getChildNodes();

                    for( int j=0; j<instances.getLength(); j++ ) {
                        Node instance = instances.item(j);

                        if( instance.getNodeName().equals("item") ) {
                            MachineImage image = toMachineImage(instance);

                            if( image != null ) {
                                iterator.push(image);
                            }
                        }
                    }
                }
            }
        }
        finally {
            APITrace.end();
        }
	}
    */

    @Override
    public @Nonnull MachineImage registerImageBundle(@Nonnull ImageCreateOptions options) throws CloudException, InternalException {
        APITrace.begin(provider, "Image.registerImageBundle");
        try {
            if( !MachineImageFormat.AWS.equals(options.getBundleFormat()) ) {
                throw new CloudException("Unsupported bundle format: " + options.getBundleFormat());
            }
            if( options.getBundleLocation() == null ) {
                throw new OperationNotSupportedException("A valid bundle location in object storage was not provided");
            }
            Map<String,String> parameters = provider.getStandardParameters(provider.getContext(), EC2Method.REGISTER_IMAGE);
            NodeList blocks;
            EC2Method method;
            Document doc;

            parameters.put("ImageLocation", options.getBundleLocation());
            method = new EC2Method(provider, provider.getEc2Url(), parameters);
            try {
                doc = method.invoke();
            }
            catch( EC2Exception e ) {
                logger.error(e.getSummary());
                throw new CloudException(e);
            }
            blocks = doc.getElementsByTagName("imageId");
            if( blocks.getLength() > 0 ) {
                Node imageIdNode = blocks.item(0);
                String id = imageIdNode.getFirstChild().getNodeValue().trim();
                MachineImage img = getMachineImage(id);

                if( img == null ) {
                    throw new CloudException("Expected to find newly registered machine image '" + id + "', but none was found");
                }
                return img;
            }
            throw new CloudException("No machine image was registered, but no error was thrown");
        }
        finally {
            APITrace.end();
        }
    }

  @Override
  public void remove( @Nonnull String providerImageId, boolean checkState ) throws CloudException, InternalException {
      APITrace.begin(getProvider(), "Image.remove");
      try {
          if ( checkState ) {
              long timeout = System.currentTimeMillis() + (CalendarWrapper.MINUTE * 30L);

              while ( timeout > System.currentTimeMillis() ) {
                  try {
                      MachineImage img = getMachineImage( providerImageId );

                      if ( img == null || MachineImageState.DELETED.equals( img.getCurrentState() ) ) {
                          return;
                      }
                      if ( MachineImageState.ACTIVE.equals( img.getCurrentState() ) ) {
                          break;
                      }
                  } catch ( Throwable ignore ) {
                      // ignore
                  }
                  try {
                      Thread.sleep( 15000L );
                  }
                  catch ( InterruptedException ignore ) {
                  }
              }
          }

          Map<String, String> parameters = provider.getStandardParameters( provider.getContext(), EC2Method.DEREGISTER_IMAGE );
          NodeList blocks;
          EC2Method method;
          Document doc;

          parameters.put( "ImageId", providerImageId );
          method = new EC2Method( provider, provider.getEc2Url(), parameters );
          try {
              doc = method.invoke();
          } catch ( EC2Exception e ) {
              logger.error( e.getSummary() );
              throw new CloudException( e );
          }
          blocks = doc.getElementsByTagName( "return" );
          if ( blocks.getLength() > 0 ) {
              Node imageIdNode = blocks.item( 0 );

              if ( !imageIdNode.getFirstChild().getNodeValue().trim().equals( "true" ) ) {
                  throw new CloudException( "Failed to de-register image " + providerImageId );
              }
          }
      }
      finally {
          APITrace.end();
      }
  }

    @Override
    public void removeAllImageShares(@Nonnull String providerImageId) throws CloudException, InternalException {
        APITrace.begin(provider, "Image.removeAllImageShares");
        try {
            List<String> shares = sharesAsList(providerImageId);

            setPrivateShare(providerImageId, false, shares.toArray(new String[shares.size()]));
            setPublicShare(providerImageId, false);
        }
        finally {
            APITrace.end();
        }
    }

    @Override
    public void removeImageShare(@Nonnull String providerImageId, @Nonnull String accountNumber) throws CloudException, InternalException {
        APITrace.begin(provider, "Image.removeImageShare");
        try {
            setPrivateShare(providerImageId, false, accountNumber);
        }
        finally {
            APITrace.end();
        }
    }

    @Override
    public void removePublicShare(@Nonnull String providerImageId) throws CloudException, InternalException {
        APITrace.begin(provider, "Image.removePublicShare");
        try {
            setPublicShare(providerImageId, false);
        }
        finally {
            APITrace.end();
        }
    }

    @Override
    public @Nonnull Iterable<MachineImage> listImages(@Nullable ImageFilterOptions options) throws CloudException, InternalException {
        final ImageFilterOptions opts;

        if( options == null ) {
            opts = ImageFilterOptions.getInstance();
        }
        else {
            opts = options;
        }
        provider.hold();
        PopulatorThread<MachineImage> populator = new PopulatorThread<MachineImage>(new JiteratorPopulator<MachineImage>() {
            @Override
            public void populate(@Nonnull Jiterator<MachineImage> iterator) throws Exception {
                APITrace.begin(getProvider(), "Image.listImages");
                try {
                    try {
                        TreeSet<String> ids = new TreeSet<String>();

                        for( MachineImage img : executeImageSearch(1, false, opts) ) {
                            ids.add(img.getProviderMachineImageId());
                            iterator.push(img);
                        }
                        for( MachineImage img : executeImageSearch(2, false, opts) ) {
                            if( !ids.contains(img.getProviderMachineImageId()) ) {
                                iterator.push(img);
                            }
                        }
                    }
                    finally {
                        provider.release();
                    }
                }
                finally {
                    APITrace.end();
                }
            }
        });

        populator.populate();
        return populator.getResult();
    }

    @Override
    public @Nonnull Iterable<MachineImage> searchPublicImages(final @Nonnull ImageFilterOptions options) throws CloudException, InternalException {
        provider.hold();
        PopulatorThread<MachineImage> populator = new PopulatorThread<MachineImage>(new JiteratorPopulator<MachineImage>() {
            @Override
            public void populate(@Nonnull Jiterator<MachineImage> iterator) throws Exception {
                APITrace.begin(getProvider(), "searchPublicImages");
                try {
                    try {
                        for( MachineImage img : executeImageSearch(1, true, options) ) {
                            iterator.push(img);
                        }
                        for( MachineImage img : executeImageSearch(2, true, options) ) {
                            iterator.push(img);
                        }
                    }
                    finally {
                        provider.release();
                    }
                }
                finally {
                    APITrace.end();
                }
            }
        });

        populator.populate();
        return populator.getResult();
    }

    private void setPrivateShare(@Nonnull String imageId, boolean allowed, @Nonnull String ... accountIds) throws CloudException, InternalException {
        if( accountIds == null || accountIds.length < 1 ) {
            return;
        }
        long timeout = System.currentTimeMillis() + (CalendarWrapper.MINUTE * 30L);

        while( timeout > System.currentTimeMillis() ) {
            try {
                MachineImage img = getMachineImage(imageId);

                if( img == null ) {
                    throw new CloudException("The machine image " + imageId + " disappeared while waiting to set sharing");
                }
                if( MachineImageState.ACTIVE.equals(img.getCurrentState()) ) {
                    break;
                }
            }
            catch( Throwable ignore ) {
                // ignore
            }
            try { Thread.sleep(15000L); }
            catch( InterruptedException ignore ) { }
        }
        Map<String,String> parameters = provider.getStandardParameters(provider.getContext(), EC2Method.MODIFY_IMAGE_ATTRIBUTE);
        EC2Method method;
        NodeList blocks;
        Document doc;

        parameters.put("ImageId", imageId);
        for( int i=0; i<accountIds.length; i++ ) {
            if( allowed ) {
                parameters.put("LaunchPermission.Add." + (i+1) + ".UserId", accountIds[i]);
            }
            else {
                parameters.put("LaunchPermission.Remove." + (i+1) + ".UserId", accountIds[i]);
            }
        }
        method = new EC2Method(provider, provider.getEc2Url(), parameters);
        try {
            doc = method.invoke();
        }
        catch( EC2Exception e ) {
            String code = e.getCode();

            if( code != null && code.startsWith("InvalidImageID") ) {
                return;
            }
            logger.error(e.getSummary());
            throw new CloudException(e);
        }
        blocks = doc.getElementsByTagName("return");
        if( blocks.getLength() > 0 ) {
            if( !blocks.item(0).getFirstChild().getNodeValue().equalsIgnoreCase("true") ) {
                throw new CloudException("Share of image failed without explanation.");
            }
        }
        timeout = System.currentTimeMillis() + (CalendarWrapper.SECOND * 30);
        while( timeout > System.currentTimeMillis() ) {
            try {
                MachineImage img = getMachineImage(imageId);

                if( img == null ) {
                    return;
                }
                boolean present = true;

                for( String accountId : accountIds ) {
                    boolean found = false;
                    for( String share : listShares(imageId) ) {
                        if( share.equals(accountId) ) {
                            found = true;
                            break;
                        }
                    }
                    if( !found ) {
                        present = false;
                        break;
                    }
                }
                if( present == allowed ) {
                    return;
                }
            }
            catch( Throwable ignore ) {
                // ignore
            }
            try { Thread.sleep(2000L); }
            catch( InterruptedException ignore ) { }
        }
    }

    private void setPublicShare(@Nonnull String imageId, boolean allowed) throws CloudException, InternalException {
        long timeout = System.currentTimeMillis() + (CalendarWrapper.MINUTE * 30L);

        while( timeout > System.currentTimeMillis() ) {
            try {
                MachineImage img = getMachineImage(imageId);

                if( img == null ) {
                    throw new CloudException("The machine image " + imageId + " disappeared while waiting to set sharing");
                }
                if( MachineImageState.ACTIVE.equals(img.getCurrentState()) ) {
                    break;
                }
            }
            catch( Throwable ignore ) {
                // ignore
            }
            try { Thread.sleep(15000L); }
            catch( InterruptedException ignore ) { }
        }
        Map<String,String> parameters = provider.getStandardParameters(provider.getContext(), EC2Method.MODIFY_IMAGE_ATTRIBUTE);
        EC2Method method;
        NodeList blocks;
        Document doc;

        parameters.put("ImageId", imageId);
        if( allowed ) {
            parameters.put("LaunchPermission.Add.1.Group", "all");
        }
        else {
            parameters.put("LaunchPermission.Remove.1.Group", "all");
        }
        method = new EC2Method(provider, provider.getEc2Url(), parameters);
        try {
            doc = method.invoke();
        }
        catch( EC2Exception e ) {
            String code = e.getCode();

            if( code != null && code.startsWith("InvalidImageID") ) {
                return;
            }
            logger.error(e.getSummary());
            throw new CloudException(e);
        }
        blocks = doc.getElementsByTagName("return");
        if( blocks.getLength() > 0 ) {
            if( !blocks.item(0).getFirstChild().getNodeValue().equalsIgnoreCase("true") ) {
                throw new CloudException("Share of image failed without explanation.");
            }
        }
        timeout = System.currentTimeMillis() + (CalendarWrapper.SECOND * 30);
        while( timeout > System.currentTimeMillis() ) {
            try {
                MachineImage img = getMachineImage(imageId);

                if( img == null ) {
                    return;
                }
                if( allowed == isImageSharedWithPublic(imageId) ) {
                    return;
                }
            }
            catch( Throwable ignore ) {
                // ignore
            }
            try { Thread.sleep(2000L); }
            catch( InterruptedException ignore ) { }
        }
    }

    private @Nonnull List<String> sharesAsList(@Nonnull String forMachineImageId) throws CloudException, InternalException {
        Map<String,String> parameters = provider.getStandardParameters(provider.getContext(), EC2Method.DESCRIBE_IMAGE_ATTRIBUTE);
        ArrayList<String> list = new ArrayList<String>();
        EC2Method method;
        NodeList blocks;
        Document doc;

        parameters.put("ImageId", forMachineImageId);
        parameters.put("Attribute", "launchPermission");
        method = new EC2Method(provider, provider.getEc2Url(), parameters);
        try {
            doc = method.invoke();
        }
        catch( EC2Exception e ) {
            String code = e.getCode();

            if( code != null && code.startsWith("InvalidImageID") ) {
                return list;
            }
            logger.error(e.getSummary());
            throw new CloudException(e);
        }
        blocks = doc.getElementsByTagName("launchPermission");
        for( int i=0; i<blocks.getLength(); i++ ) {
            NodeList items = blocks.item(i).getChildNodes();

            for( int j=0; j<items.getLength(); j++ ) {
                Node item = items.item(j);

                if( item.getNodeName().equals("item") ) {
                    NodeList attrs = item.getChildNodes();

                    for( int k=0; k<attrs.getLength(); k++ ) {
                        Node attr = attrs.item(k);

                        if( attr.getNodeName().equals("userId") ) {
                            String userId = attr.getFirstChild().getNodeValue();

                            if( userId != null ) {
                                userId = userId.trim();
                                if( userId.length() > 0 ) {
                                    list.add(userId);
                                }
                            }
                        }
                    }
                }
            }
        }
        return list;
    }

    @Override
    public boolean supportsCustomImages() {
        return true;
    }

    @Override
    public boolean supportsImageCapture(@Nonnull MachineImageType type) throws CloudException, InternalException {
        return MachineImageType.VOLUME.equals(type);
    }

    @Override
    public boolean supportsImageSharing() {
        return true;
    }

    @Override
    public boolean supportsImageSharingWithPublic() {
        return true;
    }

    @Override
    public boolean supportsPublicLibrary(@Nonnull ImageClass cls) throws CloudException, InternalException {
        return true;
    }

    private class BundleTask {
        public String bundleId;
        public double progress;
        public String message;
        public String state;

    }

    private BundleTask toBundleTask(Node node) throws CloudException, InternalException {
        NodeList attributes = node.getChildNodes();
        BundleTask task = new BundleTask();

        for( int i=0; i<attributes.getLength(); i++ ) {
            Node attribute = attributes.item(i);
            String name = attribute.getNodeName();

            if( name.equals("bundleId") ) {
                task.bundleId = attribute.getFirstChild().getNodeValue();
            }
            else if( name.equals("state") ) {
                task.state = attribute.getFirstChild().getNodeValue();
            }
            else if( name.equals("message") ) {
                if( attribute.hasChildNodes() ) {
                    task.message = attribute.getFirstChild().getNodeValue();
                }
            }
            else if( name.equals("progress") ) {
                String tmp = attribute.getFirstChild().getNodeValue();

                if( tmp == null ) {
                    task.progress = 0.0;
                }
                else {
                    if( tmp.endsWith("%") ) {
                        if( tmp.equals("%") ) {
                            task.progress = 0.0;
                        }
                        else {
                            try {
                                task.progress = Double.parseDouble(tmp.substring(0, tmp.length()-1));
                            }
                            catch( NumberFormatException e ) {
                                task.progress = 0.0;
                            }
                        }
                    }
                    else {
                        try {
                            task.progress = Double.parseDouble(tmp);
                        }
                        catch( NumberFormatException e ) {
                            task.progress = 0.0;
                        }
                    }
                }
            }
        }
        return task;
    }

    private @Nullable ResourceStatus toStatus(@Nullable Node node) throws CloudException, InternalException {
        if( node == null ) {
            return null;
        }
        ProviderContext ctx = provider.getContext();

        if( ctx == null ) {
            throw new CloudException("No context was set for this request");
        }
        String regionId = ctx.getRegionId();

        if( regionId == null ) {
            throw new CloudException("No region was set for this request");
        }
        NodeList attributes = node.getChildNodes();
        MachineImageState state = MachineImageState.PENDING;
        String imageId = null;

        for( int i=0; i<attributes.getLength(); i++ ) {
            Node attribute = attributes.item(i);
            String name = attribute.getNodeName();

            if( name.equals("imageId") ) {
                imageId = attribute.getFirstChild().getNodeValue().trim();
            }
            else if( name.equals("imageState") ) {
                String value = null;

                if( attribute.getChildNodes().getLength() > 0 ) {
                    value = attribute.getFirstChild().getNodeValue().trim();
                }
                if( value != null && value.equalsIgnoreCase("available") ) {
                    state = MachineImageState.ACTIVE;
                }
                else if( value != null && value.equalsIgnoreCase("failed") ) {
                    state = MachineImageState.DELETED;
                }
                else {
                    state = MachineImageState.PENDING;
                }
            }
        }
        if( imageId == null ) {
            return null;
        }
        return new ResourceStatus(imageId, state);
    }

    private @Nullable MachineImage toMachineImage(@Nullable Node node) throws CloudException, InternalException {
        if( node == null ) {
            return null;
        }
        ProviderContext ctx = provider.getContext();

        if( ctx == null ) {
            throw new CloudException("No context was set for this request");
        }
        String regionId = ctx.getRegionId();

        if( regionId == null ) {
            throw new CloudException("No region was set for this request");
        }
        NodeList attributes = node.getChildNodes();
        MachineImage image = new MachineImage();
        String location = null;

        image.setSoftware(""); // TODO: guess software
        image.setProviderRegionId(regionId);
        image.setImageClass(ImageClass.MACHINE);
        for( int i=0; i<attributes.getLength(); i++ ) {
            Node attribute = attributes.item(i);
            String name = attribute.getNodeName();

            if( name.equals("imageType") ) {
                String value = attribute.getFirstChild().getNodeValue().trim();

                if( value.equalsIgnoreCase("machine") ) {
                    image.setImageClass(ImageClass.MACHINE);
                }
                else if( value.equalsIgnoreCase("kernel") ) {
                    image.setImageClass(ImageClass.KERNEL);
                }
                else if( value.equalsIgnoreCase("ramdisk") ) {
                    image.setImageClass(ImageClass.RAMDISK);
                }
            }
            else if( name.equals("imageId") ) {
                String value = attribute.getFirstChild().getNodeValue().trim();

                image.setProviderMachineImageId(value);
                if( value.startsWith("ami") ) {
                    image.setImageClass(ImageClass.MACHINE);
                }
                else if( value.startsWith("aki") ) {
                    image.setImageClass(ImageClass.KERNEL);
                }
                else if( value.startsWith("ari") ) {
                    image.setImageClass(ImageClass.RAMDISK);
                }
            }
            else if( name.equals("imageLocation") ) {
                location = attribute.getFirstChild().getNodeValue().trim();
            }
            else if( name.equals("imageState") ) {
                String value = null;

                if( attribute.getChildNodes().getLength() > 0 ) {
                    value = attribute.getFirstChild().getNodeValue().trim();
                }
                if( value != null && value.equalsIgnoreCase("available") ) {
                    image.setCurrentState(MachineImageState.ACTIVE);
                }
                else if( value != null && value.equalsIgnoreCase("failed") ) {
                    image.setCurrentState(MachineImageState.DELETED);
                }
                else {
                    image.setCurrentState(MachineImageState.PENDING);
                }
            }
            else if( name.equalsIgnoreCase("statereason") && attribute.hasChildNodes() ) {
                NodeList parts = attribute.getChildNodes();

                for( int j=0; j<parts.getLength(); j++ ) {
                    Node part = parts.item(j);

                    if( part.getNodeName().equalsIgnoreCase("message") && part.hasChildNodes() ) {
                        String value = part.getFirstChild().getNodeValue().trim();

                        image.setTag("stateReason", value);
                    }
                }
            }
            else if( name.equals("imageOwnerId") ) {
                String value = null;

                if( attribute.getChildNodes().getLength() > 0 ) {
                    value = attribute.getFirstChild().getNodeValue();
                }
                image.setProviderOwnerId(value == null ? value : value.trim());
            }
            else if( name.equals("isPublic") ) {
                String value = null;

                if( attribute.getChildNodes().getLength() > 0 ) {
                    value = attribute.getFirstChild().getNodeValue();
                }
                image.addTag("public", String.valueOf(value != null && value.trim().equalsIgnoreCase("true")));
            }
            else if( name.equals("architecture") ) {
                String value = attribute.getFirstChild().getNodeValue().trim();

                if( value.equals("i386") ) {
                    image.setArchitecture(Architecture.I32);
                }
                else {
                    image.setArchitecture(Architecture.I64);
                }
            }
            else if( name.equals("platform") ) {
                if( attribute.hasChildNodes() ) {
                    String value = attribute.getFirstChild().getNodeValue();

                    image.setPlatform(Platform.guess(value));
                }
            }
            else if( name.equals("name") ) {
                if( attribute.hasChildNodes() ) {
                    String value = attribute.getFirstChild().getNodeValue();

                    image.setName(value);
                }
            }
            else if( name.equals("description") ) {
                if( attribute.hasChildNodes() ) {
                    String value = attribute.getFirstChild().getNodeValue();

                    image.setDescription(value);
                }
            }
            else if( name.equals("rootDeviceType") ) {
                if( attribute.hasChildNodes() ) {
                    String type = attribute.getFirstChild().getNodeValue();

                    if( type.equalsIgnoreCase("ebs") ) {
                        image.setType(MachineImageType.VOLUME);
                    }
                    else {
                        image.setType(MachineImageType.STORAGE);
                        image.setStorageFormat(MachineImageFormat.AWS);
                    }
                }
            }
            else if ( name.equals("tagSet")) {
                provider.setTags( attribute, image );
            }
		}
		if( image.getPlatform() == null ) {
		    if( location != null ) {
		        image.setPlatform(Platform.guess(location));
		    }
		    else {
		        image.setPlatform(Platform.UNKNOWN);
		    }
		}
		if( location != null ) {
			String[] parts = location.split("/");
			
			if( parts != null && parts.length > 1 ) {
				location = parts[parts.length - 1];
			}
			int i = location.indexOf(".manifest.xml");
			
			if( i > -1 ) {
				location = location.substring(0, i);
			}
            if( image.getName() == null || image.getName().equals("") ) {
                image.setName(location);
            }
            if( image.getDescription() == null || image.getDescription().equals("") ) {
                image.setDescription(location +  " (" + image.getArchitecture().toString() + " " + image.getPlatform().toString() + ")");
            }
        }
        else {
            if( image.getName() == null || image.getName().equals("") ) {
                image.setName(image.getProviderMachineImageId());
            }
            if( image.getDescription() == null || image.getDescription().equals("") ) {
                image.setDescription(image.getName() +  " (" + image.getArchitecture().toString() + " " + image.getPlatform().toString() + ")");
            }
        }
        if( !provider.getEC2Provider().isAWS() ) {
            image.setProviderOwnerId(ctx.getAccountNumber());
        }
        return image;
    }

    @Override
    public void updateTags(@Nonnull String imageId, @Nonnull Tag... tags) throws CloudException, InternalException {
        updateTags(new String[]{imageId}, tags);
    }

    @Override
    public void updateTags(@Nonnull String[] imageIds, @Nonnull Tag... tags) throws CloudException, InternalException {
        APITrace.begin(getProvider(), "Image.updateTags");
        try {
            provider.createTags(imageIds, tags);
        }
        finally {
            APITrace.end();
        }
    }

    @Override
    public void removeTags(@Nonnull String imageId, @Nonnull Tag... tags) throws CloudException, InternalException {
        removeTags(new String[]{imageId}, tags);
    }

    @Override
    public void removeTags(@Nonnull String[] imageIds, @Nonnull Tag... tags) throws CloudException, InternalException {
        APITrace.begin(getProvider(), "Image.removeTags");
        try {
            provider.removeTags(imageIds, tags);
        }
        finally {
            APITrace.end();
        }
    }

    private void waitForBundle(@Nonnull String bundleId, @Nonnull String manifest, @Nonnull Platform platform, @Nonnull String name, @Nonnull String description, AsynchronousTask<MachineImage> task) {
        APITrace.begin(getProvider(), "Image.waitForBundle");
        try {
            try {
                long failurePoint = -1L;

                while( !task.isComplete() ) {
                    Map<String,String> parameters = provider.getStandardParameters(provider.getContext(), EC2Method.DESCRIBE_BUNDLE_TASKS);
                    NodeList blocks;
                    EC2Method method;
                    Document doc;

                    parameters.put("BundleId", bundleId);
                    method = new EC2Method(provider, provider.getEc2Url(), parameters);
                    try {
                        doc = method.invoke();
                    }
                    catch( EC2Exception e ) {
                        throw new CloudException(e);
                    }
                    blocks = doc.getElementsByTagName("bundleInstanceTasksSet");
                    for( int i=0; i<blocks.getLength(); i++ ) {
                        NodeList instances = blocks.item(i).getChildNodes();

                        for( int j=0; j<instances.getLength(); j++ ) {
                            Node node = instances.item(j);

                            if( node.getNodeName().equals("item") ) {
                                BundleTask bt = toBundleTask(node);

                                if( bt.bundleId.equals(bundleId) ) {
                                    // pending | waiting-for-shutdown | storing | canceling | complete | failed
                                    if( bt.state.equals("complete") ) {
                                        String imageId;

                                        task.setPercentComplete(99.0);
                                        imageId = registerImageBundle(ImageCreateOptions.getInstance(MachineImageFormat.AWS, manifest, platform, name, description)).getProviderMachineImageId();
                                        task.setPercentComplete(100.00);
                                        task.completeWithResult(getMachineImage(imageId));
                                    }
                                    else if( bt.state.equals("failed") ) {
                                        String message = bt.message;

                                        if( message == null ) {
                                            if( failurePoint == -1L ) {
                                                failurePoint = System.currentTimeMillis();
                                            }
                                            if( (System.currentTimeMillis() - failurePoint) > (CalendarWrapper.MINUTE * 2) ) {
                                                message = "Bundle failed without further information.";
                                            }
                                        }
                                        if( message != null ) {
                                            task.complete(new CloudException(message));
                                        }
                                    }
                                    else if( bt.state.equals("pending") || bt.state.equals("waiting-for-shutdown") ) {
                                        task.setPercentComplete(0.0);
                                    }
                                    else if( bt.state.equals("bundling") ) {
                                        double p = bt.progress/2;

                                        if( p > 50.00 ) {
                                            p = 50.00;
                                        }
                                        task.setPercentComplete(p);
                                    }
                                    else if( bt.state.equals("storing") ) {
                                        double p = 50.0 + bt.progress/2;

                                        if( p > 100.0 ) {
                                            p = 100.0;
                                        }
                                        task.setPercentComplete(p);
                                    }
                                    else {
                                        task.setPercentComplete(0.0);
                                    }
                                }
                            }
                        }
                    }
                    if( !task.isComplete() ) {
                        try { Thread.sleep(20000L); }
                        catch( InterruptedException ignore ) { }
                    }
                }
            }
            catch( Throwable t ) {
                logger.error(t);
                t.printStackTrace();
                task.complete(t);
            }
        }
        finally {
            APITrace.end();
        }
	}
}<|MERGE_RESOLUTION|>--- conflicted
+++ resolved
@@ -132,11 +132,7 @@
             int attempts = 5;
 
             while( attempts > 0 ) {
-<<<<<<< HEAD
                 Map<String,String> parameters = provider.getStandardParameters(provider.getContext(), EC2Method.CREATE_IMAGE);
-=======
-            	Map<String,String> parameters = provider.getStandardParameters(provider.getContext(), EC2Method.CREATE_IMAGE);
->>>>>>> ba45ebd0
                 NodeList blocks;
                 EC2Method method;
                 Document doc;
