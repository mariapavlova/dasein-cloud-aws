--- conflicted
+++ resolved
@@ -1,9 +1,5 @@
 /**
-<<<<<<< HEAD
- * Copyright (C) 2009-2013 Dell, Inc.
-=======
  * Copyright (C) 2009-2015 Dell, Inc.
->>>>>>> b459b251
  * See annotations for authorship information
  *
  * ====================================================================
@@ -128,11 +124,7 @@
                         tags.add(new Tag(entry.getKey(), value));
                     }
                 }
-<<<<<<< HEAD
-                getProvider().createTags(id, tags.toArray(new Tag[tags.size()]));
-=======
                 getProvider().createTags(EC2Method.SERVICE_ID, id, tags.toArray(new Tag[tags.size()]));
->>>>>>> b459b251
                 return id;
             }
             throw new CloudException("No error occurred, but no snapshot was provided");
