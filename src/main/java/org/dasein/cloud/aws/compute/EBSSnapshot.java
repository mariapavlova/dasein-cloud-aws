--- conflicted
+++ resolved
@@ -971,8 +971,6 @@
         }
     }
 
-<<<<<<< HEAD
-=======
     @Override
     public void updateTags(@Nonnull String[] snapshotIds, boolean asynchronous, @Nonnull Tag... tags) throws CloudException, InternalException {
         APITrace.begin(getProvider(), "Snapshot.updateTags");
@@ -991,5 +989,5 @@
     public void updateTags(@Nonnull String snapshotId, boolean asynchronous, @Nonnull Tag... tags) throws CloudException, InternalException {
         updateTags(new String[] {snapshotId}, asynchronous, tags);
     }
->>>>>>> 10e05c7e
+
 }