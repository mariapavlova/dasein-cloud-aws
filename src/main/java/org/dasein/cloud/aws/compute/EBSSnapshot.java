/**
 * Copyright (C) 2009-2012 enStratus Networks Inc
 *
 * ====================================================================
 * Licensed under the Apache License, Version 2.0 (the "License");
 * you may not use this file except in compliance with the License.
 * You may obtain a copy of the License at
 *
 * http://www.apache.org/licenses/LICENSE-2.0
 *
 * Unless required by applicable law or agreed to in writing, software
 * distributed under the License is distributed on an "AS IS" BASIS,
 * WITHOUT WARRANTIES OR CONDITIONS OF ANY KIND, either express or implied.
 * See the License for the specific language governing permissions and
 * limitations under the License.
 * ====================================================================
 */

package org.dasein.cloud.aws.compute;

import java.text.ParseException;
import java.text.SimpleDateFormat;
import java.util.ArrayList;
import java.util.List;
import java.util.Locale;
import java.util.Map;

import org.apache.log4j.Logger;
import org.dasein.cloud.CloudException;
import org.dasein.cloud.InternalException;
import org.dasein.cloud.ProviderContext;
import org.dasein.cloud.Requirement;
import org.dasein.cloud.ResourceStatus;
import org.dasein.cloud.Tag;
import org.dasein.cloud.aws.AWSCloud;
<<<<<<< HEAD
import org.dasein.cloud.compute.AbstractSnapshotSupport;
import org.dasein.cloud.compute.Snapshot;
import org.dasein.cloud.compute.SnapshotCreateOptions;
import org.dasein.cloud.compute.SnapshotState;
import org.dasein.cloud.compute.SnapshotSupport;
import org.dasein.cloud.compute.Volume;
=======
import org.dasein.cloud.compute.*;
>>>>>>> aaf43494
import org.dasein.cloud.identity.ServiceAction;
import org.dasein.cloud.util.APITrace;
import org.w3c.dom.Document;
import org.w3c.dom.Node;
import org.w3c.dom.NodeList;

import javax.annotation.Nonnull;
import javax.annotation.Nullable;

public class EBSSnapshot extends AbstractSnapshotSupport {
	static private final Logger logger = AWSCloud.getLogger(EBSSnapshot.class);
	
	private AWSCloud provider = null;
	
	EBSSnapshot(@Nonnull AWSCloud provider) {
        super(provider);
		this.provider = provider;
	}

    @Override
    public void addSnapshotShare(@Nonnull String providerSnapshotId, @Nonnull String accountNumber) throws CloudException, InternalException {
        APITrace.begin(provider, "addSnapshotShare");
        try {
            setPrivateShare(providerSnapshotId, true, accountNumber);
        }
        finally {
            APITrace.end();
        }
    }

    @Override
    public void addPublicShare(@Nonnull String providerSnapshotId) throws CloudException, InternalException {
        APITrace.begin(provider, "addPublicShare");
        try {
            setPublicShare(providerSnapshotId, true);
        }
        finally {
            APITrace.end();
        }
    }

    @Override
    public @Nonnull String createSnapshot(@Nonnull SnapshotCreateOptions options) throws InternalException, CloudException {
        APITrace.begin(provider, "createSnapshot");
        try {
            String volumeId = options.getVolumeId();
            Map<String,String> parameters;
            EC2Method method;
            NodeList blocks;
            Document doc;

            if( volumeId != null ) {
                parameters = provider.getStandardParameters(provider.getContext(), EC2Method.CREATE_SNAPSHOT);
                parameters.put("VolumeId", volumeId);
            }
            else {
                parameters = provider.getStandardParameters(provider.getContext(), EC2Method.COPY_SNAPSHOT);
                parameters.put("SourceSnapshotId", options.getSnapshotId());
                parameters.put("SourceRegion", options.getRegionId());
            }
            parameters.put("Description", options.getDescription());
            method = new EC2Method(provider, provider.getEc2Url(), parameters);
            try {
                doc = method.invoke();
            }
            catch( EC2Exception e ) {
                logger.error(e.getSummary());
                throw new CloudException(e);
            }
            blocks = doc.getElementsByTagName("snapshotId");
            if( blocks.getLength() > 0 ) {
                String id = blocks.item(0).getFirstChild().getNodeValue().trim();

                if( id == null ) {
                    throw new CloudException("No error occurred, but no snapshot was provided");
                }
                Map<String,String> meta = options.getMetaData();

                meta.put("Name", options.getName());
                meta.put("Description", options.getDescription());

                ArrayList<Tag> tags = new ArrayList<Tag>();

                for( Map.Entry<String,String> entry : meta.entrySet() ) {
                    String value = entry.getValue();

                    if( value != null ) {
                        tags.add(new Tag(entry.getKey(), value));
                    }
                }
                provider.createTags(id, tags.toArray(new Tag[tags.size()]));
                return id;
            }
            throw new CloudException("No error occurred, but no snapshot was provided");
        }
        finally {
            APITrace.end();
        }
    }

    @Override
	public @Nonnull String getProviderTermForSnapshot(@Nonnull Locale locale) {
		return "snapshot";
	}

    @Override
    public @Nullable Snapshot getSnapshot(@Nonnull String snapshotId) throws InternalException, CloudException {
        APITrace.begin(provider, "getSnapshot");
        try {
            ProviderContext ctx = provider.getContext();

            if( ctx == null ) {
                throw new CloudException("No context exists for this request.");
            }
            if( provider.getEC2Provider().isAWS() ) {
                Map<String,String> parameters = provider.getStandardParameters(provider.getContext(), EC2Method.DESCRIBE_SNAPSHOTS);
                EC2Method method;
                NodeList blocks;
                Document doc;

                parameters.put("SnapshotId.1", snapshotId);
                method = new EC2Method(provider, provider.getEc2Url(), parameters);
                try {
                    doc = method.invoke();
                }
                catch( EC2Exception e ) {
                    String code = e.getCode();

                    if( code != null && (code.startsWith("InvalidSnapshot.NotFound") || code.equals("InvalidParameterValue")) ) {
                        return null;
                    }
                    logger.error(e.getSummary());
                    throw new CloudException(e);
                }
                blocks = doc.getElementsByTagName("snapshotSet");
                for( int i=0; i<blocks.getLength(); i++ ) {
                    NodeList items = blocks.item(i).getChildNodes();

                    for( int j=0; j<items.getLength(); j++ ) {
                        Node item = items.item(j);

                        if( item.getNodeName().equals("item") ) {
                            Snapshot snapshot = toSnapshot(ctx, item);

                            if( snapshot != null && snapshot.getProviderSnapshotId().equals(snapshotId) ) {
                                return snapshot;
                            }
                        }
                    }
                }
                return null;
            }
            else {
                for( Snapshot snapshot : listSnapshots() ) {
                    if( snapshot.getProviderSnapshotId().equals(snapshotId) ) {
                        return snapshot;
                    }
                }
                return null;
            }
        }
        finally {
            APITrace.end();
        }
    }

    @Override
    public @Nonnull Requirement identifyAttachmentRequirement() throws InternalException, CloudException {
        return Requirement.OPTIONAL;
    }

    @Override
	public boolean isPublic(@Nonnull String snapshotId) throws InternalException, CloudException {
        APITrace.begin(provider, "isPublic");
        try {
            if( !provider.getEC2Provider().isAWS()) {
                return false;
            }
            Map<String,String> parameters = provider.getStandardParameters(provider.getContext(), EC2Method.DESCRIBE_SNAPSHOT_ATTRIBUTE);
            EC2Method method;
            NodeList blocks;
            Document doc;

            parameters.put("SnapshotId.1", snapshotId);
            parameters.put("Attribute", "createVolumePermission");
            method = new EC2Method(provider, provider.getEc2Url(), parameters);
            try {
                doc = method.invoke();
            }
            catch( EC2Exception e ) {
                String code = e.getCode();

                if( code != null && code.startsWith("InvalidSnapshot.NotFound") ) {
                    return false;
                }
                logger.error(e.getSummary());
                throw new CloudException(e);
            }
            blocks = doc.getElementsByTagName("createVolumePermission");
            for( int i=0; i<blocks.getLength(); i++ ) {
                NodeList items = blocks.item(i).getChildNodes();

                for( int j=0; j<items.getLength(); j++ ) {
                    Node item = items.item(j);

                    if( item.getNodeName().equals("item") ) {
                        NodeList attrs = item.getChildNodes();

                        for( int k=0; k<attrs.getLength(); k++ ) {
                            Node attr = attrs.item(k);

                            if( attr.getNodeName().equals("group") ) {
                                String group = attr.getFirstChild().getNodeValue();

                                if( group != null ) {
                                    return group.equals("all");
                                }
                            }
                        }
                    }
                }
            }
            return false;
        }
        finally {
            APITrace.end();
        }
	}


    @Override
    public boolean isSubscribed() throws InternalException, CloudException {
        return true;
    }


    @Override
    public @Nonnull Iterable<String> listShares(@Nonnull String forSnapshotId) throws InternalException, CloudException {
        APITrace.begin(provider, "listShares");
        try {
            if( !provider.getEC2Provider().isAWS() ) {
                return new ArrayList<String>();
            }
            Map<String,String> parameters = provider.getStandardParameters(provider.getContext(), EC2Method.DESCRIBE_SNAPSHOT_ATTRIBUTE);
            ArrayList<String> list = new ArrayList<String>();
            EC2Method method;
            NodeList blocks;
            Document doc;

            parameters.put("SnapshotId.1", forSnapshotId);
            parameters.put("Attribute", "createVolumePermission");
            method = new EC2Method(provider, provider.getEc2Url(), parameters);
            try {
                doc = method.invoke();
            }
            catch( EC2Exception e ) {
                String code = e.getCode();

                if( code != null && (code.startsWith("InvalidSnapshotID") || code.equals("InvalidSnapshot.NotFound")) ) {
                    return list;
                }
                logger.error(e.getSummary());
                throw new CloudException(e);
            }
            blocks = doc.getElementsByTagName("createVolumePermission");
            for( int i=0; i<blocks.getLength(); i++ ) {
                NodeList items = blocks.item(i).getChildNodes();

                for( int j=0; j<items.getLength(); j++ ) {
                    Node item = items.item(j);

                    if( item.getNodeName().equals("item") ) {
                        NodeList attrs = item.getChildNodes();

                        for( int k=0; k<attrs.getLength(); k++ ) {
                            Node attr = attrs.item(k);

                            if( attr.getNodeName().equals("userId") ) {
                                String userId = attr.getFirstChild().getNodeValue();

                                if( userId != null ) {
                                    userId = userId.trim();
                                    if( userId.length() > 0 ) {
                                        list.add(userId);
                                    }
                                }
                            }
                        }
                    }
                }
            }
            return list;
        }
        finally {
            APITrace.end();
        }
    }

    @Override
    public @Nonnull Iterable<ResourceStatus> listSnapshotStatus() throws InternalException, CloudException {
        APITrace.begin(provider, "listSnapshotStatus");
        try {
            ProviderContext ctx = provider.getContext();

            if( ctx == null ) {
                throw new CloudException("No context exists for this request.");
            }
            Map<String,String> parameters = provider.getStandardParameters(provider.getContext(), EC2Method.DESCRIBE_SNAPSHOTS);
            ArrayList<ResourceStatus> list = new ArrayList<ResourceStatus>();
            EC2Method method;
            NodeList blocks;
            Document doc;

            parameters.put("Owner.1", "self");
            method = new EC2Method(provider, provider.getEc2Url(), parameters);
            try {
                doc = method.invoke();
            }
            catch( EC2Exception e ) {
                logger.error(e.getSummary());
                throw new CloudException(e);
            }
            blocks = doc.getElementsByTagName("snapshotSet");
            for( int i=0; i<blocks.getLength(); i++ ) {
                NodeList items = blocks.item(i).getChildNodes();

                for( int j=0; j<items.getLength(); j++ ) {
                    Node item = items.item(j);

                    if( item.getNodeName().equals("item") ) {
                        ResourceStatus status = toStatus(item);

                        if( status != null ) {
                            list.add(status);
                        }
                    }
                }
            }
            return list;
        }
        finally {
            APITrace.end();
        }
    }


    @Override
    public @Nonnull Iterable<Snapshot> listSnapshots() throws InternalException, CloudException {
        return listSnapshots( null );
    }

	@Override
	public @Nonnull Iterable<Snapshot> listSnapshots(SnapshotFilterOptions options) throws InternalException, CloudException {
        APITrace.begin(provider, "listSnapshots");
        try {
            ProviderContext ctx = provider.getContext();

            if( ctx == null ) {
                throw new CloudException("No context exists for this request.");
            }
            Map<String,String> parameters = provider.getStandardParameters(provider.getContext(), EC2Method.DESCRIBE_SNAPSHOTS);
            ArrayList<Snapshot> list = new ArrayList<Snapshot>();
            EC2Method method;
            NodeList blocks;
            Document doc;

            if ( options != null ) {
                provider.putExtraParameters( parameters, provider.getTagFilterParams( options.getTags() ) );
            }

            parameters.put("Owner.1", "self");
            method = new EC2Method(provider, provider.getEc2Url(), parameters);
            try {
                doc = method.invoke();
            }
            catch( EC2Exception e ) {
                logger.error(e.getSummary());
                throw new CloudException(e);
            }
            blocks = doc.getElementsByTagName("snapshotSet");
            for( int i=0; i<blocks.getLength(); i++ ) {
                NodeList items = blocks.item(i).getChildNodes();

                for( int j=0; j<items.getLength(); j++ ) {
                    Node item = items.item(j);

                    if( item.getNodeName().equals("item") ) {
                        Snapshot snapshot = toSnapshot(ctx, item);

                        if( snapshot != null ) {
                            list.add(snapshot);
                        }
                    }
                }
            }
            return list;
        }
        finally {
            APITrace.end();
        }
	}

    @Override
    public @Nonnull String[] mapServiceAction(@Nonnull ServiceAction action) {
        if( action.equals(SnapshotSupport.ANY) ) {
            return new String[] { EC2Method.EC2_PREFIX + "*" };
        }
        if( action.equals(SnapshotSupport.CREATE_SNAPSHOT) ) {
            return new String[] { EC2Method.EC2_PREFIX + EC2Method.CREATE_SNAPSHOT };
        }
        else if( action.equals(SnapshotSupport.GET_SNAPSHOT) || action.equals(SnapshotSupport.LIST_SNAPSHOT) ) {
            return new String[] { EC2Method.EC2_PREFIX + EC2Method.DESCRIBE_SNAPSHOTS };            
        }
        else if( action.equals(SnapshotSupport.MAKE_PUBLIC) || action.equals(SnapshotSupport.SHARE_SNAPSHOT) ) {
            return new String[] { EC2Method.EC2_PREFIX + EC2Method.MODIFY_SNAPSHOT_ATTRIBUTE };
        }
        else if( action.equals(SnapshotSupport.REMOVE_SNAPSHOT) ) {
            return new String[] { EC2Method.EC2_PREFIX + EC2Method.DELETE_SNAPSHOT };
        }
        return new String[0];
    }

    @Override
    public void remove(@Nonnull String snapshotId) throws InternalException, CloudException {
        APITrace.begin(provider, "remove");
        try {
            Map<String,String> parameters = provider.getStandardParameters(provider.getContext(), EC2Method.DELETE_SNAPSHOT);
            EC2Method method;
            NodeList blocks;
            Document doc;

            parameters.put("SnapshotId", snapshotId);
            method = new EC2Method(provider, provider.getEc2Url(), parameters);
            try {
                doc = method.invoke();
            }
            catch( EC2Exception e ) {
                String code = e.getCode();

                if( code != null ) {
                    if( code.equals("InvalidSnapshot.NotFound") ) {
                        return;
                    }
                }
                logger.error(e.getSummary());
                throw new CloudException(e);
            }
            blocks = doc.getElementsByTagName("return");
            if( blocks.getLength() > 0 ) {
                if( !blocks.item(0).getFirstChild().getNodeValue().equalsIgnoreCase("true") ) {
                    throw new CloudException("Deletion of snapshot denied.");
                }
            }
        }
        finally {
            APITrace.end();
        }
    }

    @Override
    public void removeAllSnapshotShares(@Nonnull String providerSnapshotId) throws CloudException, InternalException {
        APITrace.begin(provider, "removeAllSnapshotShares");
        try {
            List<String> shares = (List<String>)listShares(providerSnapshotId);

            if( shares.isEmpty() ) {
                return;
            }
            setPrivateShare(providerSnapshotId, false, shares.toArray(new String[shares.size()]));
        }
        finally {
            APITrace.end();
        }
    }

    @Override
    public void removeSnapshotShare(@Nonnull String providerSnapshotId, @Nonnull String accountNumber) throws CloudException, InternalException {
        APITrace.begin(provider, "removeSnapshotShare");
        try {
            setPrivateShare(providerSnapshotId, false, accountNumber);
        }
        finally {
            APITrace.end();
        }
    }

    @Override
    public void removePublicShare(@Nonnull String providerSnapshotId) throws CloudException, InternalException {
        APITrace.begin(provider, "removePublicShare");
        try {
            setPublicShare(providerSnapshotId, false);
        }
        finally {
            APITrace.end();
        }
    }

    @Override
    public void removeTags(@Nonnull String snapshotId, @Nonnull Tag... tags) throws CloudException, InternalException {
        ((AWSCloud)getProvider()).removeTags(snapshotId, tags);
    }

    @Override
    public void removeTags(@Nonnull String[] snapshotIds, @Nonnull Tag... tags) throws CloudException, InternalException {
        ((AWSCloud)getProvider()).removeTags(snapshotIds, tags);
    }

    @Override
    public @Nonnull Iterable<Snapshot> searchSnapshots(@Nullable String ownerId, @Nullable String keyword) throws InternalException, CloudException {
        APITrace.begin(provider, "searchSnapshots");
        try {
            ProviderContext ctx = provider.getContext();

            if( ctx == null ) {
                throw new CloudException("No context exists for this request.");
            }
            Map<String,String> parameters = provider.getStandardParameters(provider.getContext(), EC2Method.DESCRIBE_SNAPSHOTS);
            ArrayList<Snapshot> list = new ArrayList<Snapshot>();
            EC2Method method;
            NodeList blocks;
            Document doc;

            method = new EC2Method(provider, provider.getEc2Url(), parameters);
            try {
                doc = method.invoke();
            }
            catch( EC2Exception e ) {
                logger.error(e.getSummary());
                throw new CloudException(e);
            }
            blocks = doc.getElementsByTagName("snapshotSet");
            for( int i=0; i<blocks.getLength(); i++ ) {
                NodeList items = blocks.item(i).getChildNodes();

                for( int j=0; j<items.getLength(); j++ ) {
                    Node item = items.item(j);

                    if( item.getNodeName().equals("item") ) {
                        Snapshot snapshot = toSnapshot(ctx, item);

                        if( snapshot != null ) {
                            if( ownerId != null && !ownerId.equals(snapshot.getProviderSnapshotId()) ) {
                                continue;
                            }
                            if( keyword != null && !snapshot.getName().contains(keyword) && !snapshot.getDescription().contains(keyword) ) {
                                continue;
                            }
                            list.add(snapshot);
                        }
                    }
                }
            }
            return list;
        }
        finally {
            APITrace.end();
        }
    }

    private void setPublicShare(@Nonnull String snapshotId, boolean affirmative) throws InternalException, CloudException {
        Map<String,String> parameters = provider.getStandardParameters(provider.getContext(), EC2Method.MODIFY_SNAPSHOT_ATTRIBUTE);
        EC2Method method;
        NodeList blocks;
        Document doc;

        parameters.put("SnapshotId", snapshotId);
        parameters.put("UserGroup.1", "all");
        parameters.put("Attribute", "createVolumePermission");
        parameters.put("OperationType", affirmative ? "add" : "remove");
        method = new EC2Method(provider, provider.getEc2Url(), parameters);
        try {
            doc = method.invoke();
        }
        catch( EC2Exception e ) {
            String code = e.getCode();

            if( code != null && code.startsWith("InvalidSnapshot.NotFound") ) {
                return;
            }
            logger.error(e.getSummary());
            throw new CloudException(e);
        }
        blocks = doc.getElementsByTagName("return");
        if( blocks.getLength() > 0 ) {
            if( !blocks.item(0).getFirstChild().getNodeValue().equalsIgnoreCase("true") ) {
                throw new CloudException("Deletion of snapshot denied.");
            }
        }
    }

    private void setPrivateShare(@Nonnull String snapshotId, boolean affirmative, @Nonnull String ... accountIds) throws InternalException, CloudException {
        Map<String,String> parameters = provider.getStandardParameters(provider.getContext(), EC2Method.MODIFY_SNAPSHOT_ATTRIBUTE);
        EC2Method method;
        NodeList blocks;
        Document doc;

        parameters.put("SnapshotId", snapshotId);
        for(int i=0; i<accountIds.length; i++ ) {
            parameters.put("UserId." + i, accountIds[i]);
        }
        parameters.put("Attribute", "createVolumePermission");
        parameters.put("OperationType", affirmative ? "add" : "remove");
        method = new EC2Method(provider, provider.getEc2Url(), parameters);
        try {
            doc = method.invoke();
        }
        catch( EC2Exception e ) {
            String code = e.getCode();

            if( code != null && code.startsWith("InvalidSnapshot.NotFound") ) {
                return;
            }
            logger.error(e.getSummary());
            throw new CloudException(e);
        }
        blocks = doc.getElementsByTagName("return");
        if( blocks.getLength() > 0 ) {
            if( !blocks.item(0).getFirstChild().getNodeValue().equalsIgnoreCase("true") ) {
                throw new CloudException("Deletion of snapshot denied.");
            }
        }
    }

    @Override
    public boolean supportsSnapshotCopying() throws CloudException, InternalException {
        return provider.getEC2Provider().isAWS();
    }

    @Override
    public boolean supportsSnapshotCreation() throws CloudException, InternalException {
        return true;
    }

    @Override
    public boolean supportsSnapshotSharing() throws InternalException, CloudException {
        return provider.getEC2Provider().isAWS();
    }

    @Override
    public boolean supportsSnapshotSharingWithPublic() throws InternalException, CloudException {
        return provider.getEC2Provider().isAWS();
    }

    @Override
    public void updateTags(@Nonnull String[] snapshotIds, @Nonnull Tag... tags) throws CloudException, InternalException {
        provider.createTags( snapshotIds, tags );
    }

    @Override
    public void removeTags(@Nonnull String[] snapshotIds, @Nonnull Tag... tags) throws CloudException, InternalException {
        provider.removeTags( snapshotIds, tags );
    }

    private @Nullable Snapshot toSnapshot(@Nonnull ProviderContext ctx, @Nullable Node node) throws CloudException {
        if( node == null ) {
            return null;
        }
		NodeList attrs = node.getChildNodes();
		Snapshot snapshot = new Snapshot();
		
		if( !provider.getEC2Provider().isAWS() ) {
		    snapshot.setOwner(ctx.getAccountNumber());
		}
		for( int i=0; i<attrs.getLength(); i++ ) {
			Node attr = attrs.item(i);
			String name;
			
			name = attr.getNodeName();
			if( name.equals("snapshotId") ) {
				snapshot.setProviderSnapshotId(attr.getFirstChild().getNodeValue().trim());
			}
			else if( name.equals("volumeId") ) {
				NodeList children = attr.getChildNodes();
				
				if( children != null && children.getLength() > 0 ) {
					String vol = children.item(0).getNodeValue();
					
					if( vol != null ) {
						vol = vol.trim();
						if( vol.length() > 0 ) {
							snapshot.setVolumeId(vol);
						}
					}
				}
			}
			else if( name.equals("status") ) {
				String s = attr.getFirstChild().getNodeValue().trim();
				SnapshotState state;
				
		        if( s.equals("completed") ) {
		            state = SnapshotState.AVAILABLE;
		        }
		        else if( s.equals("deleting") || s.equals("deleted") ) {
		            state = SnapshotState.DELETED;
		        }
		        else {
		            state = SnapshotState.PENDING;
		        }
		        snapshot.setCurrentState(state);
			}
			else if( name.equals("startTime") ) {
				NodeList children = attr.getChildNodes();
				long ts = 0L;
				
				if( children != null && children.getLength() > 0 ) {
					String t = children.item(0).getNodeValue();
					
					if( t != null ) {
						SimpleDateFormat fmt = new SimpleDateFormat("yyyy-MM-dd'T'HH:mm:ss.SSS'Z'");
						
						t = t.trim();
						if( t.length() > 0 ) {
							try {
								ts = fmt.parse(t).getTime();
							} 
							catch( ParseException e ) {
								logger.error(e);
								e.printStackTrace();
								throw new CloudException(e);
							}
						}
					}
				}
				snapshot.setSnapshotTimestamp(ts);
			}
			else if( name.equals("progress") ) {
				NodeList children = attr.getChildNodes();
				String progress = "100%";
				
				if( children != null && children.getLength() > 0 ) {
					String p = children.item(0).getNodeValue();
					
					if( p != null ) {
						p = p.trim();
						if( p.length() > 0 ) {
							progress = p;
						}
					}
				}
				snapshot.setProgress(progress);
			}
			else if( name.equals("ownerId") ) {
				snapshot.setOwner(attr.getFirstChild().getNodeValue().trim());
			}
			else if( name.equals("volumeSize") ) {
			    String val = attr.getFirstChild().getNodeValue().trim();
			    
			    if( val == null || val.equals("n/a") ) {
			        snapshot.setSizeInGb(0);
			    }
			    else {
			        snapshot.setSizeInGb(Integer.parseInt(val));
			    }
			}
			else if( name.equals("description") ) {
				NodeList children = attr.getChildNodes();
				String description = null;
				
				if( children != null && children.getLength() > 0 ) {
					String d = children.item(0).getNodeValue();
					
					if( d != null ) {
						description = d.trim();
					}
				}
				snapshot.setDescription(description);
			}
            else if( name.equals("tagSet") ) {
                provider.setTags(attr, snapshot);
            }
		}
        String name = snapshot.getName();

        if( name == null ) {
            name = snapshot.getTags().get("Name");
            if( name == null ) {
                name = snapshot.getProviderSnapshotId();
            }
            snapshot.setName(name);
        }

        String description = snapshot.getDescription();

		if( description == null ) {
            description = snapshot.getTags().get("Description");
            if( description == null ) {
                description = (name + " [" + snapshot.getSizeInGb() + " GB]");
            }
            snapshot.setDescription(description);
		}
		snapshot.setRegionId(ctx.getRegionId());
		if( snapshot.getSizeInGb() < 1 ) {
            EC2ComputeServices svc = provider.getComputeServices();

            if( svc != null ) {
                EBSVolume vs = svc.getVolumeSupport();

                try {
                    Volume volume = vs.getVolume(snapshot.getProviderSnapshotId());

                    if( volume != null ) {
                        snapshot.setSizeInGb(volume.getSizeInGigabytes());
                    }
                }
                catch( InternalException ignore ) {
                    // ignore
                }
            }
		}
		return snapshot;
	}

    private @Nullable ResourceStatus toStatus(@Nullable Node node) throws CloudException {
        if( node == null ) {
            return null;
        }
        NodeList attrs = node.getChildNodes();
        SnapshotState state = SnapshotState.PENDING;
        String snapshotId = null;

        for( int i=0; i<attrs.getLength(); i++ ) {
            Node attr = attrs.item(i);
            String name;

            name = attr.getNodeName();
            if( name.equals("snapshotId") ) {
                snapshotId = attr.getFirstChild().getNodeValue().trim();
            }
            else if( name.equals("status") ) {
                String s = attr.getFirstChild().getNodeValue().trim();

                if( s.equals("completed") ) {
                    state = SnapshotState.AVAILABLE;
                }
                else if( s.equals("deleting") || s.equals("deleted") ) {
                    state = SnapshotState.DELETED;
                }
                else {
                    state = SnapshotState.PENDING;
                }
            }
        }
        if( snapshotId == null ) {
            return null;
        }
        return new ResourceStatus(snapshotId, state);
    }

    @Override
    public void updateTags(@Nonnull String snapshotId, @Nonnull Tag... tags) throws CloudException, InternalException {
        ((AWSCloud)getProvider()).createTags(snapshotId, tags);
    }

    @Override
    public void updateTags(@Nonnull String[] snapshotIds, @Nonnull Tag... tags) throws CloudException, InternalException {
        ((AWSCloud)getProvider()).createTags(snapshotIds, tags);
    }
}<|MERGE_RESOLUTION|>--- conflicted
+++ resolved
@@ -33,16 +33,13 @@
 import org.dasein.cloud.ResourceStatus;
 import org.dasein.cloud.Tag;
 import org.dasein.cloud.aws.AWSCloud;
-<<<<<<< HEAD
 import org.dasein.cloud.compute.AbstractSnapshotSupport;
 import org.dasein.cloud.compute.Snapshot;
 import org.dasein.cloud.compute.SnapshotCreateOptions;
+import org.dasein.cloud.compute.SnapshotFilterOptions;
 import org.dasein.cloud.compute.SnapshotState;
 import org.dasein.cloud.compute.SnapshotSupport;
 import org.dasein.cloud.compute.Volume;
-=======
-import org.dasein.cloud.compute.*;
->>>>>>> aaf43494
 import org.dasein.cloud.identity.ServiceAction;
 import org.dasein.cloud.util.APITrace;
 import org.w3c.dom.Document;
@@ -684,16 +681,6 @@
     @Override
     public boolean supportsSnapshotSharingWithPublic() throws InternalException, CloudException {
         return provider.getEC2Provider().isAWS();
-    }
-
-    @Override
-    public void updateTags(@Nonnull String[] snapshotIds, @Nonnull Tag... tags) throws CloudException, InternalException {
-        provider.createTags( snapshotIds, tags );
-    }
-
-    @Override
-    public void removeTags(@Nonnull String[] snapshotIds, @Nonnull Tag... tags) throws CloudException, InternalException {
-        provider.removeTags( snapshotIds, tags );
     }
 
     private @Nullable Snapshot toSnapshot(@Nonnull ProviderContext ctx, @Nullable Node node) throws CloudException {
