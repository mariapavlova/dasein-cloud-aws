package org.dasein.cloud.aws;

import org.dasein.cloud.AbstractCapabilities;
import org.dasein.cloud.dc.DataCenterCapabilities;

import javax.annotation.Nonnull;
import java.util.Locale;

/**
 * User: daniellemayne
 * Date: 07/07/2014
 * Time: 09:10
 */
public class RegionsAndZonesCapabilities extends AbstractCapabilities<AWSCloud> implements DataCenterCapabilities{
    public RegionsAndZonesCapabilities(@Nonnull AWSCloud provider) {
        super(provider);
    }
    @Override
    public String getProviderTermForDataCenter(Locale locale) {
        return "availability zone";
    }

    @Override
    public String getProviderTermForRegion(Locale locale) {
        return "region";
    }

    @Override public boolean supportsAffinityGroups() {
        return false;
    }

    @Override
    public boolean supportsResourcePools() {
        return false;
    }
<<<<<<< HEAD
    
=======

>>>>>>> 708373d8
    @Override
    public boolean supportsStoragePools() {
        return false;
    }
}<|MERGE_RESOLUTION|>--- conflicted
+++ resolved
@@ -33,11 +33,7 @@
     public boolean supportsResourcePools() {
         return false;
     }
-<<<<<<< HEAD
-    
-=======
 
->>>>>>> 708373d8
     @Override
     public boolean supportsStoragePools() {
         return false;
