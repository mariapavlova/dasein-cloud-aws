/**
<<<<<<< HEAD
 * Copyright (C) 2009-2013 Dell, Inc.
=======
 * Copyright (C) 2009-2015 Dell, Inc.
>>>>>>> b459b251
 * See annotations for authorship information
 *
 * ====================================================================
 * Licensed under the Apache License, Version 2.0 (the "License");
 * you may not use this file except in compliance with the License.
 * You may obtain a copy of the License at
 *
 * http://www.apache.org/licenses/LICENSE-2.0
 *
 * Unless required by applicable law or agreed to in writing, software
 * distributed under the License is distributed on an "AS IS" BASIS,
 * WITHOUT WARRANTIES OR CONDITIONS OF ANY KIND, either express or implied.
 * See the License for the specific language governing permissions and
 * limitations under the License.
 * ====================================================================
 */

package org.dasein.cloud.aws;

import org.apache.commons.codec.binary.Base64;
import org.apache.commons.codec.binary.Hex;
import org.apache.http.*;
import org.apache.http.client.HttpClient;
import org.apache.http.client.entity.GzipDecompressingEntity;
import org.apache.http.client.utils.URLEncodedUtils;
import org.apache.http.conn.params.ConnRoutePNames;
import org.apache.http.impl.client.DefaultHttpClient;
import org.apache.http.params.BasicHttpParams;
import org.apache.http.params.HttpParams;
import org.apache.http.params.HttpProtocolParams;
import org.apache.http.protocol.HttpContext;
import org.apache.log4j.Logger;
import org.dasein.cloud.*;
import org.dasein.cloud.aws.admin.AWSAdminServices;
import org.dasein.cloud.aws.compute.EC2ComputeServices;
import org.dasein.cloud.aws.compute.EC2Exception;
import org.dasein.cloud.aws.compute.EC2Method;
import org.dasein.cloud.aws.identity.AWSIdentityServices;
import org.dasein.cloud.aws.identity.IAMMethod;
import org.dasein.cloud.aws.network.EC2NetworkServices;
import org.dasein.cloud.aws.network.ELBMethod;
import org.dasein.cloud.aws.platform.AWSPlatformServices;
import org.dasein.cloud.aws.storage.AWSCloudStorageServices;
import org.dasein.cloud.aws.storage.S3Method;
import org.dasein.cloud.compute.ComputeServices;
import org.dasein.cloud.compute.VirtualMachineSupport;
import org.dasein.cloud.platform.KeyValuePair;
import org.dasein.cloud.storage.BlobStoreSupport;
import org.dasein.cloud.storage.StorageServices;
import org.dasein.cloud.util.APITrace;
import org.w3c.dom.Document;
import org.w3c.dom.Node;
import org.w3c.dom.NodeList;

import javax.annotation.Nonnull;
import javax.annotation.Nullable;
import javax.crypto.Mac;
import javax.crypto.spec.SecretKeySpec;
import java.io.BufferedInputStream;
import java.io.ByteArrayInputStream;
import java.io.IOException;
import java.io.UnsupportedEncodingException;
import java.net.URI;
import java.net.URISyntaxException;
import java.net.URLEncoder;
import java.security.InvalidKeyException;
import java.security.MessageDigest;
import java.security.NoSuchAlgorithmException;
import java.text.ParseException;
import java.text.SimpleDateFormat;
import java.util.*;

public class AWSCloud extends AbstractCloud {

    private static final int MAX_RETRIES = 0;

    static private String getLastItem( String name ) {
        int idx = name.lastIndexOf('.');

        if( idx < 0 ) {
            return name;
        }
        else if( idx == ( name.length() - 1 ) ) {
            return "";
        }
        return name.substring(idx + 1);
    }

    static public Logger getLogger( Class<?> cls ) {
        String pkg = getLastItem(cls.getPackage().getName());

        if( pkg.equals("aws") ) {
            pkg = "";
        }
        else {
            pkg = pkg + ".";
        }
        return Logger.getLogger("dasein.cloud.aws.std." + pkg + getLastItem(cls.getName()));
    }

    static public Logger getWireLogger( Class<?> cls ) {
        return Logger.getLogger("dasein.cloud.aws.wire." + getLastItem(cls.getPackage().getName()) + "." + getLastItem(cls.getName()));
    }

    static private final Logger logger = getLogger(AWSCloud.class);

    static public final String P_ACCESS            = "AWSAccessKeyId";
    static public final String P_ACTION            = "Action";
    static public final String P_CFAUTH            = "Authorization";
    static public final String P_AWS_DATE          = "x-amz-date";
    static public final String P_AWS_CONTENT_SHA256 = "x-amz-content-sha256";
    static public final String P_GOOG_DATE         = "x-goog-date";
    static public final String P_SIGNATURE         = "Signature";
    static public final String P_SIGNATURE_METHOD  = "SignatureMethod";
    static public final String P_SIGNATURE_VERSION = "SignatureVersion";
    static public final String P_TIMESTAMP         = "Timestamp";
    static public final String P_VERSION           = "Version";

    static public final String CLOUD_FRONT_ALGORITHM = "HmacSHA1";
    static public final String EC2_ALGORITHM         = "HmacSHA256";
    static public final String S3_ALGORITHM          = "HmacSHA1";
    static public final String SIGNATURE_V2          = "2";
    static public final String SIGNATURE_V4          = "4";
    static public final String V4_ALGORITHM          = "AWS4-HMAC-SHA256";
    static public final String V4_TERMINATION        = "aws4_request";

    static public final String PLATFORM_EC2 = "EC2";
    static public final String PLATFORM_VPC = "VPC";


    static public @Nonnull String encode( @Nonnull String value, boolean encodePath ) throws InternalException {
        String encoded;

        try {
            encoded = URLEncoder.encode(value, "utf-8").replace("+", "%20").replace("*", "%2A").replace("%7E", "~");
            if( encodePath ) {
                encoded = encoded.replace("%2F", "/");
            }
        }
        catch( UnsupportedEncodingException e ) {
            logger.error(e);
            e.printStackTrace();
            throw new InternalException(e);
        }
        return encoded;
    }

    static public String escapeXml( String nonxml ) {
        StringBuilder str = new StringBuilder();

        for( int i = 0; i < nonxml.length(); i++ ) {
            char c = nonxml.charAt(i);

            switch( c ) {
                case '&':
                    str.append("&amp;");
                    break;
                case '>':
                    str.append("&gt;");
                    break;
                case '<':
                    str.append("&lt;");
                    break;
                case '"':
                    str.append("&quot;");
                    break;
                case '[':
                    str.append("&#091;");
                    break;
                case ']':
                    str.append("&#093;");
                    break;
                case '!':
                    str.append("&#033;");
                    break;
                default:
                    str.append(c);
            }
        }
        return str.toString();
    }

    static public byte[] HmacSHA256( String data, byte[] key ) throws InternalException {

        final String algorithm = "HmacSHA256";
        Mac mac;
        try {
            mac = Mac.getInstance(algorithm);
            mac.init(new SecretKeySpec(key, algorithm));
            return mac.doFinal(data.getBytes("UTF-8"));
        }
        catch( NoSuchAlgorithmException e ) {
            throw new InternalException(e);
        }
        catch( InvalidKeyException e ) {
            throw new InternalException(e);
        }
        catch( UnsupportedEncodingException e ) {
            throw new InternalException(e);
        }
    }

    static public String computeSHA256Hash( String value ) throws InternalException {
        try {
            byte[] valueBytes = value.getBytes("utf-8");
            BufferedInputStream inputStream = new BufferedInputStream(new ByteArrayInputStream(valueBytes));
            MessageDigest digest = MessageDigest.getInstance("SHA-256");
            byte[] buffer = new byte[4096];
            int read;
            while( ( read = inputStream.read(buffer, 0, buffer.length) ) != -1 ) {
                digest.update(buffer, 0, read);
            }
            return new String(Hex.encodeHex(digest.digest(), true));
        }
        catch( NoSuchAlgorithmException e ) {
            throw new InternalException(e);
        }
        catch( IOException e ) {
            throw new InternalException(e);
        }
    }

    public AWSCloud() {
    }

    private String buildEc2AuthString( String method, String serviceUrl, Map<String, String> parameters ) throws InternalException {
        StringBuilder authString = new StringBuilder();
        TreeSet<String> sortedKeys;
        URI endpoint;
        String tmp;

        authString.append(method);
        authString.append("\n");
        try {
            endpoint = new URI(serviceUrl);
        }
        catch( URISyntaxException e ) {
            logger.error(e);
            e.printStackTrace();
            throw new InternalException(e);
        }
        authString.append(endpoint.getHost().toLowerCase());
        authString.append("\n");
        tmp = endpoint.getPath();
        if( tmp == null || tmp.length() == 0 ) {
            tmp = "/";
        }
        authString.append(encode(tmp, true));
        authString.append("\n");
        sortedKeys = new TreeSet<String>();
        sortedKeys.addAll(parameters.keySet());
        boolean first = true;
        for( String key : sortedKeys ) {
            String value = parameters.get(key);

            if( !first ) {
                authString.append("&");
            }
            else {
                first = false;
            }
            authString.append(encode(key, false));
            authString.append("=");
            if( value == null ) {
                value = "";
            }
            authString.append(encode(value, false));
        }
        return authString.toString();
    }


    public boolean createTags( String service, String resourceId, Tag... keyValuePairs ) {
        return createTags(service, new String[]{resourceId}, keyValuePairs);
    }

    public boolean createTags( final String service, final String[] resourceIds, final Tag... keyValuePairs ) {
        // TODO(stas): de-async experiment
        boolean async = false;
        if( async ) {
            hold();

            Thread t = new Thread() {
                public void run() {
                    try {
                        createTags(1, service, resourceIds, keyValuePairs);
                    }
                    finally {
                        release();
                    }
                }
            };

            t.setName("Tag Setter");
            t.setDaemon(true);
            t.start();
        } else {
            createTags(1, service, resourceIds, keyValuePairs);
        }
        return true;
    }

<<<<<<< HEAD
    private void createTags( int attempt, String[] resourceIds, Tag... keyValuePairs ) {
        APITrace.begin(this, "Cloud.createTags");
        try {
            try {
                Map<String, String> parameters = getStandardParameters(getContext(), "CreateTags");
                addIndexedParameters(parameters, "ResourceId.", resourceIds);

                Map<String, String> tagParameters = getTagsFromKeyValuePairs(keyValuePairs);
                if( tagParameters.size() == 0 ) {
                    return;
                }
                addExtraParameters(parameters, tagParameters);

                EC2Method method = new EC2Method(EC2Method.SERVICE_ID, this, parameters);
                try {
                    method.invoke();
                } catch( EC2Exception e ) {
                    if( attempt > MAX_RETRIES ) {
                        logger.error("EC2 error setting tags for " + Arrays.toString(resourceIds) + ": " + e.getSummary());
                        return;
                    }
                    try {
                        Thread.sleep(5000L);
                    } catch( InterruptedException ignore ) {
                    }
                    logger.warn("Retry attempt "+ (attempt + 1) + " to create tags for ["+resourceIds+"]");
                    createTags(attempt + 1, resourceIds, keyValuePairs);
                }
            } catch( Throwable ignore ) {
                logger.error("Error while creating tags for " + Arrays.toString(resourceIds) + ".", ignore);
            }
        } finally {
            APITrace.end();
        }
    }

    private Map<String, String> getTagsFromKeyValuePairs(Tag... keyValuePairs) {
=======
    private void createTags( int attempt, String service, String[] resourceIds, Tag... keyValuePairs ) {
    	APITrace.begin(this, "Cloud.createTags");
    	try {
    		try {
    			Map<String, String> parameters = null , tagParameters = null;
    			if (service.equalsIgnoreCase(ELBMethod.SERVICE_ID)) {
    				parameters = getElbParameters(getContext(), "AddTags");
    				addIndexedParameters(parameters, "LoadBalancerNames.member.", resourceIds);
    				tagParameters = getTagsFromKeyValuePairs("Tags.member.", keyValuePairs);
    			}
    			else if(service.equalsIgnoreCase("rds")) {
    				parameters = getStandardRdsParameters(getContext(), "AddTagsToResource");
    				// We can't tag multiple RDS resource at a time.
    				parameters.put("ResourceName", resourceIds[0]);
    				tagParameters = getTagsFromKeyValuePairs("Tags.member.", keyValuePairs);
    			}
    			else {
    				parameters = getStandardParameters(getContext(), "CreateTags");
    				addIndexedParameters(parameters, "ResourceId.", resourceIds);
    				tagParameters = getTagsFromKeyValuePairs("Tag.", keyValuePairs);
    			}
    			if( tagParameters.size() == 0 ) {
    				return;
    			}
    			addExtraParameters(parameters, tagParameters);
    			EC2Method method = new EC2Method(service, this, parameters);
    			try {
    				method.invoke();
    			} catch( EC2Exception e ) {
    				if( attempt > MAX_RETRIES ) {
    					logger.error("EC2 error setting tags for " + Arrays.toString(resourceIds) + ": " + e.getSummary());
    					return;
    				}
    				try {
    					Thread.sleep(5000L);
    				} catch( InterruptedException ignore ) {
    				}
    				logger.warn("Retry attempt "+ (attempt + 1) + " to create tags for ["+resourceIds+"]");
    				createTags(attempt + 1, service, resourceIds, keyValuePairs);
    			}
    		} catch( Throwable ignore ) {
    			logger.error("Error while creating tags for " + Arrays.toString(resourceIds) + ".", ignore);
    		}
    	} finally {
    		APITrace.end();
    	}
    }

    private Map<String, String> getTagsFromKeyValuePairs(String tagPrefix, Tag... keyValuePairs) {
>>>>>>> b459b251
        Map<String, String> tagParameters = new HashMap<String, String>();
        for (int i = 0; i < keyValuePairs.length; i++) {
            String key = keyValuePairs[i].getKey();
            String value = keyValuePairs[i].getValue();
<<<<<<< HEAD
            tagParameters.put("Tag." + (i + 1) + ".Key", key);
            tagParameters.put("Tag." + (i + 1) + ".Value", value != null ? value : "" );
=======
            tagParameters.put(tagPrefix + (i + 1) + ".Key", key);
            tagParameters.put(tagPrefix + (i + 1) + ".Value", value != null ? value : "" );
>>>>>>> b459b251
        }
        return tagParameters;
    }

    public void createTagsSynchronously(final String resourceId, final Tag... keyValuePairs) throws CloudException, InternalException {
        createTagsSynchronously(new String[]{resourceId}, keyValuePairs);
    }

    public void createTagsSynchronously(final String[] resourceIds, final Tag... keyValuePairs) throws CloudException, InternalException {
        APITrace.begin(this, "Cloud.createTagsSynchronously");
        try {
            Map<String, String> parameters = getStandardParameters(getContext(), "CreateTags");
            addIndexedParameters(parameters, "ResourceId.", resourceIds);

            Map<String, String> tagParameters = getTagsFromKeyValuePairs("Tag.", keyValuePairs);
            if (tagParameters.size() == 0) {
                return;
            }
            addExtraParameters(parameters, tagParameters);

            new EC2Method(EC2Method.SERVICE_ID, this, parameters).invoke();

        } finally {
            APITrace.end();
        }
    }

<<<<<<< HEAD
    public boolean removeTags( String resourceId, Tag... keyValuePairs ) {
        return removeTags(new String[]{resourceId}, keyValuePairs);
    }

    public boolean removeTags( String[] resourceIds, Tag... keyValuePairs ) {
        APITrace.begin(this, "Cloud.removeTags");
        try {
            try {
                Map<String, String> parameters = getStandardParameters(getContext(), "DeleteTags");
                EC2Method method;

                for( int i = 0; i < resourceIds.length; i++ ) {
                    parameters.put("ResourceId." + ( i + 1 ), resourceIds[i]);
                }

                for( int i = 0; i < keyValuePairs.length; i++ ) {
                    String key = keyValuePairs[i].getKey();
                    String value = keyValuePairs[i].getValue();

                    parameters.put("Tag." + (i + 1) + ".Key", key);
                    if (value != null && value.length() > 0) {
                        parameters.put("Tag." + (i + 1) + ".Value", value);
                    }
                }
                method = new EC2Method(EC2Method.SERVICE_ID, this, parameters);
                method.invoke();
                return true;
            } catch( Throwable ignore ) {
                logger.error("Error while removing tags for " + Arrays.toString(resourceIds) + ".", ignore);
                return false;
            }
        } finally {
            APITrace.end();
        }
=======
    public boolean removeTags( String service, String resourceId, Tag... keyValuePairs ) {
        return removeTags(service, new String[]{resourceId}, keyValuePairs);
    }

    public boolean removeTags( String service, String[] resourceIds, Tag... keyValuePairs ) {
    	APITrace.begin(this, "Cloud.removeTags");
    	try {
    		try {
    			Map<String, String> parameters, tagParameters = null ;
    			if (service.equalsIgnoreCase(ELBMethod.SERVICE_ID)){
    				parameters = getElbParameters(getContext(), "RemoveTags");
    				addIndexedParameters(parameters, "LoadBalancerNames.member.", resourceIds);
    				tagParameters = getTagsFromKeyValuePairs("Tags.member.", keyValuePairs);
    			} else if(service.equalsIgnoreCase("rds")){
    				parameters = getStandardRdsParameters(getContext(), "RemoveTagsFromResource");
    				parameters.put("ResourceName", resourceIds[0]);
    				for (int i = 0; i < keyValuePairs.length; i++)
    					parameters.put("TagKeys.member." + (i + 1) , keyValuePairs[i].getKey());
    			} else {
    				parameters = getStandardParameters(getContext(), "DeleteTags");
    				addIndexedParameters(parameters, "ResourceId.", resourceIds);
    				tagParameters = getTagsFromKeyValuePairs("Tag.", keyValuePairs);
    			}
    			addExtraParameters(parameters, tagParameters);
    			EC2Method method = new EC2Method(service, this, parameters);
    			method.invoke();
    			return true;
    		} catch( Throwable ignore ) {
    			logger.error("Error while removing tags for " + Arrays.toString(resourceIds) + ".", ignore);
    			return false;
    		}
    	} finally {
    		APITrace.end();
    	}
>>>>>>> b459b251
    }

    public Map<String, String> getTagsFromTagSet( Node attr ) {
        if( attr == null || !attr.hasChildNodes() ) {
            return null;
        }
        Map<String, String> tags = new HashMap<String, String>();
        NodeList tagNodes = attr.getChildNodes();
        for( int j = 0; j < tagNodes.getLength(); j++ ) {

            Tag t = toTag(tagNodes.item(j));
            if (t != null) {
                tags.put(t.getKey(), t.getValue());
            }
        }
        return tags;
    }

    public Tag toTag(@Nonnull Node tag) {
        if (tag.getNodeName().equals("item") && tag.hasChildNodes()) {
            NodeList parts = tag.getChildNodes();
            String key = null, value = null;

            for (int k = 0; k < parts.getLength(); k++) {
                Node part = parts.item(k);

                if (part.getNodeName().equalsIgnoreCase("key")) {
                    if (part.hasChildNodes()) {
                        key = part.getFirstChild().getNodeValue().trim();
                    }
                } else if (part.getNodeName().equalsIgnoreCase("value")) {
                    if (part.hasChildNodes()) {
                        value = part.getFirstChild().getNodeValue().trim();
                    }
                }
            }
            if (key != null && value != null) {
                return new Tag(key, value);
            }
        }
        return null;
    }

    @Override
    public AWSAdminServices getAdminServices() {
        EC2Provider p = getEC2Provider();

        if( p.isAWS() || p.isEnStratus() || p.isOpenStack() || p.isEucalyptus() ) {
            return new AWSAdminServices(this);
        }
        return null;
    }

    private @Nonnull String[] getBootstrapUrls( @Nullable ProviderContext ctx ) {
        String endpoint = ( ctx == null ? null : ctx.getCloud().getEndpoint() );

        if( endpoint == null ) {
            return new String[0];
        }
        if( !endpoint.contains(",") ) {
            return new String[]{endpoint};
        }
        String[] endpoints = endpoint.split(",");

        if( endpoints == null ) {
            endpoints = new String[0];
        }
        if( endpoints.length > 1 ) {
            String second = endpoints[1];

            if( !second.startsWith("http") ) {
                if( endpoints[0].startsWith("http") ) {
                    // likely a URL with a , in it
                    return new String[]{endpoint + ( getEC2Provider().isEucalyptus() ? "/Eucalyptus" : "" )};
                }
            }
        }
        for( int i = 0; i < endpoints.length; i++ ) {
            if( !endpoints[i].startsWith("http") ) {
                endpoints[i] = "https://" + endpoints[i] + ( getEC2Provider().isEucalyptus() ? "/Eucalyptus" : "" );
            }
        }
        return endpoints;
    }

    @Override
    public @Nonnull String getCloudName() {
        ProviderContext ctx = getContext();
        String name = ( ctx == null ? null : ctx.getCloud().getCloudName() );

        return ( ( name == null ) ? "AWS" : name );
    }

    @Override
    public EC2ComputeServices getComputeServices() {
        if( getEC2Provider().isStorage() ) {
            return null;
        }
        return new EC2ComputeServices(this);
    }

    static public final String DSN_ACCESS_KEY = "accessKey";

    @Override
    public @Nonnull ContextRequirements getContextRequirements() {
        return new ContextRequirements(
                new ContextRequirements.Field(DSN_ACCESS_KEY, "AWS API access keys", ContextRequirements.FieldType.KEYPAIR, ContextRequirements.Field.ACCESS_KEYS, true),
                new ContextRequirements.Field("proxyHost", "Proxy host", ContextRequirements.FieldType.TEXT, false),
                new ContextRequirements.Field("proxyPort", "Proxy port", ContextRequirements.FieldType.TEXT, false));
    }

    public byte[][] getAccessKey() {
        return ( byte[][] ) getContext().getConfigurationValue(DSN_ACCESS_KEY);
    }

    @Override
    public @Nonnull RegionsAndZones getDataCenterServices() {
        return new RegionsAndZones(this);
    }

    private transient volatile EC2Provider provider;

    public @Nonnull EC2Provider getEC2Provider() {
        if( provider == null ) {
            provider = EC2Provider.valueOf(getProviderName());
        }
        return provider;
    }

    public @Nullable String getEc2Url() {
        ProviderContext ctx = getContext();
        String url = getEc2Url(ctx == null ? null : ctx.getRegionId());

        if( getEC2Provider().isEucalyptus() ) {
            return url + "/Eucalyptus";
        }
        else {
            return url;
        }
    }

    public @Nullable String getEc2Url( @Nullable String regionId ) {
        ProviderContext ctx = getContext();
        String url;

        if( regionId == null || regionId.isEmpty() ) {
            return getBootstrapUrls(ctx)[0];
        }
        if( getEC2Provider().isAWS() ) {

            url = ( ctx == null ? null : ctx.getCloud().getEndpoint() );
            if( url != null && url.endsWith("amazonaws.com") ) {
                return "https://ec2." + regionId + ".amazonaws.com";
            }
            return "https://ec2." + regionId + ".amazonaws.com";
        }
        else if( !getEC2Provider().isEucalyptus() ) {
            url = ( ctx == null ? null : ctx.getCloud().getEndpoint() );
            if( url == null ) {
                return null;
            }
            if( !url.startsWith("http") ) {
                String cloudUrl = ctx.getCloud().getEndpoint();

                if( cloudUrl != null && cloudUrl.startsWith("http:") ) {
                    return "http://" + url + "/" + regionId;
                }
                return "https://" + url + "/" + regionId;
            }
            else {
                return url + "/" + regionId;
            }
        }
        url = ( ctx == null ? null : ctx.getCloud().getEndpoint() );
        if( url == null ) {
            return null;
        }
        if( !url.startsWith("http") ) {
            String cloudUrl = ctx.getCloud().getEndpoint();

            if( cloudUrl != null && cloudUrl.startsWith("http:") ) {
                return "http://" + url;
            }
            return "https://" + url;
        }
        else {
            return url;
        }
    }

    public String getGlacierUrl() throws InternalException, CloudException {
        ProviderContext ctx = getContext();
        String regionId = ctx.getRegionId();
        return "https://glacier." + regionId + ".amazonaws.com/-/";
    }

    public String getAutoScaleVersion() {
        return "2011-01-01";
    }

    public String getCloudWatchVersion() {
        return "2010-08-01";
    }

    public String getEc2Version() {
        if (getEC2Provider().isAWS()) {
            return "2014-05-01";
        }
        else if (getEC2Provider().isEucalyptus()) {
            return "2010-11-15";
        }
        else if( getEC2Provider().isOpenStack() ) {
            return "2009-11-30";
        }
        return "2012-07-20";
    }

    public String getElbVersion() {
        return "2012-06-01";
    }

    public String getRdsVersion() {
        return "2014-09-01";
    }

    public String getRoute53Version() {
        return "2012-12-12";
    }

    public String getSdbVersion() {
        return "2009-04-15";
    }

    public String getSnsVersion() {
        return "2010-03-31";
    }

    public String getSqsVersion() {
        return "2009-02-01";
    }

    @Override
    public AWSIdentityServices getIdentityServices() {
        if( getEC2Provider().isStorage() ) {
            return null;
        }
        return new AWSIdentityServices(this);
    }

    @Override
    public EC2NetworkServices getNetworkServices() {
        if( getEC2Provider().isStorage() ) {
            return null;
        }
        return new EC2NetworkServices(this);
    }

    @Override
    public @Nullable AWSPlatformServices getPlatformServices() {
        EC2Provider p = getEC2Provider();

        if( p.isAWS() || p.isEnStratus() ) {
            return new AWSPlatformServices(this);
        }
        return null;
    }

    @Override
    public @Nonnull String getProviderName() {
        ProviderContext ctx = getContext();
        String name = ( ctx == null ? null : ctx.getCloud().getProviderName() );

        return ( ( name == null ) ? EC2Provider.AWS.getName() : name );
    }

    public @Nullable String getProxyHost() {
        ProviderContext ctx = getContext();

        if( ctx == null ) {
            return null;
        }
        Properties props = ctx.getCustomProperties();

        return ( props == null ? null : props.getProperty("proxyHost") );
    }

    public int getProxyPort() {
        ProviderContext ctx = getContext();

        if( ctx == null ) {
            return -1;
        }
        Properties props = ctx.getCustomProperties();

        if( props == null ) {
            return -1;
        }
        String port = props.getProperty("proxyPort");

        if( port != null ) {
            return Integer.parseInt(port);
        }
        return -1;
    }

    @Override
    public @Nonnull AWSCloudStorageServices getStorageServices() {
        return new AWSCloudStorageServices(this);
    }

    public Map<String, String> getStandardParameters( ProviderContext ctx, String action ) throws InternalException {
        return getStandardParameters(ctx, action, getEc2Version());
    }

    public Map<String, String> getStandardParameters( ProviderContext ctx, String action, String version ) throws InternalException {
        Map<String, String> parameters = new HashMap<String, String>();

        parameters.put(P_ACTION, action);
//        parameters.put(P_SIGNATURE_VERSION, SIGNATURE_V4);
//        try {
//            byte[][] keys = getAccessKey();
//
//            parameters.put(P_ACCESS, new String(keys[0], "utf-8"));
//        } catch( UnsupportedEncodingException e ) {
//            logger.error(e);
//            e.printStackTrace();
//            throw new InternalException(e);
//        }
//        parameters.put(P_SIGNATURE_METHOD, EC2_ALGORITHM);
//        parameters.put(P_TIMESTAMP, getTimestamp(System.currentTimeMillis(), true));
        parameters.put(P_VERSION, version);
        return parameters;
    }
    
    private @Nonnull Map<String, String> getElbParameters( @Nonnull ProviderContext ctx, @Nonnull String action ) throws InternalException {
		Map<String, String> parameters = getStandardParameters(ctx, action);

		parameters.put(P_VERSION, getElbVersion());
		return parameters;
	}

    public Map<String, String> getStandardCloudWatchParameters( ProviderContext ctx, String action ) throws InternalException {
        Map<String, String> parameters = getStandardParameters(ctx, action);

        parameters.put(P_VERSION, getCloudWatchVersion());
        return parameters;
    }

    public Map<String, String> getStandardRdsParameters( ProviderContext ctx, String action ) throws InternalException {
        Map<String, String> parameters = getStandardParameters(ctx, action);

        parameters.put(P_VERSION, getRdsVersion());
        return parameters;
    }

    public Map<String, String> getStandardSimpleDBParameters( ProviderContext ctx, String action ) throws InternalException {
        Map<String, String> parameters = getStandardParameters(ctx, action);

        parameters.put(P_VERSION, getSdbVersion());
        return parameters;
    }

    public Map<String, String> getStandardSnsParameters( ProviderContext ctx, String action ) throws InternalException {
        Map<String, String> parameters = getStandardParameters(ctx, action);

        parameters.put(P_VERSION, getSnsVersion());
        return parameters;
    }

    public Map<String, String> getStandardSqsParameters( ProviderContext ctx, String action ) throws InternalException {
        Map<String, String> parameters = getStandardParameters(ctx, action);

        parameters.put(P_VERSION, getSqsVersion());
        return parameters;
    }

    public static void addExtraParameters( Map<String, String> parameters, Map<String, String> extraParameters ) {
        if( extraParameters == null || extraParameters.size() == 0 ) {
            return;
        }
        if( parameters == null ) {
            parameters = new HashMap<String, String>();
        }
        parameters.putAll(extraParameters);
    }

    public static @Nullable Map<String, String> getTagFilterParams( @Nullable Map<String, String> tags ) {
        return getTagFilterParams(tags, 1);
    }

    public static @Nullable Map<String, String> getTagFilterParams( @Nullable Map<String, String> tags, int startingFilterIndex ) {
        if( tags == null || tags.size() == 0 ) {
            return null;
        }

        Map<String, String> filterParameters = new HashMap<String, String>();
        int i = startingFilterIndex;

        for (Map.Entry<String, String> parameter : tags.entrySet()) {
            addFilterParameters(filterParameters, i, "tag:" + parameter.getKey(), Collections.singletonList(parameter.getValue()));
            i++;
        }
        return filterParameters;
    }

    public static void addFilterParameters(Map<String, String> filterParameters, int index, String filterName, Collection<?> filterValues) {
        if (filterValues == null || filterValues.isEmpty()) {
            return;
        }

        filterParameters.put("Filter." + index + ".Name", filterName);
        int valueIndex = 0;
        for (Object filterValue : filterValues) {
            // filter values must be in lower case
            filterParameters.put("Filter." + index + ".Value." + valueIndex++, filterValue.toString().toLowerCase());
        }
    }

    public static void addFilterParameters(Map<String, String> filterParameters, int index, String filterName, Object ... filterValues) {
        if (filterValues == null || filterValues.length == 0) {
            return;
        }

        filterParameters.put("Filter." + index + ".Name", filterName);
        int valueIndex = 0;
        for (Object filterValue : filterValues) {
            // filter values must be in lower case
            filterParameters.put("Filter." + index + ".Value." + valueIndex++, filterValue.toString().toLowerCase());
        }
    }

    public @Nonnull String getTimestamp(long timestamp, boolean withMillis) {
        SimpleDateFormat fmt;

        if( withMillis ) {
            fmt = new SimpleDateFormat("yyyy-MM-dd'T'HH:mm:ss.SSS'Z'");
        }
        else {
            fmt = new SimpleDateFormat("yyyy-MM-dd'T'HH:mm:ss'Z'");
        }
        fmt.setTimeZone(TimeZone.getTimeZone("UTC"));
        return fmt.format(new Date(timestamp));
    }

    public long parseTime( @Nullable String time ) throws CloudException {
        if( time == null ) {
            return 0L;
        }
        SimpleDateFormat fmt = new SimpleDateFormat("yyyy-MM-dd'T'HH:mm:ss.SSS'Z'");

        if( time.length() > 0 ) {
            try {
                return fmt.parse(time).getTime();
            } catch( ParseException e ) {
                fmt = new SimpleDateFormat("yyyy-MM-dd'T'HH:mm:ss'Z'");
                try {
                    return fmt.parse(time).getTime();
                } catch( ParseException encore ) {
                    throw new CloudException("Could not parse date: " + time);
                }
            }
        }
        return 0L;
    }

    private String sign( byte[] key, String authString, String algorithm ) throws InternalException {
        try {
            Mac mac = Mac.getInstance(algorithm);

            mac.init(new SecretKeySpec(key, algorithm));
            return new String(Base64.encodeBase64(mac.doFinal(authString.getBytes("utf-8"))));
        } catch( NoSuchAlgorithmException e ) {
            logger.error(e);
            e.printStackTrace();
            throw new InternalException(e);
        } catch( InvalidKeyException e ) {
            logger.error(e);
            e.printStackTrace();
            throw new InternalException(e);
        } catch( IllegalStateException e ) {
            logger.error(e);
            e.printStackTrace();
            throw new InternalException(e);
        } catch( UnsupportedEncodingException e ) {
            logger.error(e);
            e.printStackTrace();
            throw new InternalException(e);
        }
    }

    public String signUploadPolicy( String base64Policy ) throws InternalException {
        ProviderContext ctx = getContext();

        if( ctx == null ) {
            throw new InternalException("No context for signing the request");
        }
        return sign(getAccessKey()[1], base64Policy, S3_ALGORITHM);
    }

    public String getRequestBodyHash(String bodyText) throws InternalException {
        if (bodyText == null) {
            // use hash of the empty string
            return AWSCloud.computeSHA256Hash("");
        } else {
            return AWSCloud.computeSHA256Hash(bodyText);
        }
    }

    public String signCloudFront( String accessKey, byte[] secretKey, String dateString ) throws InternalException {
        String signature = sign(secretKey, dateString, CLOUD_FRONT_ALGORITHM);

        if( getEC2Provider().isStorage() && "google".equalsIgnoreCase(getProviderName()) ) {
            return ( "GOOG1 " + accessKey + ":" + signature );
        }
        else {
            return ( "AWS " + accessKey + ":" + signature );
        }
    }

    public String signEc2( byte[] key, String serviceUrl, Map<String, String> parameters ) throws InternalException {
        return sign(key, buildEc2AuthString("POST", serviceUrl, parameters), EC2_ALGORITHM);
    }

    public String signAWS3( String keyId, byte[] key, String dateString ) throws InternalException {
        return ( "AWS3-HTTPS AWSAccessKeyId=" + keyId + ",Algorithm=" + EC2_ALGORITHM + ",Signature=" + sign(key, dateString, EC2_ALGORITHM) );
    }

    public String signS3( String accessKey, byte[] secretKey, String action, String hash, String contentType, Map<String, String> headers, String bucket, String object ) throws InternalException {
        StringBuilder toSign = new StringBuilder();

        toSign.append(action);
        toSign.append("\n");
        if( hash != null ) {
            toSign.append(hash);
        }
        toSign.append("\n");
        if( contentType != null ) {
            toSign.append(contentType);
        }
        toSign.append("\n\n");
        ArrayList<String> keys = new ArrayList<String>();
        keys.addAll(headers.keySet());
        Collections.sort(keys);
        for( String hkey : keys ) {
            if( hkey.startsWith("x-amz") || ( getEC2Provider().isStorage() && hkey.startsWith("x-goog") ) ) {
                String val = headers.get(hkey);

                if( val != null ) {
                    toSign.append(hkey);
                    toSign.append(":");
                    toSign.append(headers.get(hkey).trim());
                    toSign.append("\n");
                }
            }
        }
        toSign.append("/");
        if( getEC2Provider().isEucalyptus() ) {
            toSign.append("services/Walrus/");
        }
        if( bucket != null ) {
            toSign.append(bucket);
            toSign.append("/");
        }
        if( object != null ) {
            toSign.append(object.toLowerCase());
        }
        String signature = sign(secretKey, toSign.toString(), S3_ALGORITHM);

        if( getEC2Provider().isStorage() && "google".equalsIgnoreCase(getProviderName()) ) {
            return ( "GOOG1 " + accessKey + ":" + signature );
        }
        else {
            return ( "AWS " + accessKey + ":" + signature );
        }
    }

    /**
     * Generates an AWS v4 signature authorization string
     *
     * @param accessKey Amazon credential
     * @param secretKey Amazon credential
     * @param action    the HTTP method (GET, POST, etc)
     * @param url       the full URL for the request, including any query parameters
     * @param serviceId the canonical name of the service targeted in the request (e.g. "glacier")
     * @param headers   map of headers of request. MUST include x-amz-date or date header.
     * @param bodyHash  a hex-encoded sha256 hash of the body of the request
     * @return a string suitable for including as the HTTP Authorization header
     * @throws InternalException
     */
    public String getV4Authorization( String accessKey, String secretKey, String action, String url, String serviceId, Map<String, String> headers, String bodyHash ) throws InternalException {
        serviceId = serviceId.toLowerCase();
        String regionId = "us-east-1";
        ProviderContext ctx = getContext();
        if( ctx != null && ctx.getRegionId() != null && !ctx.getRegionId().isEmpty() &&
                !serviceId.equalsIgnoreCase(IAMMethod.SERVICE_ID) ) {
            regionId = getContext().getRegionId();
        } else {
            String[] urlParts = url.split("\\."); // everywhere except s3 and iam this is: service.region.amazonaws.com
            if( urlParts.length == 4) {
                regionId = urlParts[1];
                if( regionId.startsWith("s3-") ) {
                    regionId = regionId.substring(3);
                }
            }
        }
        String amzDate = extractV4Date(headers);
        String credentialScope = getV4CredentialScope(amzDate, regionId, serviceId);
        String signedHeaders = getV4SignedHeaders(headers);
        String signature = signV4(secretKey, action, url, regionId, serviceId, headers, bodyHash);

        return V4_ALGORITHM + " " + "Credential=" + accessKey + "/" + credentialScope + ", " + "SignedHeaders=" + signedHeaders + ", " + "Signature=" + signature;
    }

    private String signV4( String secretKey, String action, String serviceUrl, String regionId, String serviceId, Map<String, String> headers, String bodyHash ) throws InternalException {
        final String canonicalRequest = getV4CanonicalRequest(action, serviceUrl, headers, bodyHash);

        String amzDate = extractV4Date(headers);
        final String stringToSign = getV4StringToSign(amzDate, regionId, serviceId, canonicalRequest);

        // signature uses YYYYMMDD
        String dateStamp = amzDate.substring(0, 8);
        final byte[] signingKey = getV4SigningKey(secretKey, dateStamp, regionId, serviceId);

        return new String(Hex.encodeHex(HmacSHA256(stringToSign, signingKey), true));
    }

    private String extractV4Date( Map<String, String> headers ) throws InternalException {

        Map<String, String> lower = new HashMap<String, String>();
        for( Map.Entry<String, String> entry : headers.entrySet() ) {
            lower.put(entry.getKey().toLowerCase(), entry.getValue());
        }
        String amzDate = headers.get(P_AWS_DATE);
        // expecting YYYYMMDDTHHMMSSZ
        if( amzDate != null ) {
            if( amzDate.length() != 16 ) {
                throw new InternalException("request has invalid " + P_AWS_DATE);
            }
            return amzDate;
        }

        String date = lower.get("date");
        if( date == null ) {
            throw new InternalException("request is missing date header");
        }
        SimpleDateFormat parser = new SimpleDateFormat("EEE, dd MMM yyyy HH:mm:ss zzz");
        try {
            return getV4HeaderDate(parser.parse(date));

        } catch( ParseException e ) {
            throw new InternalException("request has invalid date header format");
        }
    }

    private byte[] getV4SigningKey( String secretKey, String dateStamp, String regionId, String serviceId ) throws InternalException {
        byte[] withSecret = ( "AWS4" + secretKey ).getBytes();
        byte[] withDate = HmacSHA256(dateStamp, withSecret);
        byte[] withRegion = HmacSHA256(regionId, withDate);
        byte[] withService = HmacSHA256(serviceId, withRegion);
        return HmacSHA256("aws4_request", withService);
    }

    private String getV4StringToSign( String dateStamp, String regionId, String serviceId, String canonicalRequest ) throws InternalException {
        return V4_ALGORITHM + "\n" + dateStamp + "\n" + getV4CredentialScope(dateStamp, regionId, serviceId) + "\n" + computeSHA256Hash(canonicalRequest);
    }

    private String getV4CredentialScope( String dateStamp, String regionId, String serviceId ) {
        return dateStamp.substring(0, 8) + "/" + regionId + "/" + serviceId + "/" + V4_TERMINATION;
    }

    private String getV4CanonicalRequest( String action, String serviceUrl, Map<String, String> headers, String bodyHash ) throws InternalException {
    /*
        CanonicalRequest =
        HTTPRequestMethod + '\n' +
        CanonicalURI + '\n' +
        CanonicalQueryString + '\n' +
        CanonicalHeaders + '\n' +
        SignedHeaders + '\n' +
        HexEncode(Hash(Payload))
    */

        final URI endpoint;
        try {
            endpoint = new URI(serviceUrl.replace(" ", "%20")).normalize();
        } catch( URISyntaxException e ) {
            throw new InternalException(e);
        }

        final StringBuilder s = new StringBuilder();
        s.append(action.toUpperCase()).append("\n");

        String path = endpoint.getPath();
        if( path == null || path.length() == 0 ) {
            path = "/";
        }
        s.append(encode(path, true)).append("\n");
        s.append(getV4CanonicalQueryString(endpoint)).append("\n");

        List<String> sortedHeaders = new ArrayList<String>();
        sortedHeaders.addAll(headers.keySet());
        Collections.sort(sortedHeaders, String.CASE_INSENSITIVE_ORDER);

        for( String header : sortedHeaders ) {
            String value = headers.get(header).trim().replaceAll("\\s+", " ");
            header = header.toLowerCase().replaceAll("\\s+", " ");
            s.append(header).append(":").append(value).append("\n");
        }
        s.append("\n").append(getV4SignedHeaders(headers)).append("\n").append(bodyHash);

        return s.toString();
    }

    private String getV4CanonicalQueryString( URI endpoint ) throws InternalException {
        // parse query params and translate to another form of tuple that is comparable on both key and value

        List<NameValuePair> parsedParams = URLEncodedUtils.parse(endpoint, "UTF-8");
        List<KeyValuePair> queryParams = new ArrayList<KeyValuePair>(parsedParams.size());
        for( NameValuePair param : parsedParams ) {
            String key = encode(param.getName(), false);
            String value = param.getValue() != null ? encode(param.getValue(), false) : "";
            queryParams.add(new KeyValuePair(key, value));
        }

        // sort query parameters by key, then value
        Collections.sort(queryParams);

        StringBuilder sb = new StringBuilder();
        for( KeyValuePair pair : queryParams ) {
            if( sb.length() > 0 ) {
                sb.append("&");
            }
            sb.append(pair.getKey()).append("=").append(pair.getValue());
        }
        return sb.toString();
    }

    private String getV4SignedHeaders( Map<String, String> headers ) {
        // move to set to lower case and remove dupes
        Set<String> sorted = new TreeSet<String>();
        for( String header : headers.keySet() ) {
            sorted.add(header.toLowerCase());
        }

        StringBuilder sb = new StringBuilder();
        for( String header : sorted ) {
            if( sb.length() > 0 ) {
                sb.append(";");
            }
            sb.append(header.toLowerCase());
        }

        return sb.toString();
    }

    public String getV4HeaderDate( Date date ) {
        SimpleDateFormat fmt = new SimpleDateFormat("yyyyMMdd'T'HHmmss'Z'");
        Calendar cal = Calendar.getInstance(new SimpleTimeZone(0, "GMT"));
        fmt.setCalendar(cal);
        if( date == null ) {
            return fmt.format(new Date());
        }
        else {
            return fmt.format(date);
        }
    }

    @Override
    public String testContext() {
        APITrace.begin(this, "Cloud.testContext");
        try {
            ProviderContext ctx = getContext();

            if( ctx == null ) {
                logger.warn("No context exists for testing");
                return null;
            }
            try {
                ComputeServices compute = getComputeServices();

                if( compute != null ) {
                    VirtualMachineSupport support = compute.getVirtualMachineSupport();

                    if( support == null || !support.isSubscribed() ) {
                        logger.warn("Not subscribed to virtual machine support");
                        return null;
                    }
                    String actualAccountNumber = getOwnerId();
                    // Return actual account number as the number provided in configuration
                    // may have been incorrect
                    if( actualAccountNumber != null ) {
                        return actualAccountNumber;
                    }
                }
                else {
                    StorageServices storage = getStorageServices();
                    BlobStoreSupport support = storage.getOnlineStorageSupport();

                    if( support == null || !support.isSubscribed() ) {
                        logger.warn("No subscribed to storage services");
                        return null;
                    }
                }
            } catch( Throwable t ) {
                logger.warn("Unable to connect to AWS for " + ctx.getAccountNumber() + ": " + t.getMessage());
                return null;
            }
            return ctx.getAccountNumber();
        } finally {
            APITrace.end();
        }
    }

    /**
     * Retrieve current account number using DescribeSecurityGroups. May not always be reliable but is better than
     * nothing.
     *
     * @return current account number or null if not found
     */
    private String getOwnerId() {
        APITrace.begin(this, "AWSCloud.getOwnerId");
        try {
            ProviderContext ctx = getContext();

            if( ctx == null ) {
                return null;
            }
            Map<String, String> parameters = getStandardParameters(getContext(), EC2Method.DESCRIBE_SECURITY_GROUPS);
            EC2Method method;
            NodeList blocks;
            Document doc;

            method = new EC2Method(EC2Method.SERVICE_ID, this, parameters);
            try {
                doc = method.invoke();
            } catch( EC2Exception e ) {
                logger.error(e.getSummary());
                throw new CloudException(e);
            }
            blocks = doc.getElementsByTagName("securityGroupInfo");
            for( int i = 0; i < blocks.getLength(); i++ ) {
                NodeList items = blocks.item(i).getChildNodes();

                for( int j = 0; j < items.getLength(); j++ ) {
                    Node item = items.item(j);

                    if( item.getNodeName().equals("item") ) {
                        NodeList attrs = item.getChildNodes();
                        for( int k = 0; k < attrs.getLength(); k++ ) {
                            Node attr = attrs.item(k);
                            if( attr.getNodeName().equals("ownerId") ) {
                                return attr.getFirstChild().getNodeValue().trim();
                            }
                        }
                    }
                }
            }
            return null;
        } catch( InternalException e ) {
        } catch( CloudException e ) {
        } finally {
            APITrace.end();
        }
        // Couldn't get the number for some reason
        return null;
    }

    public void setTags( @Nonnull Node attr, @Nonnull Taggable item ) {
        if( attr.hasChildNodes() ) {
            NodeList tags = attr.getChildNodes();

            for( int j = 0; j < tags.getLength(); j++ ) {
                Tag t = toTag(tags.item(j));

                if (t != null && t.getValue() != null) {
                    item.setTag(t.getKey(), t.getValue());
                }
            }
        }
    }

    /**
     * Gets the epoch form of the text value of the provided node.
     *
     * @param node the node to extact the value from
     * @return the epoch time
     * @throws CloudException
     */
    public static long getTimestampValue( Node node ) throws CloudException {
        SimpleDateFormat fmt = new SimpleDateFormat("yyyy-MM-dd'T'HH:mm:ss.SSS'Z'");
        fmt.setTimeZone(TimeZone.getTimeZone("UTC"));
        String value = getTextValue(node);

        try {
            return fmt.parse(value).getTime();
        } catch( ParseException e ) {
            logger.error(e);
            e.printStackTrace();
            throw new CloudException(e);
        }
    }

    /**
     * Returns the text from the given node.
     *
     * @param node the node to extract the value from
     * @return the text from the node
     */
    static public String getTextValue( Node node ) {
        if( node.getChildNodes().getLength() == 0 ) {
            return null;
        }
        return node.getFirstChild().getNodeValue();
    }

    /**
     * Returns the boolean value of the given node.
     *
     * @param node the node to extract the value from
     * @return the boolean value of the node
     */
    static public boolean getBooleanValue( Node node ) {
        return Boolean.valueOf(getTextValue(node));
    }

    /**
     * Returns the int value of the given node.
     *
     * @param node the node to extract the value from
     * @return the int value of the given node
     */
    public static int getIntValue( Node node ) {
        return Integer.valueOf(getTextValue(node));
    }

    /**
     * Returns the double value of the given node.
     *
     * @param node the node to extract the value from
     * @return the double value of the given node
     */
    public static double getDoubleValue( Node node ) {
        return Double.valueOf(getTextValue(node));
    }

    /**
     * Returns the float value of the given node.
     *
     * @param node the node to extract the value from
     * @return the float value of the given node
     */
    public static float getFloatValue( Node node ) {
        return Float.valueOf(getTextValue(node));
    }

    /**
     * Helper method for adding indexed member parameters, e.g. <i>AlarmNames.member.N</i>. Will overwrite existing
     * parameters if present. Assumes indexing starts at 1.
     *
     * @param parameters the existing parameters map to add to
     * @param prefix     the prefix value for each parameter key
     * @param values     the values to add
     */
    public static void addIndexedParameters( @Nonnull Map<String, String> parameters, @Nonnull String prefix, String ... values ) {
        if( values == null || values.length == 0 ) {
            return;
        }
        int i = 1;
        if( !prefix.endsWith(".") ) {
            prefix += ".";
        }
        for( String value : values ) {
            parameters.put(String.format("%s%d", prefix, i), value);
            i++;
        }
    }

    /**
     * Helper method for adding indexed member parameters, e.g. <i>AlarmNames.member.N</i>. Will overwrite existing
     * parameters if present. Assumes indexing starts at 1.
     *
     * @param parameters      the existing parameters map to add to
     * @param prefix          the prefix value for each parameter key
     * @param extraParameters the values to add
     */
    public static void addIndexedParameters( @Nonnull Map<String, String> parameters, @Nonnull String prefix, Map<String, String> extraParameters ) {
        if( extraParameters == null || extraParameters.size() == 0 ) {
            return;
        }
        int i = 1;
        for( Map.Entry<String, String> entry : extraParameters.entrySet() ) {
            parameters.put(prefix + i + ".Name", entry.getKey());
            if( entry.getValue() != null ) {
                parameters.put(prefix + i + ".Value", entry.getValue());
            }
            i++;
        }
    }

    /**
     * Puts the given key/value into the given map only if the value is not null.
     *
     * @param parameters the map to add to
     * @param key        the key of the value
     * @param value      the value to add if not null
     */
    public static void addValueIfNotNull( @Nonnull Map<String, String> parameters, @Nonnull String key, Object value ) {
        if( value == null ) {
            return;
        }
        parameters.put(key, value.toString());
    }

    private static volatile Boolean supportsEC2 = null;
    private static volatile Boolean supportsVPC = null;

    /**
     * Retrieve current account number using DescribeSecurityGroups. May not always be reliable but is better than
     * nothing.
     *
     * @return current account number or null if not found
     */
    private void fetchSupportedPlatforms() {
        if( supportsEC2 != null ) {
            // We've already done this before, don't continue;
            return;
        }
        APITrace.begin(this, "AWSCloud.getSupportedPlatforms");
        try {
            ProviderContext ctx = getContext();
            if( ctx == null ) {
                return;
            }
            Map<String, String> parameters = getStandardParameters(getContext(), EC2Method.DESCRIBE_ACCOUNT_ATTRIBUTES);
            EC2Method method;
            NodeList blocks;
            Document doc;
            parameters.put("AttributeName.1", "supported-platforms");
            method = new EC2Method(EC2Method.SERVICE_ID, this, parameters);
            try {
                doc = method.invoke();
            } catch( EC2Exception e ) {
                logger.error(e.getSummary());
                throw new CloudException(e);
            }

            blocks = doc.getElementsByTagName("attributeValueSet");
            for (int i = 0; i < blocks.getLength(); i++) {
                NodeList items = blocks.item(i).getChildNodes();

                for( int j = 0; j < items.getLength(); j++ ) {
                    Node item = items.item(j);

                    if( item.getNodeName().equals("item") ) {
                        NodeList attrs = item.getChildNodes();
                        for( int k = 0; k < attrs.getLength(); k++ ) {
                            Node attr = attrs.item(k);
                            if (attr.getNodeName().equals("attributeValue")) {
                                String value = attr.getFirstChild().getNodeValue().trim();
                                if( PLATFORM_EC2.equalsIgnoreCase(value) ) {
                                    supportsEC2 = Boolean.TRUE;
                                }
                                else if( PLATFORM_VPC.equalsIgnoreCase(value) ) {
                                    supportsVPC = Boolean.TRUE;
                                }
                            }
                        }
                    }
                }
            }
            if( supportsEC2 == null ) {
                supportsEC2 = Boolean.FALSE;
            }
            if( supportsVPC == null ) {
                supportsVPC = Boolean.FALSE;
            }
        } catch ( InternalException e ) {
        } catch ( CloudException e ) {
        } finally {
            APITrace.end();
        }
    }

    /**
     * @return
     */
    public boolean isEC2Supported() {
        fetchSupportedPlatforms();
        return supportsEC2 != null && supportsEC2;
    }

    /**
     *
     * @return
     */
    public boolean isVPCSupported() {
        fetchSupportedPlatforms();
        return supportsVPC != null && supportsVPC;
    }

    public @Nonnull HttpClient getClient() throws InternalException {
        return getClient(false);
    }

    public @Nonnull HttpClient getClient(boolean multipart) throws InternalException {
        ProviderContext ctx = getContext();
        if( ctx == null ) {
            throw new InternalException("No context was specified for this request");
        }

        final HttpParams params = new BasicHttpParams();

        HttpProtocolParams.setVersion(params, HttpVersion.HTTP_1_1);
        if( !multipart ) {
            HttpProtocolParams.setContentCharset(params, Consts.UTF_8.toString());
        }
        HttpProtocolParams.setUserAgent(params, "Dasein Cloud");

        Properties p = ctx.getCustomProperties();
        if( p != null ) {
            String proxyHost = p.getProperty("proxyHost");
            String proxyPortStr = p.getProperty("proxyPort");
            int proxyPort = 0;
            if( proxyPortStr != null ) {
                proxyPort = Integer.parseInt(proxyPortStr);
            }
            if( proxyHost != null && proxyHost.length() > 0 && proxyPort > 0 ) {
                params.setParameter(ConnRoutePNames.DEFAULT_PROXY,
                        new HttpHost(proxyHost, proxyPort)
                );
            }
        }
        DefaultHttpClient client = new DefaultHttpClient(params);
        client.addRequestInterceptor(new HttpRequestInterceptor() {
            public void process(
                    final HttpRequest request,
                    final HttpContext context) throws HttpException, IOException {
                if( !request.containsHeader("Accept-Encoding") ) {
                    request.addHeader("Accept-Encoding", "gzip");
                }
                request.setParams(params);
            }
        });
        client.addResponseInterceptor(new HttpResponseInterceptor() {
            public void process(
                    final HttpResponse response,
                    final HttpContext context) throws HttpException, IOException {
                HttpEntity entity = response.getEntity();
                if( entity != null ) {
                    Header header = entity.getContentEncoding();
                    if( header != null ) {
                        for( HeaderElement codec : header.getElements() ) {
                            if( codec.getName().equalsIgnoreCase("gzip") ) {
                                response.setEntity(
                                        new GzipDecompressingEntity(response.getEntity()));
                                break;
                            }
                        }
                    }
                }
            }
        });
        return client;
    }

    /**
     * DEBUG_AWS should be specified as system properties, otherwise return false
     *
     * @return DEBUG_AWS properties value, or false if not specified
     */
    public boolean isDebug() {
<<<<<<< HEAD
        Properties properties = System.getProperties();
        return Boolean.valueOf(properties.getProperty("DEBUG_AWS", "false"));
=======
        return Boolean.valueOf(System.getProperties().getProperty("DEBUG_AWS", "false"));
>>>>>>> b459b251
    }
}<|MERGE_RESOLUTION|>--- conflicted
+++ resolved
@@ -1,9 +1,5 @@
 /**
-<<<<<<< HEAD
- * Copyright (C) 2009-2013 Dell, Inc.
-=======
  * Copyright (C) 2009-2015 Dell, Inc.
->>>>>>> b459b251
  * See annotations for authorship information
  *
  * ====================================================================
@@ -306,45 +302,6 @@
         return true;
     }
 
-<<<<<<< HEAD
-    private void createTags( int attempt, String[] resourceIds, Tag... keyValuePairs ) {
-        APITrace.begin(this, "Cloud.createTags");
-        try {
-            try {
-                Map<String, String> parameters = getStandardParameters(getContext(), "CreateTags");
-                addIndexedParameters(parameters, "ResourceId.", resourceIds);
-
-                Map<String, String> tagParameters = getTagsFromKeyValuePairs(keyValuePairs);
-                if( tagParameters.size() == 0 ) {
-                    return;
-                }
-                addExtraParameters(parameters, tagParameters);
-
-                EC2Method method = new EC2Method(EC2Method.SERVICE_ID, this, parameters);
-                try {
-                    method.invoke();
-                } catch( EC2Exception e ) {
-                    if( attempt > MAX_RETRIES ) {
-                        logger.error("EC2 error setting tags for " + Arrays.toString(resourceIds) + ": " + e.getSummary());
-                        return;
-                    }
-                    try {
-                        Thread.sleep(5000L);
-                    } catch( InterruptedException ignore ) {
-                    }
-                    logger.warn("Retry attempt "+ (attempt + 1) + " to create tags for ["+resourceIds+"]");
-                    createTags(attempt + 1, resourceIds, keyValuePairs);
-                }
-            } catch( Throwable ignore ) {
-                logger.error("Error while creating tags for " + Arrays.toString(resourceIds) + ".", ignore);
-            }
-        } finally {
-            APITrace.end();
-        }
-    }
-
-    private Map<String, String> getTagsFromKeyValuePairs(Tag... keyValuePairs) {
-=======
     private void createTags( int attempt, String service, String[] resourceIds, Tag... keyValuePairs ) {
     	APITrace.begin(this, "Cloud.createTags");
     	try {
@@ -394,18 +351,12 @@
     }
 
     private Map<String, String> getTagsFromKeyValuePairs(String tagPrefix, Tag... keyValuePairs) {
->>>>>>> b459b251
         Map<String, String> tagParameters = new HashMap<String, String>();
         for (int i = 0; i < keyValuePairs.length; i++) {
             String key = keyValuePairs[i].getKey();
             String value = keyValuePairs[i].getValue();
-<<<<<<< HEAD
-            tagParameters.put("Tag." + (i + 1) + ".Key", key);
-            tagParameters.put("Tag." + (i + 1) + ".Value", value != null ? value : "" );
-=======
             tagParameters.put(tagPrefix + (i + 1) + ".Key", key);
             tagParameters.put(tagPrefix + (i + 1) + ".Value", value != null ? value : "" );
->>>>>>> b459b251
         }
         return tagParameters;
     }
@@ -433,42 +384,6 @@
         }
     }
 
-<<<<<<< HEAD
-    public boolean removeTags( String resourceId, Tag... keyValuePairs ) {
-        return removeTags(new String[]{resourceId}, keyValuePairs);
-    }
-
-    public boolean removeTags( String[] resourceIds, Tag... keyValuePairs ) {
-        APITrace.begin(this, "Cloud.removeTags");
-        try {
-            try {
-                Map<String, String> parameters = getStandardParameters(getContext(), "DeleteTags");
-                EC2Method method;
-
-                for( int i = 0; i < resourceIds.length; i++ ) {
-                    parameters.put("ResourceId." + ( i + 1 ), resourceIds[i]);
-                }
-
-                for( int i = 0; i < keyValuePairs.length; i++ ) {
-                    String key = keyValuePairs[i].getKey();
-                    String value = keyValuePairs[i].getValue();
-
-                    parameters.put("Tag." + (i + 1) + ".Key", key);
-                    if (value != null && value.length() > 0) {
-                        parameters.put("Tag." + (i + 1) + ".Value", value);
-                    }
-                }
-                method = new EC2Method(EC2Method.SERVICE_ID, this, parameters);
-                method.invoke();
-                return true;
-            } catch( Throwable ignore ) {
-                logger.error("Error while removing tags for " + Arrays.toString(resourceIds) + ".", ignore);
-                return false;
-            }
-        } finally {
-            APITrace.end();
-        }
-=======
     public boolean removeTags( String service, String resourceId, Tag... keyValuePairs ) {
         return removeTags(service, new String[]{resourceId}, keyValuePairs);
     }
@@ -503,7 +418,6 @@
     	} finally {
     		APITrace.end();
     	}
->>>>>>> b459b251
     }
 
     public Map<String, String> getTagsFromTagSet( Node attr ) {
@@ -1674,11 +1588,6 @@
      * @return DEBUG_AWS properties value, or false if not specified
      */
     public boolean isDebug() {
-<<<<<<< HEAD
-        Properties properties = System.getProperties();
-        return Boolean.valueOf(properties.getProperty("DEBUG_AWS", "false"));
-=======
         return Boolean.valueOf(System.getProperties().getProperty("DEBUG_AWS", "false"));
->>>>>>> b459b251
     }
 }