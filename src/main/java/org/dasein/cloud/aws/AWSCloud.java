/**
 * Copyright (C) 2009-2014 Dell, Inc.
 * See annotations for authorship information
 *
 * ====================================================================
 * Licensed under the Apache License, Version 2.0 (the "License");
 * you may not use this file except in compliance with the License.
 * You may obtain a copy of the License at
 *
 * http://www.apache.org/licenses/LICENSE-2.0
 *
 * Unless required by applicable law or agreed to in writing, software
 * distributed under the License is distributed on an "AS IS" BASIS,
 * WITHOUT WARRANTIES OR CONDITIONS OF ANY KIND, either express or implied.
 * See the License for the specific language governing permissions and
 * limitations under the License.
 * ====================================================================
 */

package org.dasein.cloud.aws;

import org.apache.commons.codec.binary.Base64;
import org.apache.commons.codec.binary.Hex;
import org.apache.http.*;
import org.apache.http.client.HttpClient;
import org.apache.http.client.entity.GzipDecompressingEntity;
import org.apache.http.client.utils.URLEncodedUtils;
import org.apache.http.conn.params.ConnRoutePNames;
import org.apache.http.impl.client.DefaultHttpClient;
import org.apache.http.params.BasicHttpParams;
import org.apache.http.params.HttpParams;
import org.apache.http.params.HttpProtocolParams;
import org.apache.http.protocol.HttpContext;
import org.apache.log4j.Logger;
import org.dasein.cloud.*;
import org.dasein.cloud.aws.admin.AWSAdminServices;
import org.dasein.cloud.aws.compute.EC2ComputeServices;
import org.dasein.cloud.aws.compute.EC2Exception;
import org.dasein.cloud.aws.compute.EC2Method;
import org.dasein.cloud.aws.identity.AWSIdentityServices;
import org.dasein.cloud.aws.network.EC2NetworkServices;
import org.dasein.cloud.aws.platform.AWSPlatformServices;
import org.dasein.cloud.aws.storage.AWSCloudStorageServices;
import org.dasein.cloud.compute.ComputeServices;
import org.dasein.cloud.compute.VirtualMachineSupport;
import org.dasein.cloud.platform.KeyValuePair;
import org.dasein.cloud.storage.BlobStoreSupport;
import org.dasein.cloud.storage.StorageServices;
import org.dasein.cloud.util.APITrace;
import org.w3c.dom.Document;
import org.w3c.dom.Node;
import org.w3c.dom.NodeList;

import javax.annotation.Nonnull;
import javax.annotation.Nullable;
import javax.crypto.Mac;
import javax.crypto.spec.SecretKeySpec;
import java.io.BufferedInputStream;
import java.io.ByteArrayInputStream;
import java.io.IOException;
import java.io.UnsupportedEncodingException;
import java.net.URI;
import java.net.URISyntaxException;
import java.net.URLEncoder;
import java.security.InvalidKeyException;
import java.security.MessageDigest;
import java.security.NoSuchAlgorithmException;
import java.text.ParseException;
import java.text.SimpleDateFormat;
import java.util.*;

public class AWSCloud extends AbstractCloud {
    static private String getLastItem( String name ) {
        int idx = name.lastIndexOf('.');

        if( idx < 0 ) {
            return name;
        }
        else if( idx == ( name.length() - 1 ) ) {
            return "";
        }
        return name.substring(idx + 1);
    }

    static public Logger getLogger( Class<?> cls ) {
        String pkg = getLastItem(cls.getPackage().getName());

        if( pkg.equals("aws") ) {
            pkg = "";
        }
        else {
            pkg = pkg + ".";
        }
        return Logger.getLogger("dasein.cloud.aws.std." + pkg + getLastItem(cls.getName()));
    }

    static public Logger getWireLogger( Class<?> cls ) {
        return Logger.getLogger("dasein.cloud.aws.wire." + getLastItem(cls.getPackage().getName()) + "." + getLastItem(cls.getName()));
    }

    static private final Logger logger = getLogger(AWSCloud.class);

    static public final String P_ACCESS = "AWSAccessKeyId";
    static public final String P_ACTION = "Action";
    static public final String P_CFAUTH = "Authorization";
    static public final String P_AWS_DATE = "x-amz-date";
    static public final String P_GOOG_DATE = "x-goog-date";
    static public final String P_SIGNATURE = "Signature";
    static public final String P_SIGNATURE_METHOD = "SignatureMethod";
    static public final String P_SIGNATURE_VERSION = "SignatureVersion";
    static public final String P_TIMESTAMP = "Timestamp";
    static public final String P_VERSION = "Version";

    static public final String CLOUD_FRONT_ALGORITHM = "HmacSHA1";
    static public final String EC2_ALGORITHM = "HmacSHA256";
    static public final String S3_ALGORITHM = "HmacSHA1";
    static public final String SIGNATURE = "2";
    static public final String V4_ALGORITHM = "AWS4-HMAC-SHA256";
    static public final String V4_TERMINATION = "aws4_request";

    static public final String PLATFORM_EC2                     = "EC2";
    static public final String PLATFORM_VPC                     = "VPC";


    static public @Nonnull String encode( @Nonnull String value, boolean encodePath ) throws InternalException {
        String encoded;

        try {
            encoded = URLEncoder.encode(value, "utf-8").replace("+", "%20").replace("*", "%2A").replace("%7E", "~");
            if( encodePath ) {
                encoded = encoded.replace("%2F", "/");
            }
        } catch( UnsupportedEncodingException e ) {
            logger.error(e);
            e.printStackTrace();
            throw new InternalException(e);
        }
        return encoded;
    }

    static public String escapeXml( String nonxml ) {
        StringBuilder str = new StringBuilder();

        for( int i = 0; i < nonxml.length(); i++ ) {
            char c = nonxml.charAt(i);

            switch( c ) {
                case '&':
                    str.append("&amp;");
                    break;
                case '>':
                    str.append("&gt;");
                    break;
                case '<':
                    str.append("&lt;");
                    break;
                case '"':
                    str.append("&quot;");
                    break;
                case '[':
                    str.append("&#091;");
                    break;
                case ']':
                    str.append("&#093;");
                    break;
                case '!':
                    str.append("&#033;");
                    break;
                default:
                    str.append(c);
            }
        }
        return str.toString();
    }

    static public byte[] HmacSHA256( String data, byte[] key ) throws InternalException {

        final String algorithm = "HmacSHA256";
        Mac mac;
        try {
            mac = Mac.getInstance(algorithm);
            mac.init(new SecretKeySpec(key, algorithm));
            return mac.doFinal(data.getBytes("UTF-8"));
        } catch( NoSuchAlgorithmException e ) {
            throw new InternalException(e);
        } catch( InvalidKeyException e ) {
            throw new InternalException(e);
        } catch( UnsupportedEncodingException e ) {
            throw new InternalException(e);
        }
    }

    static public String computeSHA256Hash( String value ) throws InternalException {
        try {
            byte[] valueBytes = value.getBytes("utf-8");
            BufferedInputStream inputStream = new BufferedInputStream(new ByteArrayInputStream(valueBytes));
            MessageDigest digest = MessageDigest.getInstance("SHA-256");
            byte[] buffer = new byte[4096];
            int read;
            while( ( read = inputStream.read(buffer, 0, buffer.length) ) != -1 ) {
                digest.update(buffer, 0, read);
            }
            return new String(Hex.encodeHex(digest.digest(), true));
        } catch( NoSuchAlgorithmException e ) {
            throw new InternalException(e);
        } catch( IOException e ) {
            throw new InternalException(e);
        }
    }

    public AWSCloud() {
    }

    private String buildEc2AuthString( String method, String serviceUrl, Map<String, String> parameters ) throws InternalException {
        StringBuilder authString = new StringBuilder();
        TreeSet<String> sortedKeys;
        URI endpoint;
        String tmp;

        authString.append(method);
        authString.append("\n");
        try {
            endpoint = new URI(serviceUrl);
        } catch( URISyntaxException e ) {
            logger.error(e);
            e.printStackTrace();
            throw new InternalException(e);
        }
        authString.append(endpoint.getHost().toLowerCase());
        authString.append("\n");
        tmp = endpoint.getPath();
        if( tmp == null || tmp.length() == 0 ) {
            tmp = "/";
        }
        authString.append(encode(tmp, true));
        authString.append("\n");
        sortedKeys = new TreeSet<String>();
        sortedKeys.addAll(parameters.keySet());
        boolean first = true;
        for( String key : sortedKeys ) {
            String value = parameters.get(key);

            if( !first ) {
                authString.append("&");
            }
            else {
                first = false;
            }
            authString.append(encode(key, false));
            authString.append("=");
            if( value == null ) {
                value = "";
            }
            authString.append(encode(value, false));
        }
        return authString.toString();
    }


    public boolean createTags( String resourceId, Tag... keyValuePairs ) {
        return createTags(new String[]{resourceId}, keyValuePairs);
    }

    public boolean createTags( final String[] resourceIds, final Tag... keyValuePairs ) {
        hold();

        Thread t = new Thread() {
            public void run() {
                try {
                    createTags(1, resourceIds, keyValuePairs);
                } finally {
                    release();
                }
            }
        };

        t.setName("Tag Setter");
        t.setDaemon(true);
        t.start();
        return true;
    }

    private void createTags( int attempt, String[] resourceIds, Tag... keyValuePairs ) {
        APITrace.begin(this, "Cloud.createTags");
        try {
            try {
                Map<String, String> parameters = getStandardParameters(getContext(), "CreateTags");
                putIndexedParameters(parameters, "ResourceId.", resourceIds);

                Map<String, String> tagParameters = getTagsFromKeyValuePairs(keyValuePairs);
                if( tagParameters.size() == 0 ) {
                    return;
                }
<<<<<<< HEAD
                putExtraParameters(parameters, tagParameters);

                EC2Method method = new EC2Method(this, getEc2Url(), parameters);
=======
                addExtraParameters(parameters, tagParameters);
                method = new EC2Method(this, getEc2Url(), parameters);
>>>>>>> f84f9d41
                try {
                    method.invoke();
                } catch( EC2Exception e ) {
                    if( attempt > 20 ) {
                        logger.error("EC2 error settings tags for " + Arrays.toString(resourceIds) + ": " + e.getSummary());
                        return;
                    }
                    try {
                        Thread.sleep(5000L);
                    } catch( InterruptedException ignore ) {
                    }
                    createTags(attempt + 1, resourceIds, keyValuePairs);
                }
            } catch( Throwable ignore ) {
                logger.error("Error while creating tags for " + Arrays.toString(resourceIds) + ".", ignore);
            }
        } finally {
            APITrace.end();
        }
    }

    private Map<String, String> getTagsFromKeyValuePairs(Tag... keyValuePairs) {
        Map<String, String> tagParameters = new HashMap<String, String>();
        for (int i = 0; i < keyValuePairs.length; i++) {
            String key = keyValuePairs[i].getKey();
            String value = keyValuePairs[i].getValue();

            if (value != null) {
                tagParameters.put("Tag." + (i + 1) + ".Key", key);
                if (value.length() > 0) {
                    tagParameters.put("Tag." + (i + 1) + ".Value", value);
                }
            }
        }
        return tagParameters;
    }

    public void createTagsSynchronously(final String resourceId, final Tag... keyValuePairs) throws CloudException, InternalException {
        createTagsSynchronously(new String[]{resourceId}, keyValuePairs);
    }

    public void createTagsSynchronously(final String[] resourceIds, final Tag... keyValuePairs) throws CloudException, InternalException {
        APITrace.begin(this, "Cloud.createTagsSynchronously");
        try {
            Map<String, String> parameters = getStandardParameters(getContext(), "CreateTags");
            putIndexedParameters(parameters, "ResourceId.", resourceIds);

            Map<String, String> tagParameters = getTagsFromKeyValuePairs(keyValuePairs);
            if (tagParameters.size() == 0) {
                return;
            }
            putExtraParameters(parameters, tagParameters);

            new EC2Method(this, getEc2Url(), parameters).invoke();

        } finally {
            APITrace.end();
        }
    }

    public boolean removeTags( String resourceId, Tag... keyValuePairs ) {
        return removeTags(new String[]{resourceId}, keyValuePairs);
    }

    public boolean removeTags( String[] resourceIds, Tag... keyValuePairs ) {
        APITrace.begin(this, "Cloud.removeTags");
        try {
            try {
                Map<String, String> parameters = getStandardParameters(getContext(), "DeleteTags");
                EC2Method method;

                for( int i = 0; i < resourceIds.length; i++ ) {
                    parameters.put("ResourceId." + ( i + 1 ), resourceIds[i]);
                }

                for( int i = 0; i < keyValuePairs.length; i++ ) {
                    String key = keyValuePairs[i].getKey();
                    String value = keyValuePairs[i].getValue();

                    parameters.put("Tag." + (i + 1) + ".Key", key);
                    if (value != null && value.length() > 0) {
                        parameters.put("Tag." + (i + 1) + ".Value", value);
                    }
                }
                method = new EC2Method(this, getEc2Url(), parameters);
                method.invoke();
                return true;
            } catch( Throwable ignore ) {
                logger.error("Error while removing tags for " + Arrays.toString(resourceIds) + ".", ignore);
                return false;
            }
        } finally {
            APITrace.end();
        }
    }

    public Map<String, String> getTagsFromTagSet( Node attr ) {
        if( attr == null || !attr.hasChildNodes() ) {
            return null;
        }
        Map<String, String> tags = new HashMap<String, String>();
        NodeList tagNodes = attr.getChildNodes();
        for( int j = 0; j < tagNodes.getLength(); j++ ) {

            Tag t = toTag(tagNodes.item(j));
            if (t != null) {
                tags.put(t.getKey(), t.getValue());
            }
        }
        return tags;
    }

    public Tag toTag(@Nonnull Node tag) {
        if (tag.getNodeName().equals("item") && tag.hasChildNodes()) {
            NodeList parts = tag.getChildNodes();
            String key = null, value = null;

            for (int k = 0; k < parts.getLength(); k++) {
                Node part = parts.item(k);

                if (part.getNodeName().equalsIgnoreCase("key")) {
                    if (part.hasChildNodes()) {
                        key = part.getFirstChild().getNodeValue().trim();
                    }
                } else if (part.getNodeName().equalsIgnoreCase("value")) {
                    if (part.hasChildNodes()) {
                        value = part.getFirstChild().getNodeValue().trim();
                    }
                }
            }
            if (key != null && value != null) {
                return new Tag(key, value);
            }
        }
        return null;
    }

    @Override
    public AWSAdminServices getAdminServices() {
        EC2Provider p = getEC2Provider();

        if( p.isAWS() || p.isEnStratus() || p.isOpenStack() || p.isEucalyptus() ) {
            return new AWSAdminServices(this);
        }
        return null;
    }

    private @Nonnull String[] getBootstrapUrls( @Nullable ProviderContext ctx ) {
        String endpoint = ( ctx == null ? null : ctx.getCloud().getEndpoint() );

        if( endpoint == null ) {
            return new String[0];
        }
        if( !endpoint.contains(",") ) {
            return new String[]{endpoint};
        }
        String[] endpoints = endpoint.split(",");

        if( endpoints == null ) {
            endpoints = new String[0];
        }
        if( endpoints.length > 1 ) {
            String second = endpoints[1];

            if( !second.startsWith("http") ) {
                if( endpoints[0].startsWith("http") ) {
                    // likely a URL with a , in it
                    return new String[]{endpoint + ( getEC2Provider().isEucalyptus() ? "/Eucalyptus" : "" )};
                }
            }
        }
        for( int i = 0; i < endpoints.length; i++ ) {
            if( !endpoints[i].startsWith("http") ) {
                endpoints[i] = "https://" + endpoints[i] + ( getEC2Provider().isEucalyptus() ? "/Eucalyptus" : "" );
            }
        }
        return endpoints;
    }

    @Override
    public @Nonnull String getCloudName() {
        ProviderContext ctx = getContext();
        String name = ( ctx == null ? null : ctx.getCloud().getCloudName() );

        return ( ( name == null ) ? "AWS" : name );
    }

    @Override
    public EC2ComputeServices getComputeServices() {
        if( getEC2Provider().isStorage() ) {
            return null;
        }
        return new EC2ComputeServices(this);
    }

    static public final String DSN_ACCESS_KEY = "accessKey";

    @Override
    public @Nonnull ContextRequirements getContextRequirements() {
        return new ContextRequirements(
                new ContextRequirements.Field(DSN_ACCESS_KEY, "AWS API access keys", ContextRequirements.FieldType.KEYPAIR, ContextRequirements.Field.ACCESS_KEYS, true),
                new ContextRequirements.Field("proxyHost", "Proxy host", ContextRequirements.FieldType.TEXT, false),
                new ContextRequirements.Field("proxyPort", "Proxy port", ContextRequirements.FieldType.TEXT, false));
    }

    public byte[][] getAccessKey( ProviderContext ctx ) {
        return ( byte[][] ) ctx.getConfigurationValue(DSN_ACCESS_KEY);
    }

    @Override
    public @Nonnull RegionsAndZones getDataCenterServices() {
        return new RegionsAndZones(this);
    }

    private transient volatile EC2Provider provider;

    public @Nonnull EC2Provider getEC2Provider() {
        if( provider == null ) {
            provider = EC2Provider.valueOf(getProviderName());
        }
        return provider;
    }

    public @Nullable String getEc2Url() {
        ProviderContext ctx = getContext();
        String url = getEc2Url(ctx == null ? null : ctx.getRegionId());

        if( getEC2Provider().isEucalyptus() ) {
            return url + "/Eucalyptus";
        }
        else {
            return url;
        }
    }

    public @Nullable String getEc2Url( @Nullable String regionId ) {
        ProviderContext ctx = getContext();
        String url;

        if( regionId == null ) {
            return getBootstrapUrls(ctx)[0];
        }
        if( getEC2Provider().isAWS() ) {

            url = ( ctx == null ? null : ctx.getCloud().getEndpoint() );
            if( url != null && url.endsWith("amazonaws.com") ) {
                return "https://ec2." + regionId + ".amazonaws.com";
            }
            return "https://ec2." + regionId + ".amazonaws.com";
        }
        else if( !getEC2Provider().isEucalyptus() ) {
            url = ( ctx == null ? null : ctx.getCloud().getEndpoint() );
            if( url == null ) {
                return null;
            }
            if( !url.startsWith("http") ) {
                String cloudUrl = ctx.getCloud().getEndpoint();

                if( cloudUrl != null && cloudUrl.startsWith("http:") ) {
                    return "http://" + url + "/" + regionId;
                }
                return "https://" + url + "/" + regionId;
            }
            else {
                return url + "/" + regionId;
            }
        }
        url = ( ctx == null ? null : ctx.getCloud().getEndpoint() );
        if( url == null ) {
            return null;
        }
        if( !url.startsWith("http") ) {
            String cloudUrl = ctx.getCloud().getEndpoint();

            if( cloudUrl != null && cloudUrl.startsWith("http:") ) {
                return "http://" + url;
            }
            return "https://" + url;
        }
        else {
            return url;
        }
    }

    public String getGlacierUrl() throws InternalException, CloudException {
        ProviderContext ctx = getContext();
        String regionId = ctx.getRegionId();
        return "https://glacier." + regionId + ".amazonaws.com/-/";
    }

    public String getAutoScaleVersion() {
        return "2011-01-01";
    }

    public String getCloudWatchVersion() {
        return "2010-08-01";
    }

    public String getEc2Version() {
        if (getEC2Provider().isAWS()) {
            return "2014-05-01";
        }
        else if (getEC2Provider().isEucalyptus()) {
            return "2010-11-15";
        }
        else if( getEC2Provider().isOpenStack() ) {
            return "2009-11-30";
        }
        return "2012-07-20";
    }

    public String getElbVersion() {
        return "2012-06-01";
    }

    public String getRdsVersion() {
        return "2012-09-17";
    }

    public String getRoute53Version() {
        return "2012-12-12";
    }

    public String getSdbVersion() {
        return "2009-04-15";
    }

    public String getSnsVersion() {
        return "2010-03-31";
    }

    public String getSqsVersion() {
        return "2009-02-01";
    }

    @Override
    public AWSIdentityServices getIdentityServices() {
        if( getEC2Provider().isStorage() ) {
            return null;
        }
        return new AWSIdentityServices(this);
    }

    @Override
    public EC2NetworkServices getNetworkServices() {
        if( getEC2Provider().isStorage() ) {
            return null;
        }
        return new EC2NetworkServices(this);
    }

    @Override
    public @Nullable AWSPlatformServices getPlatformServices() {
        EC2Provider p = getEC2Provider();

        if( p.isAWS() || p.isEnStratus() ) {
            return new AWSPlatformServices(this);
        }
        return null;
    }

    @Override
    public @Nonnull String getProviderName() {
        ProviderContext ctx = getContext();
        String name = ( ctx == null ? null : ctx.getCloud().getProviderName() );

        return ( ( name == null ) ? EC2Provider.AWS.getName() : name );
    }

    public @Nullable String getProxyHost() {
        ProviderContext ctx = getContext();

        if( ctx == null ) {
            return null;
        }
        Properties props = ctx.getCustomProperties();

        return ( props == null ? null : props.getProperty("proxyHost") );
    }

    public int getProxyPort() {
        ProviderContext ctx = getContext();

        if( ctx == null ) {
            return -1;
        }
        Properties props = ctx.getCustomProperties();

        if( props == null ) {
            return -1;
        }
        String port = props.getProperty("proxyPort");

        if( port != null ) {
            return Integer.parseInt(port);
        }
        return -1;
    }

    @Override
    public @Nonnull AWSCloudStorageServices getStorageServices() {
        return new AWSCloudStorageServices(this);
    }

    public Map<String, String> getStandardParameters( ProviderContext ctx, String action ) throws InternalException {
        return getStandardParameters(ctx, action, getEc2Version());
    }

    public Map<String, String> getStandardParameters( ProviderContext ctx, String action, String version ) throws InternalException {
        HashMap<String, String> parameters = new HashMap<String, String>();

        parameters.put(P_ACTION, action);
        parameters.put(P_SIGNATURE_VERSION, SIGNATURE);
        try {
            byte[][] keys = getAccessKey(ctx);

            parameters.put(P_ACCESS, new String(keys[0], "utf-8"));
        } catch( UnsupportedEncodingException e ) {
            logger.error(e);
            e.printStackTrace();
            throw new InternalException(e);
        }
        parameters.put(P_SIGNATURE_METHOD, EC2_ALGORITHM);
        parameters.put(P_TIMESTAMP, getTimestamp(System.currentTimeMillis(), true));
        parameters.put(P_VERSION, version);
        return parameters;
    }

    public Map<String, String> getStandardCloudWatchParameters( ProviderContext ctx, String action ) throws InternalException {
        Map<String, String> parameters = getStandardParameters(ctx, action);

        parameters.put(P_VERSION, getCloudWatchVersion());
        return parameters;
    }

    public Map<String, String> getStandardRdsParameters( ProviderContext ctx, String action ) throws InternalException {
        Map<String, String> parameters = getStandardParameters(ctx, action);

        parameters.put(P_VERSION, getRdsVersion());
        return parameters;
    }

    public Map<String, String> getStandardSimpleDBParameters( ProviderContext ctx, String action ) throws InternalException {
        Map<String, String> parameters = getStandardParameters(ctx, action);

        parameters.put(P_VERSION, getSdbVersion());
        return parameters;
    }

    public Map<String, String> getStandardSnsParameters( ProviderContext ctx, String action ) throws InternalException {
        Map<String, String> parameters = getStandardParameters(ctx, action);

        parameters.put(P_VERSION, getSnsVersion());
        return parameters;
    }

    public Map<String, String> getStandardSqsParameters( ProviderContext ctx, String action ) throws InternalException {
        Map<String, String> parameters = getStandardParameters(ctx, action);

        parameters.put(P_VERSION, getSqsVersion());
        return parameters;
    }

    public static void addExtraParameters( Map<String, String> parameters, Map<String, String> extraParameters ) {
        if( extraParameters == null || extraParameters.size() == 0 ) {
            return;
        }
        if( parameters == null ) {
            parameters = new HashMap<String, String>();
        }
        parameters.putAll(extraParameters);
    }

    public static @Nullable Map<String, String> getTagFilterParams( @Nullable Map<String, String> tags ) {
        return getTagFilterParams(tags, 1);
    }

    public static @Nullable Map<String, String> getTagFilterParams( @Nullable Map<String, String> tags, int startingFilterIndex ) {
        if( tags == null || tags.size() == 0 ) {
            return null;
        }

        Map<String, String> filterParameters = new HashMap<String, String>();
        int i = startingFilterIndex;

        for (Map.Entry<String, String> parameter : tags.entrySet()) {
            addFilterParameters(filterParameters, i, "tag:" + parameter.getKey(), Collections.singletonList(parameter.getValue()));
            i++;
        }
        return filterParameters;
    }

    public static void addFilterParameters(Map<String, String> filterParameters, int index, String filterName, Collection<?> filterValues) {
        if (filterValues == null || filterValues.isEmpty()) {
            return;
        }

        filterParameters.put("Filter." + index + ".Name", filterName);
        int valueIndex = 0;
        for (Object filterValue : filterValues) {
            // filter values must be in lower case
            filterParameters.put("Filter." + index + ".Value." + valueIndex++, filterValue.toString().toLowerCase());
        }
    }

    public static void addFilterParameters(Map<String, String> filterParameters, int index, String filterName, Object ... filterValues) {
        if (filterValues == null || filterValues.length == 0) {
            return;
        }

        filterParameters.put("Filter." + index + ".Name", filterName);
        int valueIndex = 0;
        for (Object filterValue : filterValues) {
            // filter values must be in lower case
            filterParameters.put("Filter." + index + ".Value." + valueIndex++, filterValue.toString().toLowerCase());
        }
    }

    public @Nonnull String getTimestamp(long timestamp, boolean withMillis) {
        SimpleDateFormat fmt;

        if( withMillis ) {
            fmt = new SimpleDateFormat("yyyy-MM-dd'T'HH:mm:ss.SSS'Z'");
        }
        else {
            fmt = new SimpleDateFormat("yyyy-MM-dd'T'HH:mm:ss'Z'");
        }
        fmt.setTimeZone(TimeZone.getTimeZone("UTC"));
        return fmt.format(new Date(timestamp));
    }

    public long parseTime( @Nullable String time ) throws CloudException {
        if( time == null ) {
            return 0L;
        }
        SimpleDateFormat fmt = new SimpleDateFormat("yyyy-MM-dd'T'HH:mm:ss.SSS'Z'");

        if( time.length() > 0 ) {
            try {
                return fmt.parse(time).getTime();
            } catch( ParseException e ) {
                fmt = new SimpleDateFormat("yyyy-MM-dd'T'HH:mm:ss'Z'");
                try {
                    return fmt.parse(time).getTime();
                } catch( ParseException encore ) {
                    throw new CloudException("Could not parse date: " + time);
                }
            }
        }
        return 0L;
    }

    private String sign( byte[] key, String authString, String algorithm ) throws InternalException {
        try {
            Mac mac = Mac.getInstance(algorithm);

            mac.init(new SecretKeySpec(key, algorithm));
            return new String(Base64.encodeBase64(mac.doFinal(authString.getBytes("utf-8"))));
        } catch( NoSuchAlgorithmException e ) {
            logger.error(e);
            e.printStackTrace();
            throw new InternalException(e);
        } catch( InvalidKeyException e ) {
            logger.error(e);
            e.printStackTrace();
            throw new InternalException(e);
        } catch( IllegalStateException e ) {
            logger.error(e);
            e.printStackTrace();
            throw new InternalException(e);
        } catch( UnsupportedEncodingException e ) {
            logger.error(e);
            e.printStackTrace();
            throw new InternalException(e);
        }
    }

    public String signUploadPolicy( String base64Policy ) throws InternalException {
        ProviderContext ctx = getContext();

        if( ctx == null ) {
            throw new InternalException("No context for signing the request");
        }
        return sign(getAccessKey(ctx)[1], base64Policy, S3_ALGORITHM);
    }

    public String signCloudFront( String accessKey, byte[] secretKey, String dateString ) throws InternalException {
        String signature = sign(secretKey, dateString, CLOUD_FRONT_ALGORITHM);

        if( getEC2Provider().isStorage() && "google".equalsIgnoreCase(getProviderName()) ) {
            return ( "GOOG1 " + accessKey + ":" + signature );
        }
        else {
            return ( "AWS " + accessKey + ":" + signature );
        }
    }

    public String signEc2( byte[] key, String serviceUrl, Map<String, String> parameters ) throws InternalException {
        return sign(key, buildEc2AuthString("POST", serviceUrl, parameters), EC2_ALGORITHM);
    }

    public String signAWS3( String keyId, byte[] key, String dateString ) throws InternalException {
        return ( "AWS3-HTTPS AWSAccessKeyId=" + keyId + ",Algorithm=" + EC2_ALGORITHM + ",Signature=" + sign(key, dateString, EC2_ALGORITHM) );
    }

    public String signS3( String accessKey, byte[] secretKey, String action, String hash, String contentType, Map<String, String> headers, String bucket, String object ) throws InternalException {
        StringBuilder toSign = new StringBuilder();

        toSign.append(action);
        toSign.append("\n");
        if( hash != null ) {
            toSign.append(hash);
        }
        toSign.append("\n");
        if( contentType != null ) {
            toSign.append(contentType);
        }
        toSign.append("\n\n");
        ArrayList<String> keys = new ArrayList<String>();
        keys.addAll(headers.keySet());
        Collections.sort(keys);
        for( String hkey : keys ) {
            if( hkey.startsWith("x-amz") || ( getEC2Provider().isStorage() && hkey.startsWith("x-goog") ) ) {
                String val = headers.get(hkey);

                if( val != null ) {
                    toSign.append(hkey);
                    toSign.append(":");
                    toSign.append(headers.get(hkey).trim());
                    toSign.append("\n");
                }
            }
        }
        toSign.append("/");
        if( getEC2Provider().isEucalyptus() ) {
            toSign.append("services/Walrus/");
        }
        if( bucket != null ) {
            toSign.append(bucket);
            toSign.append("/");
        }
        if( object != null ) {
            toSign.append(object.toLowerCase());
        }
        String signature = sign(secretKey, toSign.toString(), S3_ALGORITHM);

        if( getEC2Provider().isStorage() && "google".equalsIgnoreCase(getProviderName()) ) {
            return ( "GOOG1 " + accessKey + ":" + signature );
        }
        else {
            return ( "AWS " + accessKey + ":" + signature );
        }
    }

    /**
     * Generates an AWS v4 signature authorization string
     *
     * @param accessKey Amazon credential
     * @param secretKey Amazon credential
     * @param action    the HTTP method (GET, POST, etc)
     * @param url       the full URL for the request, including any query parameters
     * @param serviceId the canonical name of the service targeted in the request (e.g. "glacier")
     * @param headers   map of headers of request. MUST include x-amz-date or date header.
     * @param bodyHash  a hex-encoded sha256 hash of the body of the request
     * @return a string suitable for including as the HTTP Authorization header
     * @throws InternalException
     */
    public String getV4Authorization( String accessKey, String secretKey, String action, String url, String serviceId, Map<String, String> headers, String bodyHash ) throws InternalException {

        ProviderContext ctx = getContext();
        if( ctx == null || ctx.getRegionId() == null ) {
            throw new InternalException("no region is configured");
        }
        String regionId = ctx.getRegionId();

        serviceId = serviceId.toLowerCase();

        String amzDate = extractV4Date(headers);
        String credentialScope = getV4CredentialScope(amzDate, regionId, serviceId);
        String signedHeaders = getV4SignedHeaders(headers);
        String signature = signV4(secretKey, action, url, regionId, serviceId, headers, bodyHash);

        return V4_ALGORITHM + " " + "Credential=" + accessKey + "/" + credentialScope + ", " + "SignedHeaders=" + signedHeaders + ", " + "Signature=" + signature;
    }

    private String signV4( String secretKey, String action, String serviceUrl, String regionId, String serviceId, Map<String, String> headers, String bodyHash ) throws InternalException {
        final String canonicalRequest = getV4CanonicalRequest(action, serviceUrl, headers, bodyHash);

        String amzDate = extractV4Date(headers);
        final String stringToSign = getV4StringToSign(amzDate, regionId, serviceId, canonicalRequest);

        // signature uses YYYYMMDD
        String dateStamp = amzDate.substring(0, 8);
        final byte[] signingKey = getV4SigningKey(secretKey, dateStamp, regionId, serviceId);

        return new String(Hex.encodeHex(HmacSHA256(stringToSign, signingKey), true));
    }

    private String extractV4Date( Map<String, String> headers ) throws InternalException {

        Map<String, String> lower = new HashMap<String, String>();
        for( Map.Entry<String, String> entry : headers.entrySet() ) {
            lower.put(entry.getKey().toLowerCase(), entry.getValue());
        }
        String amzDate = headers.get(P_AWS_DATE);
        // expecting YYYYMMDDTHHMMSSZ
        if( amzDate != null ) {
            if( amzDate.length() != 16 ) {
                throw new InternalException("request has invalid " + P_AWS_DATE);
            }
            return amzDate;
        }

        String date = lower.get("date");
        if( date == null ) {
            throw new InternalException("request is missing date header");
        }
        SimpleDateFormat parser = new SimpleDateFormat("EEE, dd MMM yyyy HH:mm:ss zzz");
        try {
            return getV4HeaderDate(parser.parse(date));

        } catch( ParseException e ) {
            throw new InternalException("request has invalid date header format");
        }
    }

    private byte[] getV4SigningKey( String secretKey, String dateStamp, String regionId, String serviceId ) throws InternalException {
        byte[] withSecret = ( "AWS4" + secretKey ).getBytes();
        byte[] withDate = HmacSHA256(dateStamp, withSecret);
        byte[] withRegion = HmacSHA256(regionId, withDate);
        byte[] withService = HmacSHA256(serviceId, withRegion);
        return HmacSHA256("aws4_request", withService);
    }

    private String getV4StringToSign( String dateStamp, String regionId, String serviceId, String canonicalRequest ) throws InternalException {
        return V4_ALGORITHM + "\n" + dateStamp + "\n" + getV4CredentialScope(dateStamp, regionId, serviceId) + "\n" + computeSHA256Hash(canonicalRequest);
    }

    private String getV4CredentialScope( String dateStamp, String regionId, String serviceId ) {
        return dateStamp.substring(0, 8) + "/" + regionId + "/" + serviceId + "/" + V4_TERMINATION;
    }

    private String getV4CanonicalRequest( String action, String serviceUrl, Map<String, String> headers, String bodyHash ) throws InternalException {
    /*
      CanonicalRequest =
      HTTPRequestMethod + '\n' +
      CanonicalURI + '\n' +
      CanonicalQueryString + '\n' +
      CanonicalHeaders + '\n' +
      SignedHeaders + '\n' +
      HexEncode(Hash(Payload))
     */

        final URI endpoint;
        try {
            endpoint = new URI(serviceUrl.replace(" ", "%20")).normalize();
        } catch( URISyntaxException e ) {
            throw new InternalException(e);
        }

        final StringBuilder s = new StringBuilder();
        s.append(action.toUpperCase()).append("\n");


        String path = endpoint.getPath();
        if( path == null || path.length() == 0 ) {
            path = "/";
        }
        s.append(encode(path, true)).append("\n");
        s.append(getV4CanonicalQueryString(endpoint)).append("\n");

        List<String> sortedHeaders = new ArrayList<String>();
        sortedHeaders.addAll(headers.keySet());
        Collections.sort(sortedHeaders, String.CASE_INSENSITIVE_ORDER);

        for( String header : sortedHeaders ) {
            String value = headers.get(header).trim().replaceAll("\\s+", " ");
            header = header.toLowerCase().replaceAll("\\s+", " ");
            s.append(header).append(":").append(value).append("\n");
        }
        s.append("\n").append(getV4SignedHeaders(headers)).append("\n").append(bodyHash);

        return s.toString();
    }

    private String getV4CanonicalQueryString( URI endpoint ) throws InternalException {
        // parse query params and translate to another form of tuple that is comparable on both key and value

        List<NameValuePair> parsedParams = URLEncodedUtils.parse(endpoint, "UTF-8");
        List<KeyValuePair> queryParams = new ArrayList<KeyValuePair>(parsedParams.size());
        for( NameValuePair param : parsedParams ) {
            String key = encode(param.getName(), false);
            String value = param.getValue() != null ? encode(param.getValue(), false) : "";
            queryParams.add(new KeyValuePair(key, value));
        }

        // sort query parameters by key, then value
        Collections.sort(queryParams);

        StringBuilder sb = new StringBuilder();
        for( KeyValuePair pair : queryParams ) {
            if( sb.length() > 0 ) {
                sb.append("&");
            }
            sb.append(pair.getKey()).append("=").append(pair.getValue());
        }
        return sb.toString();
    }

    private String getV4SignedHeaders( Map<String, String> headers ) {
        // move to set to lower case and remove dupes
        Set<String> sorted = new TreeSet<String>();
        for( String header : headers.keySet() ) {
            sorted.add(header.toLowerCase());
        }

        StringBuilder sb = new StringBuilder();
        for( String header : sorted ) {
            if( sb.length() > 0 ) {
                sb.append(";");
            }
            sb.append(header.toLowerCase());
        }

        return sb.toString();
    }

    public String getV4HeaderDate( Date date ) {
        SimpleDateFormat fmt = new SimpleDateFormat("yyyyMMdd'T'HHmmss'Z'");
        Calendar cal = Calendar.getInstance(new SimpleTimeZone(0, "GMT"));
        fmt.setCalendar(cal);
        if( date == null ) {
            return fmt.format(new Date());
        }
        else {
            return fmt.format(date);
        }
    }

    @Override
    public String testContext() {
        APITrace.begin(this, "Cloud.testContext");
        try {
            ProviderContext ctx = getContext();

            if( ctx == null ) {
                logger.warn("No context exists for testing");
                return null;
            }
            try {
                ComputeServices compute = getComputeServices();

                if( compute != null ) {
                    VirtualMachineSupport support = compute.getVirtualMachineSupport();

                    if( support == null || !support.isSubscribed() ) {
                        logger.warn("Not subscribed to virtual machine support");
                        return null;
                    }
                    String actualAccountNumber = getOwnerId();
                    // Return actual account number as the number provided in configuration
                    // may have been incorrect
                    if( actualAccountNumber != null ) {
                        return actualAccountNumber;
                    }
                }
                else {
                    StorageServices storage = getStorageServices();
                    BlobStoreSupport support = storage.getOnlineStorageSupport();

                    if( support == null || !support.isSubscribed() ) {
                        logger.warn("No subscribed to storage services");
                        return null;
                    }
                }
            } catch( Throwable t ) {
                logger.warn("Unable to connect to AWS for " + ctx.getAccountNumber() + ": " + t.getMessage());
                return null;
            }
            return ctx.getAccountNumber();
        } finally {
            APITrace.end();
        }
    }

    /**
     * Retrieve current account number using DescribeSecurityGroups. May not always be reliable but is better than
     * nothing.
     *
     * @return current account number or null if not found
     */
    private String getOwnerId() {
        APITrace.begin(this, "AWSCloud.getOwnerId");
        try {
            ProviderContext ctx = getContext();

            if( ctx == null ) {
                return null;
            }
            Map<String, String> parameters = getStandardParameters(getContext(), EC2Method.DESCRIBE_SECURITY_GROUPS);
            EC2Method method;
            NodeList blocks;
            Document doc;

            method = new EC2Method(this, getEc2Url(), parameters);
            try {
                doc = method.invoke();
            } catch( EC2Exception e ) {
                logger.error(e.getSummary());
                throw new CloudException(e);
            }
            blocks = doc.getElementsByTagName("securityGroupInfo");
            for( int i = 0; i < blocks.getLength(); i++ ) {
                NodeList items = blocks.item(i).getChildNodes();

                for( int j = 0; j < items.getLength(); j++ ) {
                    Node item = items.item(j);

                    if( item.getNodeName().equals("item") ) {
                        NodeList attrs = item.getChildNodes();
                        for( int k = 0; k < attrs.getLength(); k++ ) {
                            Node attr = attrs.item(k);
                            if( attr.getNodeName().equals("ownerId") ) {
                                return attr.getFirstChild().getNodeValue().trim();
                            }
                        }
                    }
                }
            }
            return null;
        } catch( InternalException e ) {
        } catch( CloudException e ) {
        } finally {
            APITrace.end();
        }
        // Couldn't get the number for some reason
        return null;
    }

    public void setTags( @Nonnull Node attr, @Nonnull Taggable item ) {
        if( attr.hasChildNodes() ) {
            NodeList tags = attr.getChildNodes();

            for( int j = 0; j < tags.getLength(); j++ ) {
                Tag t = toTag(tags.item(j));

                if (t != null && t.getValue() != null) {
                    item.setTag(t.getKey(), t.getValue());
                }
            }
        }
    }

    /**
     * Gets the epoch form of the text value of the provided node.
     *
     * @param node the node to extact the value from
     * @return the epoch time
     * @throws CloudException
     */
    public static long getTimestampValue( Node node ) throws CloudException {
        SimpleDateFormat fmt = new SimpleDateFormat("yyyy-MM-dd'T'HH:mm:ss.SSS'Z'");
        fmt.setTimeZone(TimeZone.getTimeZone("UTC"));
        String value = getTextValue(node);

        try {
            return fmt.parse(value).getTime();
        } catch( ParseException e ) {
            logger.error(e);
            e.printStackTrace();
            throw new CloudException(e);
        }
    }

    /**
     * Returns the text from the given node.
     *
     * @param node the node to extract the value from
     * @return the text from the node
     */
    static public String getTextValue( Node node ) {
        if( node.getChildNodes().getLength() == 0 ) {
            return null;
        }
        return node.getFirstChild().getNodeValue();
    }

    /**
     * Returns the boolean value of the given node.
     *
     * @param node the node to extract the value from
     * @return the boolean value of the node
     */
    static public boolean getBooleanValue( Node node ) {
        return Boolean.valueOf(getTextValue(node));
    }

    /**
     * Returns the int value of the given node.
     *
     * @param node the node to extract the value from
     * @return the int value of the given node
     */
    public static int getIntValue( Node node ) {
        return Integer.valueOf(getTextValue(node));
    }

    /**
     * Returns the double value of the given node.
     *
     * @param node the node to extract the value from
     * @return the double value of the given node
     */
    public static double getDoubleValue( Node node ) {
        return Double.valueOf(getTextValue(node));
    }

    /**
     * Returns the float value of the given node.
     *
     * @param node the node to extract the value from
     * @return the float value of the given node
     */
    public static float getFloatValue( Node node ) {
        return Float.valueOf(getTextValue(node));
    }

    /**
     * Helper method for adding indexed member parameters, e.g. <i>AlarmNames.member.N</i>. Will overwrite existing
     * parameters if present. Assumes indexing starts at 1.
     *
     * @param parameters the existing parameters map to add to
     * @param prefix     the prefix value for each parameter key
     * @param values     the values to add
     */
    public static void addIndexedParameters( @Nonnull Map<String, String> parameters, @Nonnull String prefix, String ... values ) {
        if( values == null || values.length == 0 ) {
            return;
        }
        int i = 1;
        if( !prefix.endsWith(".") ) {
            prefix += ".";
        }
        for( String value : values ) {
            parameters.put(String.format("%s%d", prefix, i), value);
            i++;
        }
    }

    /**
     * Helper method for adding indexed member parameters, e.g. <i>AlarmNames.member.N</i>. Will overwrite existing
     * parameters if present. Assumes indexing starts at 1.
     *
     * @param parameters      the existing parameters map to add to
     * @param prefix          the prefix value for each parameter key
     * @param extraParameters the values to add
     */
    public static void addIndexedParameters( @Nonnull Map<String, String> parameters, @Nonnull String prefix, Map<String, String> extraParameters ) {
        if( extraParameters == null || extraParameters.size() == 0 ) {
            return;
        }
        int i = 1;
        for( Map.Entry<String, String> entry : extraParameters.entrySet() ) {
            parameters.put(prefix + i + ".Name", entry.getKey());
            if( entry.getValue() != null ) {
                parameters.put(prefix + i + ".Value", entry.getValue());
            }
            i++;
        }
    }

    /**
     * Puts the given key/value into the given map only if the value is not null.
     *
     * @param parameters the map to add to
     * @param key        the key of the value
     * @param value      the value to add if not null
     */
    public static void addValueIfNotNull( @Nonnull Map<String, String> parameters, @Nonnull String key, String value ) {
        if( value == null ) {
            return;
        }
        parameters.put(key, value);
    }

    private static volatile Boolean supportsEC2 = null;
    private static volatile Boolean supportsVPC = null;

    /**
     * Retrieve current account number using DescribeSecurityGroups. May not always be reliable but is better than
     * nothing.
     *
     * @return current account number or null if not found
     */
    private void fetchSupportedPlatforms() {
        if( supportsEC2 != null ) {
            // We've already done this before, don't continue;
            return;
        }
        APITrace.begin(this, "AWSCloud.getSupportedPlatforms");
        try {
            ProviderContext ctx = getContext();
            if( ctx == null ) {
                return;
            }
            Map<String, String> parameters = getStandardParameters(getContext(), EC2Method.DESCRIBE_ACCOUNT_ATTRIBUTES);
            EC2Method method;
            NodeList blocks;
            Document doc;
            parameters.put("AttributeName.1", "supported-platforms");
            method = new EC2Method(this, getEc2Url(), parameters);
            try {
                doc = method.invoke();
            } catch( EC2Exception e ) {
                logger.error(e.getSummary());
                throw new CloudException(e);
            }

            blocks = doc.getElementsByTagName("attributeValueSet");
            for (int i = 0; i < blocks.getLength(); i++) {
                NodeList items = blocks.item(i).getChildNodes();

                for( int j = 0; j < items.getLength(); j++ ) {
                    Node item = items.item(j);

                    if( item.getNodeName().equals("item") ) {
                        NodeList attrs = item.getChildNodes();
                        for( int k = 0; k < attrs.getLength(); k++ ) {
                            Node attr = attrs.item(k);
                            if (attr.getNodeName().equals("attributeValue")) {
                                String value = attr.getFirstChild().getNodeValue().trim();
                                if( PLATFORM_EC2.equalsIgnoreCase(value) ) {
                                    supportsEC2 = Boolean.TRUE;
                                }
                                else if( PLATFORM_VPC.equalsIgnoreCase(value) ) {
                                    supportsVPC = Boolean.TRUE;
                                }
                            }
                        }
                    }
                }
            }
            if( supportsEC2 == null ) {
                supportsEC2 = Boolean.FALSE;
            }
            if( supportsVPC == null ) {
                supportsVPC = Boolean.FALSE;
            }
        } catch ( InternalException e ) {
        } catch ( CloudException e ) {
        } finally {
            APITrace.end();
        }
    }

    /**
     * @return
     */
    public boolean isEC2Supported() {
        fetchSupportedPlatforms();
        return supportsEC2 != null && supportsEC2;
    }

    /**
     *
     * @return
     */
    public boolean isVPCSupported() {
        fetchSupportedPlatforms();
        return supportsVPC != null && supportsVPC;
    }

    public @Nonnull HttpClient getClient() throws InternalException {
        return getClient(false);
    }

    public @Nonnull HttpClient getClient(boolean multipart) throws InternalException {
        ProviderContext ctx = getContext();
        if( ctx == null ) {
            throw new InternalException("No context was specified for this request");
        }

        final HttpParams params = new BasicHttpParams();

        HttpProtocolParams.setVersion(params, HttpVersion.HTTP_1_1);
        if( !multipart ) {
            HttpProtocolParams.setContentCharset(params, Consts.UTF_8.toString());
        }
        HttpProtocolParams.setUserAgent(params, "Dasein Cloud");

        Properties p = ctx.getCustomProperties();
        if( p != null ) {
            String proxyHost = p.getProperty("proxyHost");
            String proxyPortStr = p.getProperty("proxyPort");
            int proxyPort = 0;
            if( proxyPortStr != null ) {
                proxyPort = Integer.parseInt(proxyPortStr);
            }
            if( proxyHost != null && proxyHost.length() > 0 && proxyPort > 0 ) {
                params.setParameter(ConnRoutePNames.DEFAULT_PROXY,
                        new HttpHost(proxyHost, proxyPort)
                );
            }
        }
        DefaultHttpClient client = new DefaultHttpClient(params);
        client.addRequestInterceptor(new HttpRequestInterceptor() {
            public void process(
                    final HttpRequest request,
                    final HttpContext context) throws HttpException, IOException {
                if( !request.containsHeader("Accept-Encoding") ) {
                    request.addHeader("Accept-Encoding", "gzip");
                }
                request.setParams(params);
            }
        });
        client.addResponseInterceptor(new HttpResponseInterceptor() {
            public void process(
                    final HttpResponse response,
                    final HttpContext context) throws HttpException, IOException {
                HttpEntity entity = response.getEntity();
                if( entity != null ) {
                    Header header = entity.getContentEncoding();
                    if( header != null ) {
                        for( HeaderElement codec : header.getElements() ) {
                            if( codec.getName().equalsIgnoreCase("gzip") ) {
                                response.setEntity(
                                        new GzipDecompressingEntity(response.getEntity()));
                                break;
                            }
                        }
                    }
                }
            }
        });
        return client;
    }

}<|MERGE_RESOLUTION|>--- conflicted
+++ resolved
@@ -291,14 +291,9 @@
                 if( tagParameters.size() == 0 ) {
                     return;
                 }
-<<<<<<< HEAD
                 putExtraParameters(parameters, tagParameters);
 
                 EC2Method method = new EC2Method(this, getEc2Url(), parameters);
-=======
-                addExtraParameters(parameters, tagParameters);
-                method = new EC2Method(this, getEc2Url(), parameters);
->>>>>>> f84f9d41
                 try {
                     method.invoke();
                 } catch( EC2Exception e ) {
