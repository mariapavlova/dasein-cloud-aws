/**
 * Copyright (C) 2009-2014 Dell, Inc.
 * See annotations for authorship information
 *
 * ====================================================================
 * Licensed under the Apache License, Version 2.0 (the "License");
 * you may not use this file except in compliance with the License.
 * You may obtain a copy of the License at
 *
 * http://www.apache.org/licenses/LICENSE-2.0
 *
 * Unless required by applicable law or agreed to in writing, software
 * distributed under the License is distributed on an "AS IS" BASIS,
 * WITHOUT WARRANTIES OR CONDITIONS OF ANY KIND, either express or implied.
 * See the License for the specific language governing permissions and
 * limitations under the License.
 * ====================================================================
 */

package org.dasein.cloud.aws;

import org.apache.commons.codec.binary.Base64;
import org.apache.commons.codec.binary.Hex;
import org.apache.http.NameValuePair;
import org.apache.http.client.utils.URLEncodedUtils;
import org.apache.log4j.Logger;
import org.dasein.cloud.*;
import org.dasein.cloud.aws.admin.AWSAdminServices;
import org.dasein.cloud.aws.compute.EC2ComputeServices;
import org.dasein.cloud.aws.compute.EC2Exception;
import org.dasein.cloud.aws.compute.EC2Method;
import org.dasein.cloud.aws.identity.AWSIdentityServices;
import org.dasein.cloud.aws.network.EC2NetworkServices;
import org.dasein.cloud.aws.platform.AWSPlatformServices;
import org.dasein.cloud.aws.storage.AWSCloudStorageServices;
import org.dasein.cloud.compute.ComputeServices;
import org.dasein.cloud.compute.VirtualMachineSupport;
import org.dasein.cloud.platform.KeyValuePair;
import org.dasein.cloud.storage.BlobStoreSupport;
import org.dasein.cloud.storage.StorageServices;
import org.dasein.cloud.util.APITrace;
import org.w3c.dom.Document;
import org.w3c.dom.Node;
import org.w3c.dom.NodeList;

import javax.annotation.Nonnull;
import javax.annotation.Nullable;
import javax.crypto.Mac;
import javax.crypto.spec.SecretKeySpec;
import java.io.BufferedInputStream;
import java.io.ByteArrayInputStream;
import java.io.IOException;
import java.io.UnsupportedEncodingException;
import java.net.URI;
import java.net.URISyntaxException;
import java.net.URLEncoder;
import java.security.InvalidKeyException;
import java.security.MessageDigest;
import java.security.NoSuchAlgorithmException;
import java.text.ParseException;
import java.text.SimpleDateFormat;
import java.util.*;

public class AWSCloud extends AbstractCloud {
<<<<<<< HEAD
  static private String getLastItem(String name) {
    int idx = name.lastIndexOf('.');

    if (idx < 0) {
      return name;
    } else if (idx == (name.length() - 1)) {
      return "";
    }
    return name.substring(idx + 1);
  }

  static public Logger getLogger(Class<?> cls) {
    String pkg = getLastItem(cls.getPackage().getName());

    if (pkg.equals("aws")) {
      pkg = "";
    } else {
      pkg = pkg + ".";
    }
    return Logger.getLogger("dasein.cloud.aws.std." + pkg + getLastItem(cls.getName()));
  }

  static public Logger getWireLogger(Class<?> cls) {
    return Logger.getLogger("dasein.cloud.aws.wire." + getLastItem(cls.getPackage().getName()) + "." + getLastItem(cls.getName()));
  }

  static private final Logger logger = getLogger(AWSCloud.class);

  static public final String P_ACCESS = "AWSAccessKeyId";
  static public final String P_ACTION = "Action";
  static public final String P_CFAUTH = "Authorization";
  static public final String P_AWS_DATE = "x-amz-date";
  static public final String P_GOOG_DATE = "x-goog-date";
  static public final String P_SIGNATURE = "Signature";
  static public final String P_SIGNATURE_METHOD = "SignatureMethod";
  static public final String P_SIGNATURE_VERSION = "SignatureVersion";
  static public final String P_TIMESTAMP = "Timestamp";
  static public final String P_VERSION = "Version";

  static public final String CLOUD_FRONT_ALGORITHM = "HmacSHA1";
  static public final String EC2_ALGORITHM = "HmacSHA256";
  static public final String S3_ALGORITHM = "HmacSHA1";
  static public final String SIGNATURE = "2";
  static public final String V4_ALGORITHM = "AWS4-HMAC-SHA256";
  static public final String V4_TERMINATION = "aws4_request";

  static public @Nonnull String encode(@Nonnull String value, boolean encodePath) throws InternalException {
    String encoded;

    try {
      encoded = URLEncoder.encode(value, "utf-8").replace("+", "%20").replace("*", "%2A").replace("%7E", "~");
      if (encodePath) {
        encoded = encoded.replace("%2F", "/");
      }
    } catch (UnsupportedEncodingException e) {
      logger.error(e);
      e.printStackTrace();
      throw new InternalException(e);
    }
    return encoded;
  }

  static public String escapeXml(String nonxml) {
    StringBuilder str = new StringBuilder();

    for (int i = 0; i < nonxml.length(); i++) {
      char c = nonxml.charAt(i);

      switch (c) {
        case '&':
          str.append("&amp;");
          break;
        case '>':
          str.append("&gt;");
          break;
        case '<':
          str.append("&lt;");
          break;
        case '"':
          str.append("&quot;");
          break;
        case '[':
          str.append("&#091;");
          break;
        case ']':
          str.append("&#093;");
          break;
        case '!':
          str.append("&#033;");
          break;
        default:
          str.append(c);
      }
    }
    return str.toString();
  }

  static public byte[] HmacSHA256(String data, byte[] key) throws InternalException {

    final String algorithm = "HmacSHA256";
    Mac mac;
    try {
      mac = Mac.getInstance(algorithm);
      mac.init(new SecretKeySpec(key, algorithm));
      return mac.doFinal(data.getBytes("UTF-8"));
    } catch (NoSuchAlgorithmException e) {
      throw new InternalException(e);
    } catch (InvalidKeyException e) {
      throw new InternalException(e);
    } catch (UnsupportedEncodingException e) {
      throw new InternalException(e);
    }
  }

  static public String computeSHA256Hash(String value) throws InternalException {
    try {
      byte[] valueBytes = value.getBytes("utf-8");
      BufferedInputStream inputStream =
        new BufferedInputStream(new ByteArrayInputStream(valueBytes));
      MessageDigest digest = MessageDigest.getInstance("SHA-256");
      byte[] buffer = new byte[4096];
      int read;
      while ((read = inputStream.read(buffer, 0, buffer.length)) != -1) {
        digest.update(buffer, 0, read);
      }
      return new String(Hex.encodeHex(digest.digest(), true));
    } catch (NoSuchAlgorithmException e) {
      throw new InternalException(e);
    } catch (IOException e) {
      throw new InternalException(e);
    }
  }

  public AWSCloud() {
  }

  private String buildEc2AuthString(String method, String serviceUrl, Map<String, String> parameters) throws InternalException {
    StringBuilder authString = new StringBuilder();
    TreeSet<String> sortedKeys;
    URI endpoint;
    String tmp;

    authString.append(method);
    authString.append("\n");
    try {
      endpoint = new URI(serviceUrl);
    } catch (URISyntaxException e) {
      logger.error(e);
      e.printStackTrace();
      throw new InternalException(e);
    }
    authString.append(endpoint.getHost().toLowerCase());
    authString.append("\n");
    tmp = endpoint.getPath();
    if (tmp == null || tmp.length() == 0) {
      tmp = "/";
    }
    authString.append(encode(tmp, true));
    authString.append("\n");
    sortedKeys = new TreeSet<String>();
    sortedKeys.addAll(parameters.keySet());
    boolean first = true;
    for (String key : sortedKeys) {
      String value = parameters.get(key);

      if (!first) {
        authString.append("&");
      } else {
        first = false;
      }
      authString.append(encode(key, false));
      authString.append("=");
      authString.append(encode(value, false));
    }
    return authString.toString();
  }


  public boolean createTags(String resourceId, Tag... keyValuePairs) {
    return createTags(new String[]{resourceId}, keyValuePairs);
  }

  public boolean createTags(final String[] resourceIds, final Tag... keyValuePairs) {
    hold();

    Thread t = new Thread() {
      public void run() {
=======
    static private String getLastItem(String name) {
        int idx = name.lastIndexOf('.');

        if (idx < 0) {
            return name;
        } else if (idx == (name.length() - 1)) {
            return "";
        }
        return name.substring(idx + 1);
    }

    static public Logger getLogger(Class<?> cls) {
        String pkg = getLastItem(cls.getPackage().getName());

        if (pkg.equals("aws")) {
            pkg = "";
        } else {
            pkg = pkg + ".";
        }
        return Logger.getLogger("dasein.cloud.aws.std." + pkg + getLastItem(cls.getName()));
    }

    static public Logger getWireLogger(Class<?> cls) {
        return Logger.getLogger("dasein.cloud.aws.wire." + getLastItem(cls.getPackage().getName()) + "." + getLastItem(cls.getName()));
    }

    static private final Logger logger = getLogger(AWSCloud.class);

    static public final String P_ACCESS = "AWSAccessKeyId";
    static public final String P_ACTION = "Action";
    static public final String P_CFAUTH = "Authorization";
    static public final String P_AWS_DATE = "x-amz-date";
    static public final String P_GOOG_DATE = "x-goog-date";
    static public final String P_SIGNATURE = "Signature";
    static public final String P_SIGNATURE_METHOD = "SignatureMethod";
    static public final String P_SIGNATURE_VERSION = "SignatureVersion";
    static public final String P_TIMESTAMP = "Timestamp";
    static public final String P_VERSION = "Version";

    static public final String CLOUD_FRONT_ALGORITHM = "HmacSHA1";
    static public final String EC2_ALGORITHM = "HmacSHA256";
    static public final String S3_ALGORITHM = "HmacSHA1";
    static public final String SIGNATURE = "2";
    static public final String V4_ALGORITHM = "AWS4-HMAC-SHA256";
    static public final String V4_TERMINATION = "aws4_request";

    static public final String PLATFORM_EC2                     = "EC2";
    static public final String PLATFORM_VPC                     = "VPC";


    static public @Nonnull String encode(@Nonnull String value, boolean encodePath) throws InternalException {
        String encoded;

>>>>>>> de96f35a
        try {
          createTags(1, resourceIds, keyValuePairs);
        } finally {
          release();
        }
      }
    };

    t.setName("Tag Setter");
    t.setDaemon(true);
    t.start();
    return true;
  }

  private void createTags(int attempt, String[] resourceIds, Tag... keyValuePairs) {
    APITrace.begin(this, "Cloud.createTags");
    try {
      try {
        Map<String, String> parameters = getStandardParameters(getContext(), "CreateTags");
        EC2Method method;

        for (int i = 0; i < resourceIds.length; i++) {
          parameters.put("ResourceId." + (i + 1), resourceIds[i]);
        }

        Map<String, String> tagParameters = new HashMap<String, String>();
        for (int i = 0; i < keyValuePairs.length; i++) {
          String key = keyValuePairs[i].getKey();
          String value = keyValuePairs[i].getValue();

          if (value != null) {
            tagParameters.put("Tag." + (i + 1) + ".Key", key);
            tagParameters.put("Tag." + (i + 1) + ".Value", value);
          }
        }
        if (tagParameters.size() == 0) {
          return;
        }
        putExtraParameters(parameters, tagParameters);
        method = new EC2Method(this, getEc2Url(), parameters);
        try {
          method.invoke();
        } catch (EC2Exception e) {
          if (attempt > 20) {
            logger.error("EC2 error settings tags for " + Arrays.toString(resourceIds) + ": " + e.getSummary());
            return;
          }
          try {
            Thread.sleep(5000L);
          } catch (InterruptedException ignore) {
          }
          createTags(attempt + 1, resourceIds, keyValuePairs);
        }
      } catch (Throwable ignore) {
        logger.error("Error while creating tags for " + Arrays.toString(resourceIds) + ".", ignore);
      }
    } finally {
      APITrace.end();
    }
  }

  public boolean removeTags(String resourceId, Tag... keyValuePairs) {
    return removeTags(new String[]{resourceId}, keyValuePairs);
  }

  public boolean removeTags(String[] resourceIds, Tag... keyValuePairs) {
    APITrace.begin(this, "Cloud.removeTags");
    try {
      try {
        Map<String, String> parameters = getStandardParameters(getContext(), "DeleteTags");
        EC2Method method;

        for (int i = 0; i < resourceIds.length; i++) {
          parameters.put("ResourceId." + (i + 1), resourceIds[i]);
        }

        for (int i = 0; i < keyValuePairs.length; i++) {
          String key = keyValuePairs[i].getKey();
          String value = keyValuePairs[i].getValue();

          parameters.put("Tag." + (i + 1) + ".Key", key);
          if (value != null && value.length() > 0) {
            parameters.put("Tag." + (i + 1) + ".Value", value);
          }
        }
        method = new EC2Method(this, getEc2Url(), parameters);
        method.invoke();
        return true;
      } catch (Throwable ignore) {
        logger.error("Error while removing tags for " + resourceIds + ".", ignore);
        return false;
      }
    } finally {
      APITrace.end();
    }
  }

  public Map<String, String> getTagsFromTagSet(Node attr) {
    if (attr == null || !attr.hasChildNodes()) {
      return null;
    }
    Map<String, String> tags = new HashMap<String, String>();
    NodeList tagNodes = attr.getChildNodes();
    for (int j = 0; j < tagNodes.getLength(); j++) {
      Node tag = tagNodes.item(j);

      if (tag.getNodeName().equals("item") && tag.hasChildNodes()) {
        NodeList parts = tag.getChildNodes();
        String key = null, value = null;

        for (int k = 0; k < parts.getLength(); k++) {
          Node part = parts.item(k);

          if (part.getNodeName().equalsIgnoreCase("key")) {
            if (part.hasChildNodes()) {
              key = part.getFirstChild().getNodeValue().trim();
            }
          } else if (part.getNodeName().equalsIgnoreCase("value")) {
            if (part.hasChildNodes()) {
              value = part.getFirstChild().getNodeValue().trim();
            }
          }
          if (key != null && value != null) {
            tags.put(key, value);
          }
        }
      }
    }
    return tags;
  }

  @Override
  public AWSAdminServices getAdminServices() {
    EC2Provider p = getEC2Provider();

    if (p.isAWS() || p.isEnStratus() || p.isOpenStack() || p.isEucalyptus()) {
      return new AWSAdminServices(this);
    }
    return null;
  }

  private
  @Nonnull
  String[] getBootstrapUrls(@Nullable ProviderContext ctx) {
    String endpoint = (ctx == null ? null : ctx.getEndpoint());

    if (endpoint == null) {
      return new String[0];
    }
    if (!endpoint.contains(",")) {
      return new String[]{endpoint};
    }
    String[] endpoints = endpoint.split(",");

    if (endpoints == null) {
      endpoints = new String[0];
    }
    if (endpoints.length > 1) {
      String second = endpoints[1];

      if (!second.startsWith("http")) {
        if (endpoints[0].startsWith("http")) {
          // likely a URL with a , in it
          return new String[]{endpoint + (getEC2Provider().isEucalyptus() ? "/Eucalyptus" : "")};
        }
      }
    }
    for (int i = 0; i < endpoints.length; i++) {
      if (!endpoints[i].startsWith("http")) {
        endpoints[i] = "https://" + endpoints[i] + (getEC2Provider().isEucalyptus() ? "/Eucalyptus" : "");
      }
    }
    return endpoints;
  }

  @Override
  public
  @Nonnull
  String getCloudName() {
    ProviderContext ctx = getContext();
    String name = (ctx == null ? null : ctx.getCloudName());

    return ((name == null) ? "AWS" : name);
  }

  @Override
  public EC2ComputeServices getComputeServices() {
    if (getEC2Provider().isStorage()) {
      return null;
    }
    return new EC2ComputeServices(this);
  }

  static public final String DSN_ACCESS_KEY = "accessKey";

  @Override
  public @Nonnull ContextRequirements getContextRequirements() {
    return new ContextRequirements(
      new ContextRequirements.Field(DSN_ACCESS_KEY, "AWS API access keys", ContextRequirements.FieldType.KEYPAIR, ContextRequirements.Field.ACCESS_KEYS, true)
    );
  }

  public byte[][] getAccessKey(ProviderContext ctx) {
    return (byte[][])ctx.getConfigurationValue(DSN_ACCESS_KEY);
  }

  @Override
  public
  @Nonnull
  RegionsAndZones getDataCenterServices() {
    return new RegionsAndZones(this);
  }

  private transient volatile EC2Provider provider;

  public
  @Nonnull
  EC2Provider getEC2Provider() {
    if (provider == null) {
      provider = EC2Provider.valueOf(getProviderName());
    }
    return provider;
  }

  public
  @Nullable
  String getEc2Url() throws InternalException, CloudException {
    ProviderContext ctx = getContext();
    String url = getEc2Url(ctx == null ? null : ctx.getRegionId());

    if (getEC2Provider().isEucalyptus()) {
      return url + "/Eucalyptus";
    } else {
      return url;
    }
  }

  public @Nullable String getEc2Url(@Nullable String regionId) throws InternalException, CloudException {
    ProviderContext ctx = getContext();
    String url;

    if (regionId == null) {
      return getBootstrapUrls(ctx)[0];
    }
    if (getEC2Provider().isAWS()) {

      url = (ctx == null ? null : ctx.getCloud().getEndpoint());
      if (url != null && url.endsWith("amazonaws.com")) {
        return "https://ec2." + regionId + ".amazonaws.com";
      }
      return "https://ec2." + regionId + ".amazonaws.com";
    } else if (!getEC2Provider().isEucalyptus()) {
      url = (ctx == null ? null : ctx.getCloud().getEndpoint());
      if (url == null) {
        return null;
      }
      if (!url.startsWith("http")) {
        String cloudUrl = ctx.getCloud().getEndpoint();

        if (cloudUrl != null && cloudUrl.startsWith("http:")) {
          return "http://" + url + "/" + regionId;
        }
        return "https://" + url + "/" + regionId;
      } else {
        return url + "/" + regionId;
      }
    }
    url = (ctx == null ? null : ctx.getCloud().getEndpoint());
    if (url == null) {
      return null;
    }
    if (!url.startsWith("http")) {
      String cloudUrl = ctx.getCloud().getEndpoint();

      if (cloudUrl != null && cloudUrl.startsWith("http:")) {
        return "http://" + url;
      }
      return "https://" + url;
    } else {
      return url;
    }
  }

  public String getGlacierUrl() throws InternalException, CloudException {
    ProviderContext ctx = getContext();
    String regionId = ctx.getRegionId();
    return "https://glacier." + regionId + ".amazonaws.com/-/";
  }

  public String getAutoScaleVersion() {
    return "2011-01-01";
  }

  public String getCloudWatchVersion() {
    return "2010-08-01";
  }

  public String getEc2Version() {
    if (getEC2Provider().isAWS()) {
      return "2013-06-15";
    } else if (getEC2Provider().isEucalyptus()) {
      return "2010-11-15";
    } else if (getEC2Provider().isOpenStack()) {
      return "2009-11-30";
    }
    return "2012-07-20";
  }

  public String getElbVersion() {
    return "2012-06-01";
  }

  public String getRdsVersion() {
    return "2012-09-17";
  }

  public String getRoute53Version() {
    return "2012-12-12";
  }

  public String getSdbVersion() {
    return "2009-04-15";
  }

  public String getSnsVersion() {
    return "2010-03-31";
  }

  public String getSqsVersion() {
    return "2009-02-01";
  }

  @Override
  public AWSIdentityServices getIdentityServices() {
    if (getEC2Provider().isStorage()) {
      return null;
    }
    return new AWSIdentityServices(this);
  }

  @Override
  public EC2NetworkServices getNetworkServices() {
    if (getEC2Provider().isStorage()) {
      return null;
    }
    return new EC2NetworkServices(this);
  }

  @Override
  public
  @Nullable
  AWSPlatformServices getPlatformServices() {
    EC2Provider p = getEC2Provider();

    if (p.isAWS() || p.isEnStratus()) {
      return new AWSPlatformServices(this);
    }
    return null;
  }

  @Override
  public
  @Nonnull
  String getProviderName() {
    ProviderContext ctx = getContext();
    String name = (ctx == null ? null : ctx.getCloud().getProviderName());

    return ((name == null) ? EC2Provider.AWS.getName() : name);
  }

  public
  @Nullable
  String getProxyHost() {
    ProviderContext ctx = getContext();

    if (ctx == null) {
      return null;
    }
    Properties props = ctx.getCustomProperties();

    return (props == null ? null : props.getProperty("proxyHost"));
  }

  public int getProxyPort() {
    ProviderContext ctx = getContext();

    if (ctx == null) {
      return -1;
    }
    Properties props = ctx.getCustomProperties();

    if (props == null) {
      return -1;
    }
    String port = props.getProperty("proxyPort");

    if (port != null) {
      return Integer.parseInt(port);
    }
    return -1;
  }

  @Override
  public
  @Nonnull
  AWSCloudStorageServices getStorageServices() {
    return new AWSCloudStorageServices(this);
  }

  public Map<String, String> getStandardParameters(ProviderContext ctx, String action) throws InternalException {
    return getStandardParameters(ctx, action, getEc2Version());
  }

  public Map<String, String> getStandardParameters(ProviderContext ctx, String action, String version) throws InternalException {
    HashMap<String, String> parameters = new HashMap<String, String>();

    parameters.put(P_ACTION, action);
    parameters.put(P_SIGNATURE_VERSION, SIGNATURE);
    try {
      byte[][] keys = getAccessKey(ctx);

      parameters.put(P_ACCESS, new String(keys[0], "utf-8"));
    } catch (UnsupportedEncodingException e) {
      logger.error(e);
      e.printStackTrace();
      throw new InternalException(e);
    }
    parameters.put(P_SIGNATURE_METHOD, EC2_ALGORITHM);
    parameters.put(P_TIMESTAMP, getTimestamp(System.currentTimeMillis(), true));
    parameters.put(P_VERSION, version);
    return parameters;
  }

  public Map<String, String> getStandardCloudWatchParameters(ProviderContext ctx, String action) throws InternalException {
    Map<String, String> parameters = getStandardParameters(ctx, action);

    parameters.put(P_VERSION, getCloudWatchVersion());
    return parameters;
  }

  public Map<String, String> getStandardRdsParameters(ProviderContext ctx, String action) throws InternalException {
    Map<String, String> parameters = getStandardParameters(ctx, action);

    parameters.put(P_VERSION, getRdsVersion());
    return parameters;
  }

  public Map<String, String> getStandardSimpleDBParameters(ProviderContext ctx, String action) throws InternalException {
    Map<String, String> parameters = getStandardParameters(ctx, action);

    parameters.put(P_VERSION, getSdbVersion());
    return parameters;
  }

  public Map<String, String> getStandardSnsParameters(ProviderContext ctx, String action) throws InternalException {
    Map<String, String> parameters = getStandardParameters(ctx, action);

    parameters.put(P_VERSION, getSnsVersion());
    return parameters;
  }

  public Map<String, String> getStandardSqsParameters(ProviderContext ctx, String action) throws InternalException {
    Map<String, String> parameters = getStandardParameters(ctx, action);

    parameters.put(P_VERSION, getSqsVersion());
    return parameters;
  }

  public void putExtraParameters(Map<String, String> parameters, Map<String, String> extraParameters) {
    if (extraParameters == null || extraParameters.size() == 0) {
      return;
    }
    if (parameters == null) {
      parameters = new HashMap<String, String>();
    }
    parameters.putAll(extraParameters);
  }

  public
  @Nullable
  Map<String, String> getTagFilterParams(@Nullable Map<String, String> tags) {
    return getTagFilterParams(tags, 1);
  }

  public
  @Nullable
  Map<String, String> getTagFilterParams(@Nullable Map<String, String> tags, int startingFilterIndex) {
    if (tags == null || tags.size() == 0) {
      return null;
    }

    Map<String, String> filterParameters = new HashMap<String, String>();
    int i = startingFilterIndex;

    for (Map.Entry<String, String> parameter : tags.entrySet()) {
      String key = parameter.getKey();
      String value = parameter.getValue();
      filterParameters.put("Filter." + i + ".Name", "tag:" + key);
      filterParameters.put("Filter." + i + ".Value.1", value);
      i++;
    }
    return filterParameters;
  }

  public void addFilterParameter(Map<String, String> filterParameters, int index, String filterName, Collection<?> filterValues) {
    if (filterValues == null || filterValues.isEmpty()) {
        return;
    }
    filterParameters.put("Filter." + index + ".Name", filterName);
    int valueIndex = 0;
    for (Object filterValue : filterValues) {
      // filter values must be in lower case
      filterParameters.put("Filter." + index + ".Value." + valueIndex++, filterValue.toString().toLowerCase());
    }
  }

  public
  @Nonnull
  String getTimestamp(long timestamp, boolean withMillis) {
    SimpleDateFormat fmt;

    if (withMillis) {
      fmt = new SimpleDateFormat("yyyy-MM-dd'T'HH:mm:ss.SSS'Z'");
    } else {
      fmt = new SimpleDateFormat("yyyy-MM-dd'T'HH:mm:ss'Z'");
    }
    fmt.setTimeZone(TimeZone.getTimeZone("UTC"));
    return fmt.format(new Date(timestamp));
  }

  public long parseTime(@Nullable String time) throws CloudException {
    if (time == null) {
      return 0L;
    }
    SimpleDateFormat fmt = new SimpleDateFormat("yyyy-MM-dd'T'HH:mm:ss.SSS'Z'");

    if (time.length() > 0) {
      try {
        return fmt.parse(time).getTime();
      } catch (ParseException e) {
        fmt = new SimpleDateFormat("yyyy-MM-dd'T'HH:mm:ss'Z'");
        try {
          return fmt.parse(time).getTime();
        } catch (ParseException encore) {
          throw new CloudException("Could not parse date: " + time);
        }
      }
    }
    return 0L;
  }

  private String sign(byte[] key, String authString, String algorithm) throws InternalException {
    try {
      Mac mac = Mac.getInstance(algorithm);

      mac.init(new SecretKeySpec(key, algorithm));
      return new String(Base64.encodeBase64(mac.doFinal(authString.getBytes("utf-8"))));
    } catch (NoSuchAlgorithmException e) {
      logger.error(e);
      e.printStackTrace();
      throw new InternalException(e);
    } catch (InvalidKeyException e) {
      logger.error(e);
      e.printStackTrace();
      throw new InternalException(e);
    } catch (IllegalStateException e) {
      logger.error(e);
      e.printStackTrace();
      throw new InternalException(e);
    } catch (UnsupportedEncodingException e) {
      logger.error(e);
      e.printStackTrace();
      throw new InternalException(e);
    }
  }

  public String signUploadPolicy(String base64Policy) throws InternalException {
    ProviderContext ctx = getContext();

    if (ctx == null) {
      throw new InternalException("No context for signing the request");
    }
    return sign(getAccessKey(ctx)[1], base64Policy, S3_ALGORITHM);
  }

  public String signCloudFront(String accessKey, byte[] secretKey, String dateString) throws InternalException {
    String signature = sign(secretKey, dateString, CLOUD_FRONT_ALGORITHM);

    if (getEC2Provider().isStorage() && "google".equalsIgnoreCase(getProviderName())) {
      return ("GOOG1 " + accessKey + ":" + signature);
    } else {
      return ("AWS " + accessKey + ":" + signature);
    }
  }

  public String signEc2(byte[] key, String serviceUrl, Map<String, String> parameters) throws InternalException {
    return sign(key, buildEc2AuthString("POST", serviceUrl, parameters), EC2_ALGORITHM);
  }

  public String signAWS3(String keyId, byte[] key, String dateString) throws InternalException {
    return ("AWS3-HTTPS AWSAccessKeyId=" + keyId + ",Algorithm=" + EC2_ALGORITHM + ",Signature=" + sign(key, dateString, EC2_ALGORITHM));
  }

  public String signS3(String accessKey, byte[] secretKey, String action, String hash, String contentType, Map<String, String> headers, String bucket, String object) throws InternalException {
    StringBuilder toSign = new StringBuilder();

    toSign.append(action);
    toSign.append("\n");
    if (hash != null) {
      toSign.append(hash);
    }
    toSign.append("\n");
    if (contentType != null) {
      toSign.append(contentType);
    }
    toSign.append("\n\n");
    ArrayList<String> keys = new ArrayList<String>();
    keys.addAll(headers.keySet());
    Collections.sort(keys);
    for (String hkey : keys) {
      if (hkey.startsWith("x-amz") || (getEC2Provider().isStorage() && hkey.startsWith("x-goog"))) {
        String val = headers.get(hkey);

        if (val != null) {
          toSign.append(hkey);
          toSign.append(":");
          toSign.append(headers.get(hkey).trim());
          toSign.append("\n");
        }
      }
    }
    toSign.append("/");
    if (getEC2Provider().isEucalyptus()) {
      toSign.append("services/Walrus/");
    }
    if (bucket != null) {
      toSign.append(bucket);
      toSign.append("/");
    }
    if (object != null) {
      toSign.append(object);
    }
    String signature = sign(secretKey, toSign.toString(), S3_ALGORITHM);

    if (getEC2Provider().isStorage() && "google".equalsIgnoreCase(getProviderName())) {
      return ("GOOG1 " + accessKey + ":" + signature);
    } else {
      return ("AWS " + accessKey + ":" + signature);
    }
  }

  /**
   * Generates an AWS v4 signature authorization string
   *
   * @param accessKey Amazon credential
   * @param secretKey Amazon credential
   * @param action    the HTTP method (GET, POST, etc)
   * @param url       the full URL for the request, including any query parameters
   * @param serviceId the canonical name of the service targeted in the request (e.g. "glacier")
   * @param headers   map of headers of request. MUST include x-amz-date or date header.
   * @param bodyHash  a hex-encoded sha256 hash of the body of the request
   * @return a string suitable for including as the HTTP Authorization header
   * @throws InternalException
   */
  public String getV4Authorization(String accessKey, String secretKey, String action, String url, String serviceId, Map<String, String> headers, String bodyHash) throws InternalException {

    ProviderContext ctx = getContext();
    if (ctx == null || ctx.getRegionId() == null) {
      throw new InternalException("no region is configured");
    }
    String regionId = ctx.getRegionId();

    serviceId = serviceId.toLowerCase();

    String amzDate = extractV4Date(headers);
    String credentialScope = getV4CredentialScope(amzDate, regionId, serviceId);
    String signedHeaders = getV4SignedHeaders(headers);
    String signature = signV4(secretKey, action, url, regionId, serviceId, headers, bodyHash);

    StringBuilder sb = new StringBuilder();
    sb.append(V4_ALGORITHM).append(" ");
    sb.append("Credential=").append(accessKey).append("/").append(credentialScope).append(", ");
    sb.append("SignedHeaders=").append(signedHeaders).append(", ");
    sb.append("Signature=").append(signature);

    return sb.toString();
  }

  private String signV4(String secretKey, String action, String serviceUrl, String regionId, String serviceId, Map<String, String> headers, String bodyHash) throws InternalException {
    final String canonicalRequest = getV4CanonicalRequest(action, serviceUrl, headers, bodyHash);

    String amzDate = extractV4Date(headers);
    final String stringToSign = getV4StringToSign(amzDate, regionId, serviceId, canonicalRequest);

    // signature uses YYYYMMDD
    String dateStamp = amzDate.substring(0, 8);
    final byte[] signingKey = getV4SigningKey(secretKey, dateStamp, regionId, serviceId);

    return new String(Hex.encodeHex(HmacSHA256(stringToSign, signingKey), true));
  }

  private String extractV4Date(Map<String, String> headers) throws InternalException {

    Map<String, String> lower = new HashMap<String, String>();
    for (String key : headers.keySet()) {
      lower.put(key.toLowerCase(), headers.get(key));
    }
    String amzDate = headers.get(P_AWS_DATE);
    // expecting YYYYMMDDTHHMMSSZ
    if (amzDate != null) {
      if (amzDate.length() != 16) {
        throw new InternalException("request has invalid " + P_AWS_DATE);
      }
      return amzDate;
    }

    String date = lower.get("date");
    if (date == null) {
      throw new InternalException("request is missing date header");
    }
    SimpleDateFormat parser = new SimpleDateFormat("EEE, dd MMM yyyy HH:mm:ss zzz");
    try {
      return getV4HeaderDate(parser.parse(date));

    } catch (ParseException e) {
      throw new InternalException("request has invalid date header format");
    }
  }

  private byte[] getV4SigningKey(String secretKey, String dateStamp, String regionId, String serviceId) throws InternalException {
    byte[] withSecret = ("AWS4" + secretKey).getBytes();
    byte[] withDate = HmacSHA256(dateStamp, withSecret);
    byte[] withRegion = HmacSHA256(regionId, withDate);
    byte[] withService = HmacSHA256(serviceId, withRegion);
    return HmacSHA256("aws4_request", withService);
  }

  private String getV4StringToSign(String dateStamp, String regionId, String serviceId, String canonicalRequest) throws InternalException {
    StringBuilder sb = new StringBuilder();
    sb.append(V4_ALGORITHM).append("\n");

    sb.append(dateStamp).append("\n");
    sb.append(getV4CredentialScope(dateStamp, regionId, serviceId)).append("\n");
    sb.append(computeSHA256Hash(canonicalRequest));

    return sb.toString();
  }

  private String getV4CredentialScope(String dateStamp, String regionId, String serviceId) {
    StringBuilder sb = new StringBuilder();
    sb.append(dateStamp.substring(0, 8)).append("/").append(regionId).append("/");
    sb.append(serviceId).append("/").append(V4_TERMINATION);
    return sb.toString();
  }

  private String getV4CanonicalRequest(String action, String serviceUrl, Map<String, String> headers, String bodyHash) throws InternalException {
    /*
      CanonicalRequest =
      HTTPRequestMethod + '\n' +
      CanonicalURI + '\n' +
      CanonicalQueryString + '\n' +
      CanonicalHeaders + '\n' +
      SignedHeaders + '\n' +
      HexEncode(Hash(Payload))
     */

    final URI endpoint;
    try {
      endpoint = new URI(serviceUrl.replace(" ", "%20")).normalize();
    } catch (URISyntaxException e) {
      throw new InternalException(e);
    }

    final StringBuilder s = new StringBuilder();
    s.append(action.toUpperCase()).append("\n");


    String path = endpoint.getPath();
    if (path == null || path.length() == 0) {
      path = "/";
    }
    s.append(encode(path, true)).append("\n");
    s.append(getV4CanonicalQueryString(endpoint)).append("\n");

    List<String> sortedHeaders = new ArrayList<String>();
    sortedHeaders.addAll(headers.keySet());
    Collections.sort(sortedHeaders, String.CASE_INSENSITIVE_ORDER);

    for (String header : sortedHeaders) {
      String value = headers.get(header).trim().replaceAll("\\s+", " ");
      header = header.toLowerCase().replaceAll("\\s+", " ");
      s.append(header).append(":").append(value).append("\n");
    }
    s.append("\n").append(getV4SignedHeaders(headers)).append("\n").append(bodyHash);

    return s.toString();
  }

  private String getV4CanonicalQueryString(URI endpoint) throws InternalException {
    // parse query params and translate to another form of tuple that is comparable on both key and value

    List<NameValuePair> parsedParams = URLEncodedUtils.parse(endpoint, "UTF-8");
    List<KeyValuePair> queryParams = new ArrayList<KeyValuePair>(parsedParams.size());
    for (NameValuePair param : parsedParams) {
      String key = encode(param.getName(), false);
      String value = param.getValue() != null ? encode(param.getValue(), false) : "";
      queryParams.add(new KeyValuePair(key, value));
    }

    // sort query parameters by key, then value
    Collections.sort(queryParams);

    StringBuilder sb = new StringBuilder();
    for (KeyValuePair pair : queryParams) {
      if( sb.length() > 0 ) {
        sb.append("&");
      }
      sb.append(pair.getKey()).append("=").append(pair.getValue());
    }
    return sb.toString();
  }

  private String getV4SignedHeaders(Map<String, String> headers) {
    // move to set to lower case and remove dupes
    Set<String> sorted = new TreeSet<String>();
    for (String header : headers.keySet()) {
      sorted.add(header.toLowerCase());
    }

    StringBuilder sb = new StringBuilder();
    for (String header : sorted) {
      if( sb.length() > 0 ) {
        sb.append(";");
      }
      sb.append(header.toLowerCase());
    }

    return sb.toString();
  }

  public String getV4HeaderDate(Date date) {
    SimpleDateFormat fmt = new SimpleDateFormat("yyyyMMdd'T'HHmmss'Z'");
    Calendar cal = Calendar.getInstance(new SimpleTimeZone(0, "GMT"));
    fmt.setCalendar(cal);
    if (date == null) {
      return fmt.format(new Date());
    } else {
      return fmt.format(date);
    }
  }

  @Override
  public String testContext() {
    APITrace.begin(this, "Cloud.testContext");
    try {
      ProviderContext ctx = getContext();

      if (ctx == null) {
        logger.warn("No context exists for testing");
        return null;
      }
      try {
        ComputeServices compute = getComputeServices();

        if (compute != null) {
          VirtualMachineSupport support = compute.getVirtualMachineSupport();

          if (support == null || !support.isSubscribed()) {
            logger.warn("Not subscribed to virtual machine support");
            return null;
          }
          String actualAccountNumber = getOwnerId();
          // Return actual account number as the number provided in configuration
          // may have been incorrect
          if( actualAccountNumber != null ) {
            return actualAccountNumber;
          }
        } else {
          StorageServices storage = getStorageServices();
          BlobStoreSupport support = storage.getBlobStoreSupport();

          if (support == null || !support.isSubscribed()) {
            logger.warn("No subscribed to storage services");
            return null;
          }
        }
      } catch (Throwable t) {
        logger.warn("Unable to connect to AWS for " + ctx.getAccountNumber() + ": " + t.getMessage());
        return null;
      }
      return ctx.getAccountNumber();
    } finally {
      APITrace.end();
    }
  }

  /**
   * Retrieve current account number using DescribeSecurityGroups. May not always be reliable but is better than
   * nothing.
   * @return current account number or null if not found
   */
  private String getOwnerId() {
    APITrace.begin(this, "AWSCloud.getOwnerId");
    try {
      ProviderContext ctx = getContext();

      if (ctx == null) {
        return null;
      }
      Map<String, String> parameters = getStandardParameters(getContext(), EC2Method.DESCRIBE_SECURITY_GROUPS);
      EC2Method method;
      NodeList blocks;
      Document doc;

      method = new EC2Method(this, getEc2Url(), parameters);
      try {
        doc = method.invoke();
      } catch (EC2Exception e) {
        logger.error(e.getSummary());
        throw new CloudException(e);
      }
      blocks = doc.getElementsByTagName("securityGroupInfo");
      for (int i = 0; i < blocks.getLength(); i++) {
        NodeList items = blocks.item(i).getChildNodes();

        for (int j = 0; j < items.getLength(); j++) {
          Node item = items.item(j);

          if (item.getNodeName().equals("item")) {
            NodeList attrs = item.getChildNodes();
            for (int k = 0; k < attrs.getLength(); k++) {
              Node attr = attrs.item(k);
              if (attr.getNodeName().equals("ownerId")) {
                return attr.getFirstChild().getNodeValue().trim();
              }
            }
          }
        }
      }
      return null;
    } catch ( InternalException e ) {
    } catch ( CloudException e ) {
    } finally {
      APITrace.end();
    }
    // Couldn't get the number for some reason
    return null;
  }

  public void setTags(@Nonnull Node attr, @Nonnull Taggable item) {
    if (attr.hasChildNodes()) {
      NodeList tags = attr.getChildNodes();

      for (int j = 0; j < tags.getLength(); j++) {
        Node tag = tags.item(j);

        if (tag.getNodeName().equals("item") && tag.hasChildNodes()) {
          NodeList parts = tag.getChildNodes();
          String key = null, value = null;

          for (int k = 0; k < parts.getLength(); k++) {
            Node part = parts.item(k);

            if (part.getNodeName().equalsIgnoreCase("key")) {
              if (part.hasChildNodes()) {
                key = part.getFirstChild().getNodeValue().trim();
              }
            } else if (part.getNodeName().equalsIgnoreCase("value")) {
              if (part.hasChildNodes()) {
                value = part.getFirstChild().getNodeValue().trim();
              }
            }
          }
          if (key != null && value != null) {
            item.setTag(key, value);
          }
        }
      }
    }
  }

  /**
   * Gets the epoch form of the text value of the provided node.
   *
   * @param node the node to extact the value from
   * @return the epoch time
   * @throws CloudException
   */
  public long getTimestampValue(Node node) throws CloudException {
    SimpleDateFormat fmt = new SimpleDateFormat("yyyy-MM-dd'T'HH:mm:ss.SSS'Z'");
    String value = getTextValue(node);

    try {
      return fmt.parse(value).getTime();
    } catch (ParseException e) {
      logger.error(e);
      e.printStackTrace();
      throw new CloudException(e);
    }
  }

  /**
   * Returns the text from the given node.
   *
   * @param node the node to extract the value from
   * @return the text from the node
   */
  static public String getTextValue(Node node) {
    if (node.getChildNodes().getLength() == 0) {
      return null;
    }
    return node.getFirstChild().getNodeValue();
  }

  /**
   * Returns the boolean value of the given node.
   *
   * @param node the node to extract the value from
   * @return the boolean value of the node
   */
  static public boolean getBooleanValue(Node node) {
    return Boolean.valueOf(getTextValue(node));
  }

  /**
   * Returns the int value of the given node.
   *
   * @param node the node to extract the value from
   * @return the int value of the given node
   */
  public int getIntValue(Node node) {
    return Integer.valueOf(getTextValue(node));
  }

  /**
   * Returns the double value of the given node.
   *
   * @param node the node to extract the value from
   * @return the double value of the given node
   */
  public double getDoubleValue(Node node) {
    return Double.valueOf(getTextValue(node));
  }

  /**
   * Helper method for adding indexed member parameters, e.g. <i>AlarmNames.member.N</i>. Will overwrite existing
   * parameters if present. Assumes indexing starts at 1.
   *
   * @param parameters the existing parameters map to add to
   * @param prefix     the prefix value for each parameter key
   * @param values     the values to add
   */
  public void putIndexedParameters(@Nonnull Map<String, String> parameters, @Nonnull String prefix, String[] values) {
    if (values == null || values.length == 0) {
      return;
    }
    int i = 1;
    for (String value : values) {
      parameters.put(prefix + i, value);
      i++;
    }
  }

  /**
   * Helper method for adding indexed member parameters, e.g. <i>AlarmNames.member.N</i>. Will overwrite existing
   * parameters if present. Assumes indexing starts at 1.
   *
   * @param parameters      the existing parameters map to add to
   * @param prefix          the prefix value for each parameter key
   * @param extraParameters the values to add
   */
  public void putIndexedMapParameters(@Nonnull Map<String, String> parameters, @Nonnull String prefix, Map<String, String> extraParameters) {
    if (extraParameters == null || extraParameters.size() == 0) {
      return;
    }
    int i = 1;
    for (Map.Entry<String, String> entry : extraParameters.entrySet()) {
      parameters.put(prefix + i + ".Name", entry.getKey());
      if (entry.getValue() != null) {
        parameters.put(prefix + i + ".Value", entry.getValue());
      }
      i++;
    }
  }

  /**
   * Puts the given key/value into the given map only if the value is not null.
   *
   * @param parameters the map to add to
   * @param key        the key of the value
   * @param value      the value to add if not null
   */
  public void putValueIfNotNull(@Nonnull Map<String, String> parameters, @Nonnull String key, String value) {
    if (value == null) {
      return;
    }
    parameters.put(key, value);
  }

    private static volatile Boolean supportsEC2 = null;

    /**
     * Retrieve current account number using DescribeSecurityGroups. May not always be reliable but is better than
     * nothing.
     * @return current account number or null if not found
     */
    private void fetchSupportedPlatforms() {
        if( supportsEC2 != null ) {
            // We've already done this before, don't continue;
            return;
        }
        APITrace.begin(this, "AWSCloud.getSupportedPlatforms");
        List<String> results = new ArrayList<String>(2);
        try {
            ProviderContext ctx = getContext();
            if (ctx == null) {
                return;
            }
            Map<String, String> parameters = getStandardParameters(getContext(), EC2Method.DESCRIBE_ACCOUNT_ATTRIBUTES);
            EC2Method method;
            NodeList blocks;
            Document doc;
            parameters.put("AttributeName.1", "supported-platforms");
            method = new EC2Method(this, getEc2Url(), parameters);
            try {
                doc = method.invoke();
            } catch (EC2Exception e) {
                logger.error(e.getSummary());
                throw new CloudException(e);
            }

            blocks = doc.getElementsByTagName("accountValueSet");
            for (int i = 0; i < blocks.getLength(); i++) {
                NodeList items = blocks.item(i).getChildNodes();

                for (int j = 0; j < items.getLength(); j++) {
                    Node item = items.item(j);

                    if (item.getNodeName().equals("item")) {
                        NodeList attrs = item.getChildNodes();
                        for (int k = 0; k < attrs.getLength(); k++) {
                            Node attr = attrs.item(k);
                            if (attr.getNodeName().equals("attributeValue")) {
                                if (PLATFORM_EC2.equalsIgnoreCase(attr.getFirstChild().getNodeValue().trim())) {
                                    supportsEC2 = Boolean.TRUE;
                                    break;
                                }
                            }
                        }
                    }
                }
            }
            if( supportsEC2 == null ) {
                supportsEC2 = Boolean.FALSE;
            }
        } catch ( InternalException e ) {
        } catch ( CloudException e ) {
        } finally {
            APITrace.end();
        }
    }

    /**
     *
     * @return
     */
    public boolean isEC2Supported() {
        fetchSupportedPlatforms();
        return supportsEC2 != null && supportsEC2;
    }
}<|MERGE_RESOLUTION|>--- conflicted
+++ resolved
@@ -1,5 +1,5 @@
 /**
- * Copyright (C) 2009-2014 Dell, Inc.
+ * Copyright (C) 2009-2013 Dell, Inc.
  * See annotations for authorship information
  *
  * ====================================================================
@@ -62,7 +62,6 @@
 import java.util.*;
 
 public class AWSCloud extends AbstractCloud {
-<<<<<<< HEAD
   static private String getLastItem(String name) {
     int idx = name.lastIndexOf('.');
 
@@ -109,7 +108,10 @@
   static public final String V4_ALGORITHM = "AWS4-HMAC-SHA256";
   static public final String V4_TERMINATION = "aws4_request";
 
-  static public @Nonnull String encode(@Nonnull String value, boolean encodePath) throws InternalException {
+  static public final String EC2Classic = "EC2";
+  static public final String EC2VPC = "VPC";
+
+  static public String encode(String value, boolean encodePath) throws InternalException {
     String encoded;
 
     try {
@@ -250,61 +252,6 @@
 
     Thread t = new Thread() {
       public void run() {
-=======
-    static private String getLastItem(String name) {
-        int idx = name.lastIndexOf('.');
-
-        if (idx < 0) {
-            return name;
-        } else if (idx == (name.length() - 1)) {
-            return "";
-        }
-        return name.substring(idx + 1);
-    }
-
-    static public Logger getLogger(Class<?> cls) {
-        String pkg = getLastItem(cls.getPackage().getName());
-
-        if (pkg.equals("aws")) {
-            pkg = "";
-        } else {
-            pkg = pkg + ".";
-        }
-        return Logger.getLogger("dasein.cloud.aws.std." + pkg + getLastItem(cls.getName()));
-    }
-
-    static public Logger getWireLogger(Class<?> cls) {
-        return Logger.getLogger("dasein.cloud.aws.wire." + getLastItem(cls.getPackage().getName()) + "." + getLastItem(cls.getName()));
-    }
-
-    static private final Logger logger = getLogger(AWSCloud.class);
-
-    static public final String P_ACCESS = "AWSAccessKeyId";
-    static public final String P_ACTION = "Action";
-    static public final String P_CFAUTH = "Authorization";
-    static public final String P_AWS_DATE = "x-amz-date";
-    static public final String P_GOOG_DATE = "x-goog-date";
-    static public final String P_SIGNATURE = "Signature";
-    static public final String P_SIGNATURE_METHOD = "SignatureMethod";
-    static public final String P_SIGNATURE_VERSION = "SignatureVersion";
-    static public final String P_TIMESTAMP = "Timestamp";
-    static public final String P_VERSION = "Version";
-
-    static public final String CLOUD_FRONT_ALGORITHM = "HmacSHA1";
-    static public final String EC2_ALGORITHM = "HmacSHA256";
-    static public final String S3_ALGORITHM = "HmacSHA1";
-    static public final String SIGNATURE = "2";
-    static public final String V4_ALGORITHM = "AWS4-HMAC-SHA256";
-    static public final String V4_TERMINATION = "aws4_request";
-
-    static public final String PLATFORM_EC2                     = "EC2";
-    static public final String PLATFORM_VPC                     = "VPC";
-
-
-    static public @Nonnull String encode(@Nonnull String value, boolean encodePath) throws InternalException {
-        String encoded;
-
->>>>>>> de96f35a
         try {
           createTags(1, resourceIds, keyValuePairs);
         } finally {
@@ -337,7 +284,9 @@
 
           if (value != null) {
             tagParameters.put("Tag." + (i + 1) + ".Key", key);
-            tagParameters.put("Tag." + (i + 1) + ".Value", value);
+            if (value != null && value.length() > 0) {
+              tagParameters.put("Tag." + (i + 1) + ".Value", value);
+            }
           }
         }
         if (tagParameters.size() == 0) {
@@ -386,7 +335,7 @@
           String value = keyValuePairs[i].getValue();
 
           parameters.put("Tag." + (i + 1) + ".Key", key);
-          if (value != null && value.length() > 0) {
+          if (value != null) {
             parameters.put("Tag." + (i + 1) + ".Value", value);
           }
         }
@@ -498,19 +447,6 @@
     return new EC2ComputeServices(this);
   }
 
-  static public final String DSN_ACCESS_KEY = "accessKey";
-
-  @Override
-  public @Nonnull ContextRequirements getContextRequirements() {
-    return new ContextRequirements(
-      new ContextRequirements.Field(DSN_ACCESS_KEY, "AWS API access keys", ContextRequirements.FieldType.KEYPAIR, ContextRequirements.Field.ACCESS_KEYS, true)
-    );
-  }
-
-  public byte[][] getAccessKey(ProviderContext ctx) {
-    return (byte[][])ctx.getConfigurationValue(DSN_ACCESS_KEY);
-  }
-
   @Override
   public
   @Nonnull
@@ -542,7 +478,9 @@
     }
   }
 
-  public @Nullable String getEc2Url(@Nullable String regionId) throws InternalException, CloudException {
+  public
+  @Nullable
+  String getEc2Url(@Nullable String regionId) throws InternalException, CloudException {
     ProviderContext ctx = getContext();
     String url;
 
@@ -551,18 +489,18 @@
     }
     if (getEC2Provider().isAWS()) {
 
-      url = (ctx == null ? null : ctx.getCloud().getEndpoint());
+      url = (ctx == null ? null : ctx.getEndpoint());
       if (url != null && url.endsWith("amazonaws.com")) {
         return "https://ec2." + regionId + ".amazonaws.com";
       }
       return "https://ec2." + regionId + ".amazonaws.com";
     } else if (!getEC2Provider().isEucalyptus()) {
-      url = (ctx == null ? null : ctx.getCloud().getEndpoint());
+      url = (ctx == null ? null : ctx.getEndpoint());
       if (url == null) {
         return null;
       }
       if (!url.startsWith("http")) {
-        String cloudUrl = ctx.getCloud().getEndpoint();
+        String cloudUrl = ctx.getEndpoint();
 
         if (cloudUrl != null && cloudUrl.startsWith("http:")) {
           return "http://" + url + "/" + regionId;
@@ -572,12 +510,12 @@
         return url + "/" + regionId;
       }
     }
-    url = (ctx == null ? null : ctx.getCloud().getEndpoint());
+    url = (ctx == null ? null : ctx.getEndpoint());
     if (url == null) {
       return null;
     }
     if (!url.startsWith("http")) {
-      String cloudUrl = ctx.getCloud().getEndpoint();
+      String cloudUrl = ctx.getEndpoint();
 
       if (cloudUrl != null && cloudUrl.startsWith("http:")) {
         return "http://" + url;
@@ -618,7 +556,7 @@
   }
 
   public String getRdsVersion() {
-    return "2012-09-17";
+    return "2011-04-01";
   }
 
   public String getRoute53Version() {
@@ -670,7 +608,7 @@
   @Nonnull
   String getProviderName() {
     ProviderContext ctx = getContext();
-    String name = (ctx == null ? null : ctx.getCloud().getProviderName());
+    String name = (ctx == null ? null : ctx.getProviderName());
 
     return ((name == null) ? EC2Provider.AWS.getName() : name);
   }
@@ -724,9 +662,7 @@
     parameters.put(P_ACTION, action);
     parameters.put(P_SIGNATURE_VERSION, SIGNATURE);
     try {
-      byte[][] keys = getAccessKey(ctx);
-
-      parameters.put(P_ACCESS, new String(keys[0], "utf-8"));
+      parameters.put(P_ACCESS, new String(ctx.getAccessPublic(), "utf-8"));
     } catch (UnsupportedEncodingException e) {
       logger.error(e);
       e.printStackTrace();
@@ -800,19 +736,13 @@
     int i = startingFilterIndex;
 
     for (Map.Entry<String, String> parameter : tags.entrySet()) {
-      String key = parameter.getKey();
-      String value = parameter.getValue();
-      filterParameters.put("Filter." + i + ".Name", "tag:" + key);
-      filterParameters.put("Filter." + i + ".Value.1", value);
+      addFilterParameter(filterParameters, i, "tag:" + parameter.getKey(), Collections.singletonList(parameter.getValue()));
       i++;
     }
     return filterParameters;
   }
 
   public void addFilterParameter(Map<String, String> filterParameters, int index, String filterName, Collection<?> filterValues) {
-    if (filterValues == null || filterValues.isEmpty()) {
-        return;
-    }
     filterParameters.put("Filter." + index + ".Name", filterName);
     int valueIndex = 0;
     for (Object filterValue : filterValues) {
@@ -887,7 +817,7 @@
     if (ctx == null) {
       throw new InternalException("No context for signing the request");
     }
-    return sign(getAccessKey(ctx)[1], base64Policy, S3_ALGORITHM);
+    return sign(ctx.getAccessPrivate(), base64Policy, S3_ALGORITHM);
   }
 
   public String signCloudFront(String accessKey, byte[] secretKey, String dateString) throws InternalException {
@@ -945,7 +875,7 @@
       toSign.append("/");
     }
     if (object != null) {
-      toSign.append(object);
+      toSign.append(object.toLowerCase());
     }
     String signature = sign(secretKey, toSign.toString(), S3_ALGORITHM);
 
@@ -1119,9 +1049,7 @@
 
     StringBuilder sb = new StringBuilder();
     for (KeyValuePair pair : queryParams) {
-      if( sb.length() > 0 ) {
-        sb.append("&");
-      }
+      if (sb.length() > 0) sb.append("&");
       sb.append(pair.getKey()).append("=").append(pair.getValue());
     }
     return sb.toString();
@@ -1136,9 +1064,7 @@
 
     StringBuilder sb = new StringBuilder();
     for (String header : sorted) {
-      if( sb.length() > 0 ) {
-        sb.append(";");
-      }
+      if (sb.length() > 0) sb.append(";");
       sb.append(header.toLowerCase());
     }
 
@@ -1179,7 +1105,7 @@
           String actualAccountNumber = getOwnerId();
           // Return actual account number as the number provided in configuration
           // may have been incorrect
-          if( actualAccountNumber != null ) {
+          if (actualAccountNumber != null) {
             return actualAccountNumber;
           }
         } else {
@@ -1204,6 +1130,7 @@
   /**
    * Retrieve current account number using DescribeSecurityGroups. May not always be reliable but is better than
    * nothing.
+   *
    * @return current account number or null if not found
    */
   private String getOwnerId() {
@@ -1245,8 +1172,8 @@
         }
       }
       return null;
-    } catch ( InternalException e ) {
-    } catch ( CloudException e ) {
+    } catch (InternalException e) {
+    } catch (CloudException e) {
     } finally {
       APITrace.end();
     }
@@ -1404,75 +1331,4 @@
     parameters.put(key, value);
   }
 
-    private static volatile Boolean supportsEC2 = null;
-
-    /**
-     * Retrieve current account number using DescribeSecurityGroups. May not always be reliable but is better than
-     * nothing.
-     * @return current account number or null if not found
-     */
-    private void fetchSupportedPlatforms() {
-        if( supportsEC2 != null ) {
-            // We've already done this before, don't continue;
-            return;
-        }
-        APITrace.begin(this, "AWSCloud.getSupportedPlatforms");
-        List<String> results = new ArrayList<String>(2);
-        try {
-            ProviderContext ctx = getContext();
-            if (ctx == null) {
-                return;
-            }
-            Map<String, String> parameters = getStandardParameters(getContext(), EC2Method.DESCRIBE_ACCOUNT_ATTRIBUTES);
-            EC2Method method;
-            NodeList blocks;
-            Document doc;
-            parameters.put("AttributeName.1", "supported-platforms");
-            method = new EC2Method(this, getEc2Url(), parameters);
-            try {
-                doc = method.invoke();
-            } catch (EC2Exception e) {
-                logger.error(e.getSummary());
-                throw new CloudException(e);
-            }
-
-            blocks = doc.getElementsByTagName("accountValueSet");
-            for (int i = 0; i < blocks.getLength(); i++) {
-                NodeList items = blocks.item(i).getChildNodes();
-
-                for (int j = 0; j < items.getLength(); j++) {
-                    Node item = items.item(j);
-
-                    if (item.getNodeName().equals("item")) {
-                        NodeList attrs = item.getChildNodes();
-                        for (int k = 0; k < attrs.getLength(); k++) {
-                            Node attr = attrs.item(k);
-                            if (attr.getNodeName().equals("attributeValue")) {
-                                if (PLATFORM_EC2.equalsIgnoreCase(attr.getFirstChild().getNodeValue().trim())) {
-                                    supportsEC2 = Boolean.TRUE;
-                                    break;
-                                }
-                            }
-                        }
-                    }
-                }
-            }
-            if( supportsEC2 == null ) {
-                supportsEC2 = Boolean.FALSE;
-            }
-        } catch ( InternalException e ) {
-        } catch ( CloudException e ) {
-        } finally {
-            APITrace.end();
-        }
-    }
-
-    /**
-     *
-     * @return
-     */
-    public boolean isEC2Supported() {
-        fetchSupportedPlatforms();
-        return supportsEC2 != null && supportsEC2;
-    }
 }