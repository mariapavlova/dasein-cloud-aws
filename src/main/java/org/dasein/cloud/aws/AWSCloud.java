/**
 * Copyright (C) 2009-2014 Dell, Inc.
 * See annotations for authorship information
 *
 * ====================================================================
 * Licensed under the Apache License, Version 2.0 (the "License");
 * you may not use this file except in compliance with the License.
 * You may obtain a copy of the License at
 *
 * http://www.apache.org/licenses/LICENSE-2.0
 *
 * Unless required by applicable law or agreed to in writing, software
 * distributed under the License is distributed on an "AS IS" BASIS,
 * WITHOUT WARRANTIES OR CONDITIONS OF ANY KIND, either express or implied.
 * See the License for the specific language governing permissions and
 * limitations under the License.
 * ====================================================================
 */

package org.dasein.cloud.aws;

import org.apache.commons.codec.binary.Base64;
import org.apache.commons.codec.binary.Hex;
import org.apache.http.NameValuePair;
import org.apache.http.client.utils.URLEncodedUtils;
import org.apache.log4j.Logger;
import org.dasein.cloud.*;
import org.dasein.cloud.aws.admin.AWSAdminServices;
import org.dasein.cloud.aws.compute.EC2ComputeServices;
import org.dasein.cloud.aws.compute.EC2Exception;
import org.dasein.cloud.aws.compute.EC2Method;
import org.dasein.cloud.aws.identity.AWSIdentityServices;
import org.dasein.cloud.aws.network.EC2NetworkServices;
import org.dasein.cloud.aws.platform.AWSPlatformServices;
import org.dasein.cloud.aws.storage.AWSCloudStorageServices;
import org.dasein.cloud.compute.ComputeServices;
import org.dasein.cloud.compute.VirtualMachineSupport;
import org.dasein.cloud.platform.KeyValuePair;
import org.dasein.cloud.storage.BlobStoreSupport;
import org.dasein.cloud.storage.StorageServices;
import org.dasein.cloud.util.APITrace;
import org.w3c.dom.Document;
import org.w3c.dom.Node;
import org.w3c.dom.NodeList;

import javax.annotation.Nonnull;
import javax.annotation.Nullable;
import javax.crypto.Mac;
import javax.crypto.spec.SecretKeySpec;
import java.io.BufferedInputStream;
import java.io.ByteArrayInputStream;
import java.io.IOException;
import java.io.UnsupportedEncodingException;
import java.net.URI;
import java.net.URISyntaxException;
import java.net.URLEncoder;
import java.security.InvalidKeyException;
import java.security.MessageDigest;
import java.security.NoSuchAlgorithmException;
import java.text.ParseException;
import java.text.SimpleDateFormat;
import java.util.*;

public class AWSCloud extends AbstractCloud {
    static private String getLastItem(String name) {
        int idx = name.lastIndexOf('.');

        if (idx < 0) {
            return name;
        } else if (idx == (name.length() - 1)) {
            return "";
        }
        return name.substring(idx + 1);
    }

    static public Logger getLogger(Class<?> cls) {
        String pkg = getLastItem(cls.getPackage().getName());

        if (pkg.equals("aws")) {
            pkg = "";
        } else {
            pkg = pkg + ".";
        }
        return Logger.getLogger("dasein.cloud.aws.std." + pkg + getLastItem(cls.getName()));
    }

    static public Logger getWireLogger(Class<?> cls) {
        return Logger.getLogger("dasein.cloud.aws.wire." + getLastItem(cls.getPackage().getName()) + "." + getLastItem(cls.getName()));
    }

    static private final Logger logger = getLogger(AWSCloud.class);

    static public final String P_ACCESS = "AWSAccessKeyId";
    static public final String P_ACTION = "Action";
    static public final String P_CFAUTH = "Authorization";
    static public final String P_AWS_DATE = "x-amz-date";
    static public final String P_GOOG_DATE = "x-goog-date";
    static public final String P_SIGNATURE = "Signature";
    static public final String P_SIGNATURE_METHOD = "SignatureMethod";
    static public final String P_SIGNATURE_VERSION = "SignatureVersion";
    static public final String P_TIMESTAMP = "Timestamp";
    static public final String P_VERSION = "Version";

    static public final String CLOUD_FRONT_ALGORITHM = "HmacSHA1";
    static public final String EC2_ALGORITHM = "HmacSHA256";
    static public final String S3_ALGORITHM = "HmacSHA1";
    static public final String SIGNATURE = "2";
    static public final String V4_ALGORITHM = "AWS4-HMAC-SHA256";
    static public final String V4_TERMINATION = "aws4_request";

<<<<<<< HEAD
    static public final String PLATFORM_EC2                     = "EC2";
=======
    static public final String PLATFORM_EC2 = "EC2";
    static public final String PLATFORM_VPC = "VPC";
>>>>>>> d04c57ae


    static public @Nonnull String encode(@Nonnull String value, boolean encodePath) throws InternalException {
        String encoded;

        try {
            encoded = URLEncoder.encode(value, "utf-8").replace("+", "%20").replace("*", "%2A").replace("%7E", "~");
            if (encodePath) {
                encoded = encoded.replace("%2F", "/");
            }
        } catch (UnsupportedEncodingException e) {
            logger.error(e);
            e.printStackTrace();
            throw new InternalException(e);
        }
        return encoded;
    }

    static public String escapeXml(String nonxml) {
        StringBuilder str = new StringBuilder();

        for (int i = 0; i < nonxml.length(); i++) {
            char c = nonxml.charAt(i);

            switch (c) {
                case '&':
                    str.append("&amp;");
                    break;
                case '>':
                    str.append("&gt;");
                    break;
                case '<':
                    str.append("&lt;");
                    break;
                case '"':
                    str.append("&quot;");
                    break;
                case '[':
                    str.append("&#091;");
                    break;
                case ']':
                    str.append("&#093;");
                    break;
                case '!':
                    str.append("&#033;");
                    break;
                default:
                    str.append(c);
            }
        }
        return str.toString();
    }

    static public byte[] HmacSHA256(String data, byte[] key) throws InternalException {

        final String algorithm = "HmacSHA256";
        Mac mac;
        try {
            mac = Mac.getInstance(algorithm);
            mac.init(new SecretKeySpec(key, algorithm));
            return mac.doFinal(data.getBytes("UTF-8"));
        } catch (NoSuchAlgorithmException e) {
            throw new InternalException(e);
        } catch (InvalidKeyException e) {
            throw new InternalException(e);
        } catch (UnsupportedEncodingException e) {
            throw new InternalException(e);
        }
    }

    static public String computeSHA256Hash(String value) throws InternalException {
        try {
            byte[] valueBytes = value.getBytes("utf-8");
            BufferedInputStream inputStream =
                    new BufferedInputStream(new ByteArrayInputStream(valueBytes));
            MessageDigest digest = MessageDigest.getInstance("SHA-256");
            byte[] buffer = new byte[4096];
            int read;
            while ((read = inputStream.read(buffer, 0, buffer.length)) != -1) {
                digest.update(buffer, 0, read);
            }
            return new String(Hex.encodeHex(digest.digest(), true));
        } catch (NoSuchAlgorithmException e) {
            throw new InternalException(e);
        } catch (IOException e) {
            throw new InternalException(e);
        }
    }

    public AWSCloud() {
    }

    private String buildEc2AuthString(String method, String serviceUrl, Map<String, String> parameters) throws InternalException {
        StringBuilder authString = new StringBuilder();
        TreeSet<String> sortedKeys;
        URI endpoint;
        String tmp;

        authString.append(method);
        authString.append("\n");
        try {
            endpoint = new URI(serviceUrl);
        } catch (URISyntaxException e) {
            logger.error(e);
            e.printStackTrace();
            throw new InternalException(e);
        }
        authString.append(endpoint.getHost().toLowerCase());
        authString.append("\n");
        tmp = endpoint.getPath();
        if (tmp == null || tmp.length() == 0) {
            tmp = "/";
        }
        authString.append(encode(tmp, true));
        authString.append("\n");
        sortedKeys = new TreeSet<String>();
        sortedKeys.addAll(parameters.keySet());
        boolean first = true;
        for (String key : sortedKeys) {
            String value = parameters.get(key);

            if (!first) {
                authString.append("&");
            } else {
                first = false;
            }
            authString.append(encode(key, false));
            authString.append("=");
            authString.append(encode(value, false));
        }
        return authString.toString();
    }


    public boolean createTags(String resourceId, Tag... keyValuePairs) {
        return createTags(new String[]{resourceId}, keyValuePairs);
    }

    public boolean createTags(final String[] resourceIds, final Tag... keyValuePairs) {
        hold();

        Thread t = new Thread() {
            public void run() {
                try {
                    createTags(1, resourceIds, keyValuePairs);
                } finally {
                    release();
                }
            }
        };

        t.setName("Tag Setter");
        t.setDaemon(true);
        t.start();
        return true;
    }

    private void createTags(int attempt, String[] resourceIds, Tag... keyValuePairs) {
        APITrace.begin(this, "Cloud.createTags");
        try {
            try {
                Map<String, String> parameters = getStandardParameters(getContext(), "CreateTags");
                EC2Method method;

                for (int i = 0; i < resourceIds.length; i++) {
                    parameters.put("ResourceId." + (i + 1), resourceIds[i]);
                }

                Map<String, String> tagParameters = new HashMap<String, String>();
                for (int i = 0; i < keyValuePairs.length; i++) {
                    String key = keyValuePairs[i].getKey();
                    String value = keyValuePairs[i].getValue();

                    if (value != null) {
                        tagParameters.put("Tag." + (i + 1) + ".Key", key);
                        if (value != null && value.length() > 0) {
                            tagParameters.put("Tag." + (i + 1) + ".Value", value);
                        }
                    }
                }
                if (tagParameters.size() == 0) {
                    return;
                }
                putExtraParameters(parameters, tagParameters);
                method = new EC2Method(this, getEc2Url(), parameters);
                try {
                    method.invoke();
                } catch (EC2Exception e) {
                    if (attempt > 20) {
                        logger.error("EC2 error settings tags for " + Arrays.toString(resourceIds) + ": " + e.getSummary());
                        return;
                    }
                    try {
                        Thread.sleep(5000L);
                    } catch (InterruptedException ignore) {
                    }
                    createTags(attempt + 1, resourceIds, keyValuePairs);
                }
            } catch (Throwable ignore) {
                logger.error("Error while creating tags for " + Arrays.toString(resourceIds) + ".", ignore);
            }
        } finally {
            APITrace.end();
        }
    }

    public boolean removeTags(String resourceId, Tag... keyValuePairs) {
        return removeTags(new String[]{resourceId}, keyValuePairs);
    }

    public boolean removeTags(String[] resourceIds, Tag... keyValuePairs) {
        APITrace.begin(this, "Cloud.removeTags");
        try {
            try {
                Map<String, String> parameters = getStandardParameters(getContext(), "DeleteTags");
                EC2Method method;

                for (int i = 0; i < resourceIds.length; i++) {
                    parameters.put("ResourceId." + (i + 1), resourceIds[i]);
                }

                for (int i = 0; i < keyValuePairs.length; i++) {
                    String key = keyValuePairs[i].getKey();
                    String value = keyValuePairs[i].getValue();

                    parameters.put("Tag." + (i + 1) + ".Key", key);
                    if (value != null && !value.equalsIgnoreCase("")) {
                        parameters.put("Tag." + (i + 1) + ".Value", value);
                    }
                }
                method = new EC2Method(this, getEc2Url(), parameters);
                method.invoke();
                return true;
            } catch (Throwable ignore) {
                logger.error("Error while removing tags for " + resourceIds + ".", ignore);
                return false;
            }
        } finally {
            APITrace.end();
        }
    }

    public Map<String, String> getTagsFromTagSet(Node attr) {
        if (attr == null || !attr.hasChildNodes()) {
            return null;
        }
        Map<String, String> tags = new HashMap<String, String>();
        NodeList tagNodes = attr.getChildNodes();
        for (int j = 0; j < tagNodes.getLength(); j++) {
            Node tag = tagNodes.item(j);

            if (tag.getNodeName().equals("item") && tag.hasChildNodes()) {
                NodeList parts = tag.getChildNodes();
                String key = null, value = null;

                for (int k = 0; k < parts.getLength(); k++) {
                    Node part = parts.item(k);

                    if (part.getNodeName().equalsIgnoreCase("key")) {
                        if (part.hasChildNodes()) {
                            key = part.getFirstChild().getNodeValue().trim();
                        }
                    } else if (part.getNodeName().equalsIgnoreCase("value")) {
                        if (part.hasChildNodes()) {
                            value = part.getFirstChild().getNodeValue().trim();
                        }
                    }
                    if (key != null && value != null) {
                        tags.put(key, value);
                    }
                }
            }
        }
        return tags;
    }

    @Override
    public AWSAdminServices getAdminServices() {
        EC2Provider p = getEC2Provider();

        if (p.isAWS() || p.isEnStratus() || p.isOpenStack() || p.isEucalyptus()) {
            return new AWSAdminServices(this);
        }
        return null;
    }

    private
    @Nonnull
    String[] getBootstrapUrls(@Nullable ProviderContext ctx) {
        String endpoint = (ctx == null ? null : ctx.getEndpoint());

        if (endpoint == null) {
            return new String[0];
        }
        if (!endpoint.contains(",")) {
            return new String[]{endpoint};
        }
        String[] endpoints = endpoint.split(",");

        if (endpoints == null) {
            endpoints = new String[0];
        }
        if (endpoints.length > 1) {
            String second = endpoints[1];

            if (!second.startsWith("http")) {
                if (endpoints[0].startsWith("http")) {
                    // likely a URL with a , in it
                    return new String[]{endpoint + (getEC2Provider().isEucalyptus() ? "/Eucalyptus" : "")};
                }
            }
        }
        for (int i = 0; i < endpoints.length; i++) {
            if (!endpoints[i].startsWith("http")) {
                endpoints[i] = "https://" + endpoints[i] + (getEC2Provider().isEucalyptus() ? "/Eucalyptus" : "");
            }
        }
        return endpoints;
    }

    @Override
    public
    @Nonnull
    String getCloudName() {
        ProviderContext ctx = getContext();
        String name = (ctx == null ? null : ctx.getCloudName());

        return ((name == null) ? "AWS" : name);
    }

    @Override
    public EC2ComputeServices getComputeServices() {
        if (getEC2Provider().isStorage()) {
            return null;
        }
        return new EC2ComputeServices(this);
    }

    static public final String DSN_ACCESS_KEY = "accessKey";

    @Override
    public @Nonnull ContextRequirements getContextRequirements() {
        return new ContextRequirements(
                new ContextRequirements.Field(DSN_ACCESS_KEY, "AWS API access keys", ContextRequirements.FieldType.KEYPAIR, ContextRequirements.Field.ACCESS_KEYS, true)
        );
    }

    public byte[][] getAccessKey(ProviderContext ctx) {
        return (byte[][])ctx.getConfigurationValue(DSN_ACCESS_KEY);
    }

    @Override
    public
    @Nonnull
    RegionsAndZones getDataCenterServices() {
        return new RegionsAndZones(this);
    }

    private transient volatile EC2Provider provider;

    public
    @Nonnull
    EC2Provider getEC2Provider() {
        if (provider == null) {
            provider = EC2Provider.valueOf(getProviderName());
        }
        return provider;
    }

    public
    @Nullable
    String getEc2Url() throws InternalException, CloudException {
        ProviderContext ctx = getContext();
        String url = getEc2Url(ctx == null ? null : ctx.getRegionId());

        if (getEC2Provider().isEucalyptus()) {
            return url + "/Eucalyptus";
        } else {
            return url;
        }
    }

    public @Nullable String getEc2Url(@Nullable String regionId) throws InternalException, CloudException {
        ProviderContext ctx = getContext();
        String url;

        if (regionId == null) {
            return getBootstrapUrls(ctx)[0];
        }
        if (getEC2Provider().isAWS()) {

            url = (ctx == null ? null : ctx.getCloud().getEndpoint());
            if (url != null && url.endsWith("amazonaws.com")) {
                return "https://ec2." + regionId + ".amazonaws.com";
            }
            return "https://ec2." + regionId + ".amazonaws.com";
        } else if (!getEC2Provider().isEucalyptus()) {
            url = (ctx == null ? null : ctx.getCloud().getEndpoint());
            if (url == null) {
                return null;
            }
            if (!url.startsWith("http")) {
                String cloudUrl = ctx.getCloud().getEndpoint();

                if (cloudUrl != null && cloudUrl.startsWith("http:")) {
                    return "http://" + url + "/" + regionId;
                }
                return "https://" + url + "/" + regionId;
            } else {
                return url + "/" + regionId;
            }
        }
        url = (ctx == null ? null : ctx.getCloud().getEndpoint());
        if (url == null) {
            return null;
        }
        if (!url.startsWith("http")) {
            String cloudUrl = ctx.getCloud().getEndpoint();

            if (cloudUrl != null && cloudUrl.startsWith("http:")) {
                return "http://" + url;
            }
            return "https://" + url;
        } else {
            return url;
        }
    }

    public String getGlacierUrl() throws InternalException, CloudException {
        ProviderContext ctx = getContext();
        String regionId = ctx.getRegionId();
        return "https://glacier." + regionId + ".amazonaws.com/-/";
    }

    public String getAutoScaleVersion() {
        return "2011-01-01";
    }

    public String getCloudWatchVersion() {
        return "2010-08-01";
    }

    public String getEc2Version() {
        if (getEC2Provider().isAWS()) {
            return "2014-02-01";
        } else if (getEC2Provider().isEucalyptus()) {
            return "2010-11-15";
        } else if (getEC2Provider().isOpenStack()) {
            return "2009-11-30";
        }
        return "2012-07-20";
    }

    public String getElbVersion() {
        return "2012-06-01";
    }

    public String getRdsVersion() {
        return "2012-09-17";
    }

    public String getRoute53Version() {
        return "2012-12-12";
    }

    public String getSdbVersion() {
        return "2009-04-15";
    }

    public String getSnsVersion() {
        return "2010-03-31";
    }

    public String getSqsVersion() {
        return "2009-02-01";
    }

    @Override
    public AWSIdentityServices getIdentityServices() {
        if (getEC2Provider().isStorage()) {
            return null;
        }
        return new AWSIdentityServices(this);
    }

    @Override
    public EC2NetworkServices getNetworkServices() {
        if (getEC2Provider().isStorage()) {
            return null;
        }
        return new EC2NetworkServices(this);
    }

    @Override
    public
    @Nullable
    AWSPlatformServices getPlatformServices() {
        EC2Provider p = getEC2Provider();

        if (p.isAWS() || p.isEnStratus()) {
            return new AWSPlatformServices(this);
        }
        return null;
    }

    @Override
    public
    @Nonnull
    String getProviderName() {
        ProviderContext ctx = getContext();
        String name = (ctx == null ? null : ctx.getCloud().getProviderName());

        return ((name == null) ? EC2Provider.AWS.getName() : name);
    }

    public
    @Nullable
    String getProxyHost() {
        ProviderContext ctx = getContext();

        if (ctx == null) {
            return null;
        }
        Properties props = ctx.getCustomProperties();

        return (props == null ? null : props.getProperty("proxyHost"));
    }

    public int getProxyPort() {
        ProviderContext ctx = getContext();

        if (ctx == null) {
            return -1;
        }
        Properties props = ctx.getCustomProperties();

        if (props == null) {
            return -1;
        }
        String port = props.getProperty("proxyPort");

        if (port != null) {
            return Integer.parseInt(port);
        }
        return -1;
    }

    @Override
    public
    @Nonnull
    AWSCloudStorageServices getStorageServices() {
        return new AWSCloudStorageServices(this);
    }

    public Map<String, String> getStandardParameters(ProviderContext ctx, String action) throws InternalException {
        return getStandardParameters(ctx, action, getEc2Version());
    }

    public Map<String, String> getStandardParameters(ProviderContext ctx, String action, String version) throws InternalException {
        HashMap<String, String> parameters = new HashMap<String, String>();

        parameters.put(P_ACTION, action);
        parameters.put(P_SIGNATURE_VERSION, SIGNATURE);
        try {
            byte[][] keys = getAccessKey(ctx);

            parameters.put(P_ACCESS, new String(keys[0], "utf-8"));
        } catch (UnsupportedEncodingException e) {
            logger.error(e);
            e.printStackTrace();
            throw new InternalException(e);
        }
        parameters.put(P_SIGNATURE_METHOD, EC2_ALGORITHM);
        parameters.put(P_TIMESTAMP, getTimestamp(System.currentTimeMillis(), true));
        parameters.put(P_VERSION, version);
        return parameters;
    }

    public Map<String, String> getStandardCloudWatchParameters(ProviderContext ctx, String action) throws InternalException {
        Map<String, String> parameters = getStandardParameters(ctx, action);

        parameters.put(P_VERSION, getCloudWatchVersion());
        return parameters;
    }

    public Map<String, String> getStandardRdsParameters(ProviderContext ctx, String action) throws InternalException {
        Map<String, String> parameters = getStandardParameters(ctx, action);

        parameters.put(P_VERSION, getRdsVersion());
        return parameters;
    }

    public Map<String, String> getStandardSimpleDBParameters(ProviderContext ctx, String action) throws InternalException {
        Map<String, String> parameters = getStandardParameters(ctx, action);

        parameters.put(P_VERSION, getSdbVersion());
        return parameters;
    }

    public Map<String, String> getStandardSnsParameters(ProviderContext ctx, String action) throws InternalException {
        Map<String, String> parameters = getStandardParameters(ctx, action);

        parameters.put(P_VERSION, getSnsVersion());
        return parameters;
    }

    public Map<String, String> getStandardSqsParameters(ProviderContext ctx, String action) throws InternalException {
        Map<String, String> parameters = getStandardParameters(ctx, action);

        parameters.put(P_VERSION, getSqsVersion());
        return parameters;
    }

    public void putExtraParameters(Map<String, String> parameters, Map<String, String> extraParameters) {
        if (extraParameters == null || extraParameters.size() == 0) {
            return;
        }
        if (parameters == null) {
            parameters = new HashMap<String, String>();
        }
        parameters.putAll(extraParameters);
    }

    public
    @Nullable
    Map<String, String> getTagFilterParams(@Nullable Map<String, String> tags) {
        return getTagFilterParams(tags, 1);
    }

    public
    @Nullable
    Map<String, String> getTagFilterParams(@Nullable Map<String, String> tags, int startingFilterIndex) {
        if (tags == null || tags.size() == 0) {
            return null;
        }

        Map<String, String> filterParameters = new HashMap<String, String>();
        int i = startingFilterIndex;

        for (Map.Entry<String, String> parameter : tags.entrySet()) {
            addFilterParameter(filterParameters, i, "tag:" + parameter.getKey(), Collections.singletonList(parameter.getValue()));
            i++;
        }
        return filterParameters;
    }

    public void addFilterParameter(Map<String, String> filterParameters, int index, String filterName, Collection<?> filterValues) {
        if (filterValues == null || filterValues.isEmpty()) {
            return;
        }

        filterParameters.put("Filter." + index + ".Name", filterName);
        int valueIndex = 0;
        for (Object filterValue : filterValues) {
            // filter values must be in lower case
            filterParameters.put("Filter." + index + ".Value." + valueIndex++, filterValue.toString().toLowerCase());
        }
    }

    public
    @Nonnull
    String getTimestamp(long timestamp, boolean withMillis) {
        SimpleDateFormat fmt;

        if (withMillis) {
            fmt = new SimpleDateFormat("yyyy-MM-dd'T'HH:mm:ss.SSS'Z'");
        } else {
            fmt = new SimpleDateFormat("yyyy-MM-dd'T'HH:mm:ss'Z'");
        }
        fmt.setTimeZone(TimeZone.getTimeZone("UTC"));
        return fmt.format(new Date(timestamp));
    }

    public long parseTime(@Nullable String time) throws CloudException {
        if (time == null) {
            return 0L;
        }
        SimpleDateFormat fmt = new SimpleDateFormat("yyyy-MM-dd'T'HH:mm:ss.SSS'Z'");

        if (time.length() > 0) {
            try {
                return fmt.parse(time).getTime();
            } catch (ParseException e) {
                fmt = new SimpleDateFormat("yyyy-MM-dd'T'HH:mm:ss'Z'");
                try {
                    return fmt.parse(time).getTime();
                } catch (ParseException encore) {
                    throw new CloudException("Could not parse date: " + time);
                }
            }
        }
        return 0L;
    }

    private String sign(byte[] key, String authString, String algorithm) throws InternalException {
        try {
            Mac mac = Mac.getInstance(algorithm);

            mac.init(new SecretKeySpec(key, algorithm));
            return new String(Base64.encodeBase64(mac.doFinal(authString.getBytes("utf-8"))));
        } catch (NoSuchAlgorithmException e) {
            logger.error(e);
            e.printStackTrace();
            throw new InternalException(e);
        } catch (InvalidKeyException e) {
            logger.error(e);
            e.printStackTrace();
            throw new InternalException(e);
        } catch (IllegalStateException e) {
            logger.error(e);
            e.printStackTrace();
            throw new InternalException(e);
        } catch (UnsupportedEncodingException e) {
            logger.error(e);
            e.printStackTrace();
            throw new InternalException(e);
        }
    }

    public String signUploadPolicy(String base64Policy) throws InternalException {
        ProviderContext ctx = getContext();

        if (ctx == null) {
            throw new InternalException("No context for signing the request");
        }
        return sign(getAccessKey(ctx)[1], base64Policy, S3_ALGORITHM);
    }

    public String signCloudFront(String accessKey, byte[] secretKey, String dateString) throws InternalException {
        String signature = sign(secretKey, dateString, CLOUD_FRONT_ALGORITHM);

        if (getEC2Provider().isStorage() && "google".equalsIgnoreCase(getProviderName())) {
            return ("GOOG1 " + accessKey + ":" + signature);
        } else {
            return ("AWS " + accessKey + ":" + signature);
        }
    }

    public String signEc2(byte[] key, String serviceUrl, Map<String, String> parameters) throws InternalException {
        return sign(key, buildEc2AuthString("POST", serviceUrl, parameters), EC2_ALGORITHM);
    }

    public String signAWS3(String keyId, byte[] key, String dateString) throws InternalException {
        return ("AWS3-HTTPS AWSAccessKeyId=" + keyId + ",Algorithm=" + EC2_ALGORITHM + ",Signature=" + sign(key, dateString, EC2_ALGORITHM));
    }

    public String signS3(String accessKey, byte[] secretKey, String action, String hash, String contentType, Map<String, String> headers, String bucket, String object) throws InternalException {
        StringBuilder toSign = new StringBuilder();

        toSign.append(action);
        toSign.append("\n");
        if (hash != null) {
            toSign.append(hash);
        }
        toSign.append("\n");
        if (contentType != null) {
            toSign.append(contentType);
        }
        toSign.append("\n\n");
        ArrayList<String> keys = new ArrayList<String>();
        keys.addAll(headers.keySet());
        Collections.sort(keys);
        for (String hkey : keys) {
            if (hkey.startsWith("x-amz") || (getEC2Provider().isStorage() && hkey.startsWith("x-goog"))) {
                String val = headers.get(hkey);

                if (val != null) {
                    toSign.append(hkey);
                    toSign.append(":");
                    toSign.append(headers.get(hkey).trim());
                    toSign.append("\n");
                }
            }
        }
        toSign.append("/");
        if (getEC2Provider().isEucalyptus()) {
            toSign.append("services/Walrus/");
        }
        if (bucket != null) {
            toSign.append(bucket);
            toSign.append("/");
        }
        if (object != null) {
            toSign.append(object.toLowerCase());
        }
        String signature = sign(secretKey, toSign.toString(), S3_ALGORITHM);

        if (getEC2Provider().isStorage() && "google".equalsIgnoreCase(getProviderName())) {
            return ("GOOG1 " + accessKey + ":" + signature);
        } else {
            return ("AWS " + accessKey + ":" + signature);
        }
    }

    /**
     * Generates an AWS v4 signature authorization string
     *
     * @param accessKey Amazon credential
     * @param secretKey Amazon credential
     * @param action    the HTTP method (GET, POST, etc)
     * @param url       the full URL for the request, including any query parameters
     * @param serviceId the canonical name of the service targeted in the request (e.g. "glacier")
     * @param headers   map of headers of request. MUST include x-amz-date or date header.
     * @param bodyHash  a hex-encoded sha256 hash of the body of the request
     * @return a string suitable for including as the HTTP Authorization header
     * @throws InternalException
     */
    public String getV4Authorization(String accessKey, String secretKey, String action, String url, String serviceId, Map<String, String> headers, String bodyHash) throws InternalException {

        ProviderContext ctx = getContext();
        if (ctx == null || ctx.getRegionId() == null) {
            throw new InternalException("no region is configured");
        }
        String regionId = ctx.getRegionId();

        serviceId = serviceId.toLowerCase();

        String amzDate = extractV4Date(headers);
        String credentialScope = getV4CredentialScope(amzDate, regionId, serviceId);
        String signedHeaders = getV4SignedHeaders(headers);
        String signature = signV4(secretKey, action, url, regionId, serviceId, headers, bodyHash);

        StringBuilder sb = new StringBuilder();
        sb.append(V4_ALGORITHM).append(" ");
        sb.append("Credential=").append(accessKey).append("/").append(credentialScope).append(", ");
        sb.append("SignedHeaders=").append(signedHeaders).append(", ");
        sb.append("Signature=").append(signature);

        return sb.toString();
    }

    private String signV4(String secretKey, String action, String serviceUrl, String regionId, String serviceId, Map<String, String> headers, String bodyHash) throws InternalException {
        final String canonicalRequest = getV4CanonicalRequest(action, serviceUrl, headers, bodyHash);

        String amzDate = extractV4Date(headers);
        final String stringToSign = getV4StringToSign(amzDate, regionId, serviceId, canonicalRequest);

        // signature uses YYYYMMDD
        String dateStamp = amzDate.substring(0, 8);
        final byte[] signingKey = getV4SigningKey(secretKey, dateStamp, regionId, serviceId);

        return new String(Hex.encodeHex(HmacSHA256(stringToSign, signingKey), true));
    }

    private String extractV4Date(Map<String, String> headers) throws InternalException {

        Map<String, String> lower = new HashMap<String, String>();
        for (String key : headers.keySet()) {
            lower.put(key.toLowerCase(), headers.get(key));
        }
        String amzDate = headers.get(P_AWS_DATE);
        // expecting YYYYMMDDTHHMMSSZ
        if (amzDate != null) {
            if (amzDate.length() != 16) {
                throw new InternalException("request has invalid " + P_AWS_DATE);
            }
            return amzDate;
        }

        String date = lower.get("date");
        if (date == null) {
            throw new InternalException("request is missing date header");
        }
        SimpleDateFormat parser = new SimpleDateFormat("EEE, dd MMM yyyy HH:mm:ss zzz");
        try {
            return getV4HeaderDate(parser.parse(date));

        } catch (ParseException e) {
            throw new InternalException("request has invalid date header format");
        }
    }

    private byte[] getV4SigningKey(String secretKey, String dateStamp, String regionId, String serviceId) throws InternalException {
        byte[] withSecret = ("AWS4" + secretKey).getBytes();
        byte[] withDate = HmacSHA256(dateStamp, withSecret);
        byte[] withRegion = HmacSHA256(regionId, withDate);
        byte[] withService = HmacSHA256(serviceId, withRegion);
        return HmacSHA256("aws4_request", withService);
    }

    private String getV4StringToSign(String dateStamp, String regionId, String serviceId, String canonicalRequest) throws InternalException {
        StringBuilder sb = new StringBuilder();
        sb.append(V4_ALGORITHM).append("\n");

        sb.append(dateStamp).append("\n");
        sb.append(getV4CredentialScope(dateStamp, regionId, serviceId)).append("\n");
        sb.append(computeSHA256Hash(canonicalRequest));

        return sb.toString();
    }

    private String getV4CredentialScope(String dateStamp, String regionId, String serviceId) {
        StringBuilder sb = new StringBuilder();
        sb.append(dateStamp.substring(0, 8)).append("/").append(regionId).append("/");
        sb.append(serviceId).append("/").append(V4_TERMINATION);
        return sb.toString();
    }

    private String getV4CanonicalRequest(String action, String serviceUrl, Map<String, String> headers, String bodyHash) throws InternalException {
    /*
      CanonicalRequest =
      HTTPRequestMethod + '\n' +
      CanonicalURI + '\n' +
      CanonicalQueryString + '\n' +
      CanonicalHeaders + '\n' +
      SignedHeaders + '\n' +
      HexEncode(Hash(Payload))
     */

        final URI endpoint;
        try {
            endpoint = new URI(serviceUrl.replace(" ", "%20")).normalize();
        } catch (URISyntaxException e) {
            throw new InternalException(e);
        }

        final StringBuilder s = new StringBuilder();
        s.append(action.toUpperCase()).append("\n");


        String path = endpoint.getPath();
        if (path == null || path.length() == 0) {
            path = "/";
        }
        s.append(encode(path, true)).append("\n");
        s.append(getV4CanonicalQueryString(endpoint)).append("\n");

        List<String> sortedHeaders = new ArrayList<String>();
        sortedHeaders.addAll(headers.keySet());
        Collections.sort(sortedHeaders, String.CASE_INSENSITIVE_ORDER);

        for (String header : sortedHeaders) {
            String value = headers.get(header).trim().replaceAll("\\s+", " ");
            header = header.toLowerCase().replaceAll("\\s+", " ");
            s.append(header).append(":").append(value).append("\n");
        }
        s.append("\n").append(getV4SignedHeaders(headers)).append("\n").append(bodyHash);

        return s.toString();
    }

    private String getV4CanonicalQueryString(URI endpoint) throws InternalException {
        // parse query params and translate to another form of tuple that is comparable on both key and value

        List<NameValuePair> parsedParams = URLEncodedUtils.parse(endpoint, "UTF-8");
        List<KeyValuePair> queryParams = new ArrayList<KeyValuePair>(parsedParams.size());
        for (NameValuePair param : parsedParams) {
            String key = encode(param.getName(), false);
            String value = param.getValue() != null ? encode(param.getValue(), false) : "";
            queryParams.add(new KeyValuePair(key, value));
        }

        // sort query parameters by key, then value
        Collections.sort(queryParams);

        StringBuilder sb = new StringBuilder();
        for (KeyValuePair pair : queryParams) {
            if( sb.length() > 0 ) {
                sb.append("&");
            }
            sb.append(pair.getKey()).append("=").append(pair.getValue());
        }
        return sb.toString();
    }

    private String getV4SignedHeaders(Map<String, String> headers) {
        // move to set to lower case and remove dupes
        Set<String> sorted = new TreeSet<String>();
        for (String header : headers.keySet()) {
            sorted.add(header.toLowerCase());
        }

        StringBuilder sb = new StringBuilder();
        for (String header : sorted) {
            if( sb.length() > 0 ) {
                sb.append(";");
            }
            sb.append(header.toLowerCase());
        }

        return sb.toString();
    }

    public String getV4HeaderDate(Date date) {
        SimpleDateFormat fmt = new SimpleDateFormat("yyyyMMdd'T'HHmmss'Z'");
        Calendar cal = Calendar.getInstance(new SimpleTimeZone(0, "GMT"));
        fmt.setCalendar(cal);
        if (date == null) {
            return fmt.format(new Date());
        } else {
            return fmt.format(date);
        }
    }

    @Override
    public String testContext() {
        APITrace.begin(this, "Cloud.testContext");
        try {
            ProviderContext ctx = getContext();

            if (ctx == null) {
                logger.warn("No context exists for testing");
                return null;
            }
            try {
                ComputeServices compute = getComputeServices();

                if (compute != null) {
                    VirtualMachineSupport support = compute.getVirtualMachineSupport();

                    if (support == null || !support.isSubscribed()) {
                        logger.warn("Not subscribed to virtual machine support");
                        return null;
                    }
                    String actualAccountNumber = getOwnerId();
                    // Return actual account number as the number provided in configuration
                    // may have been incorrect
                    if( actualAccountNumber != null ) {
                        return actualAccountNumber;
                    }
                } else {
                    StorageServices storage = getStorageServices();
                    BlobStoreSupport support = storage.getBlobStoreSupport();

                    if (support == null || !support.isSubscribed()) {
                        logger.warn("No subscribed to storage services");
                        return null;
                    }
                }
            } catch (Throwable t) {
                logger.warn("Unable to connect to AWS for " + ctx.getAccountNumber() + ": " + t.getMessage());
                return null;
            }
            return ctx.getAccountNumber();
        } finally {
            APITrace.end();
        }
    }

    /**
     * Retrieve current account number using DescribeSecurityGroups. May not always be reliable but is better than
     * nothing.
     * @return current account number or null if not found
     */
    private String getOwnerId() {
        APITrace.begin(this, "AWSCloud.getOwnerId");
        try {
            ProviderContext ctx = getContext();

            if (ctx == null) {
                return null;
            }
            Map<String, String> parameters = getStandardParameters(getContext(), EC2Method.DESCRIBE_SECURITY_GROUPS);
            EC2Method method;
            NodeList blocks;
            Document doc;

            method = new EC2Method(this, getEc2Url(), parameters);
            try {
                doc = method.invoke();
            } catch (EC2Exception e) {
                logger.error(e.getSummary());
                throw new CloudException(e);
            }
            blocks = doc.getElementsByTagName("securityGroupInfo");
            for (int i = 0; i < blocks.getLength(); i++) {
                NodeList items = blocks.item(i).getChildNodes();

                for (int j = 0; j < items.getLength(); j++) {
                    Node item = items.item(j);

                    if (item.getNodeName().equals("item")) {
                        NodeList attrs = item.getChildNodes();
                        for (int k = 0; k < attrs.getLength(); k++) {
                            Node attr = attrs.item(k);
                            if (attr.getNodeName().equals("ownerId")) {
                                return attr.getFirstChild().getNodeValue().trim();
                            }
                        }
                    }
                }
            }
            return null;
        } catch ( InternalException e ) {
        } catch ( CloudException e ) {
        } finally {
            APITrace.end();
        }
        // Couldn't get the number for some reason
        return null;
    }

    public void setTags(@Nonnull Node attr, @Nonnull Taggable item) {
        if (attr.hasChildNodes()) {
            NodeList tags = attr.getChildNodes();

            for (int j = 0; j < tags.getLength(); j++) {
                Node tag = tags.item(j);

                if (tag.getNodeName().equals("item") && tag.hasChildNodes()) {
                    NodeList parts = tag.getChildNodes();
                    String key = null, value = null;

                    for (int k = 0; k < parts.getLength(); k++) {
                        Node part = parts.item(k);

                        if (part.getNodeName().equalsIgnoreCase("key")) {
                            if (part.hasChildNodes()) {
                                key = part.getFirstChild().getNodeValue().trim();
                            }
                        } else if (part.getNodeName().equalsIgnoreCase("value")) {
                            if (part.hasChildNodes()) {
                                value = part.getFirstChild().getNodeValue().trim();
                            }
                        }
                    }
                    if (key != null && value != null) {
                        item.setTag(key, value);
                    }
                }
            }
        }
    }

    /**
     * Gets the epoch form of the text value of the provided node.
     *
     * @param node the node to extact the value from
     * @return the epoch time
     * @throws CloudException
     */
    public long getTimestampValue(Node node) throws CloudException {
        SimpleDateFormat fmt = new SimpleDateFormat("yyyy-MM-dd'T'HH:mm:ss.SSS'Z'");
        String value = getTextValue(node);

        try {
            return fmt.parse(value).getTime();
        } catch (ParseException e) {
            logger.error(e);
            e.printStackTrace();
            throw new CloudException(e);
        }
    }

    /**
     * Returns the text from the given node.
     *
     * @param node the node to extract the value from
     * @return the text from the node
     */
    static public String getTextValue(Node node) {
        if (node.getChildNodes().getLength() == 0) {
            return null;
        }
        return node.getFirstChild().getNodeValue();
    }

    /**
     * Returns the boolean value of the given node.
     *
     * @param node the node to extract the value from
     * @return the boolean value of the node
     */
    static public boolean getBooleanValue(Node node) {
        return Boolean.valueOf(getTextValue(node));
    }

    /**
     * Returns the int value of the given node.
     *
     * @param node the node to extract the value from
     * @return the int value of the given node
     */
    public int getIntValue(Node node) {
        return Integer.valueOf(getTextValue(node));
    }

    /**
     * Returns the double value of the given node.
     *
     * @param node the node to extract the value from
     * @return the double value of the given node
     */
    public double getDoubleValue(Node node) {
        return Double.valueOf(getTextValue(node));
    }

    /**
     * Helper method for adding indexed member parameters, e.g. <i>AlarmNames.member.N</i>. Will overwrite existing
     * parameters if present. Assumes indexing starts at 1.
     *
     * @param parameters the existing parameters map to add to
     * @param prefix     the prefix value for each parameter key
     * @param values     the values to add
     */
    public void putIndexedParameters(@Nonnull Map<String, String> parameters, @Nonnull String prefix, String[] values) {
        if (values == null || values.length == 0) {
            return;
        }
        int i = 1;
        for (String value : values) {
            parameters.put(prefix + i, value);
            i++;
        }
    }

    /**
     * Helper method for adding indexed member parameters, e.g. <i>AlarmNames.member.N</i>. Will overwrite existing
     * parameters if present. Assumes indexing starts at 1.
     *
     * @param parameters      the existing parameters map to add to
     * @param prefix          the prefix value for each parameter key
     * @param extraParameters the values to add
     */
    public void putIndexedMapParameters(@Nonnull Map<String, String> parameters, @Nonnull String prefix, Map<String, String> extraParameters) {
        if (extraParameters == null || extraParameters.size() == 0) {
            return;
        }
        int i = 1;
        for (Map.Entry<String, String> entry : extraParameters.entrySet()) {
            parameters.put(prefix + i + ".Name", entry.getKey());
            if (entry.getValue() != null) {
                parameters.put(prefix + i + ".Value", entry.getValue());
            }
            i++;
        }
    }

    /**
     * Puts the given key/value into the given map only if the value is not null.
     *
     * @param parameters the map to add to
     * @param key        the key of the value
     * @param value      the value to add if not null
     */
    public void putValueIfNotNull(@Nonnull Map<String, String> parameters, @Nonnull String key, String value) {
        if (value == null) {
            return;
        }
        parameters.put(key, value);
    }

    private static volatile Boolean supportsEC2 = null;

    /**
     * Retrieve current account number using DescribeSecurityGroups. May not always be reliable but is better than
     * nothing.
     * @return current account number or null if not found
     */
    private void fetchSupportedPlatforms() {
        if( supportsEC2 != null ) {
            // We've already done this before, don't continue;
            return;
        }
        APITrace.begin(this, "AWSCloud.getSupportedPlatforms");
        List<String> results = new ArrayList<String>(2);
        try {
            ProviderContext ctx = getContext();
            if (ctx == null) {
                return;
            }
            Map<String, String> parameters = getStandardParameters(getContext(), EC2Method.DESCRIBE_ACCOUNT_ATTRIBUTES);
            EC2Method method;
            NodeList blocks;
            Document doc;
            parameters.put("AttributeName.1", "supported-platforms");
            method = new EC2Method(this, getEc2Url(), parameters);
            try {
                doc = method.invoke();
            } catch (EC2Exception e) {
                logger.error(e.getSummary());
                throw new CloudException(e);
            }

            blocks = doc.getElementsByTagName("accountValueSet");
            for (int i = 0; i < blocks.getLength(); i++) {
                NodeList items = blocks.item(i).getChildNodes();

                for (int j = 0; j < items.getLength(); j++) {
                    Node item = items.item(j);

                    if (item.getNodeName().equals("item")) {
                        NodeList attrs = item.getChildNodes();
                        for (int k = 0; k < attrs.getLength(); k++) {
                            Node attr = attrs.item(k);
                            if (attr.getNodeName().equals("attributeValue")) {
                                if (PLATFORM_EC2.equalsIgnoreCase(attr.getFirstChild().getNodeValue().trim())) {
                                    supportsEC2 = Boolean.TRUE;
                                    break;
                                }
                            }
                        }
                    }
                }
            }
            if( supportsEC2 == null ) {
                supportsEC2 = Boolean.FALSE;
            }
        } catch ( InternalException e ) {
        } catch ( CloudException e ) {
        } finally {
            APITrace.end();
        }
    }

    /**
     *
     * @return
     */
    public boolean isEC2Supported() {
        fetchSupportedPlatforms();
        return supportsEC2 != null && supportsEC2;
    }
}<|MERGE_RESOLUTION|>--- conflicted
+++ resolved
@@ -107,13 +107,8 @@
     static public final String SIGNATURE = "2";
     static public final String V4_ALGORITHM = "AWS4-HMAC-SHA256";
     static public final String V4_TERMINATION = "aws4_request";
-
-<<<<<<< HEAD
-    static public final String PLATFORM_EC2                     = "EC2";
-=======
     static public final String PLATFORM_EC2 = "EC2";
     static public final String PLATFORM_VPC = "VPC";
->>>>>>> d04c57ae
 
 
     static public @Nonnull String encode(@Nonnull String value, boolean encodePath) throws InternalException {
