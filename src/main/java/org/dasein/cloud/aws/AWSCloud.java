/**
 * Copyright (C) 2009-2013 Dell, Inc.
 * See annotations for authorship information
 *
 * ====================================================================
 * Licensed under the Apache License, Version 2.0 (the "License");
 * you may not use this file except in compliance with the License.
 * You may obtain a copy of the License at
 *
 * http://www.apache.org/licenses/LICENSE-2.0
 *
 * Unless required by applicable law or agreed to in writing, software
 * distributed under the License is distributed on an "AS IS" BASIS,
 * WITHOUT WARRANTIES OR CONDITIONS OF ANY KIND, either express or implied.
 * See the License for the specific language governing permissions and
 * limitations under the License.
 * ====================================================================
 */

package org.dasein.cloud.aws;

<<<<<<< HEAD
=======
import java.io.BufferedInputStream;
import java.io.ByteArrayInputStream;
import java.io.IOException;
import java.io.UnsupportedEncodingException;
import java.net.URI;
import java.net.URISyntaxException;
import java.net.URLEncoder;
import java.security.InvalidKeyException;
import java.security.MessageDigest;
import java.security.NoSuchAlgorithmException;
import java.text.ParseException;
import java.text.SimpleDateFormat;
import java.util.ArrayList;
import java.util.Arrays;
import java.util.Calendar;
import java.util.Collections;
import java.util.Date;
import java.util.HashMap;
import java.util.List;
import java.util.Map;
import java.util.Properties;
import java.util.Set;
import java.util.SimpleTimeZone;
import java.util.TimeZone;
import java.util.TreeSet;

import javax.annotation.Nonnull;
import javax.annotation.Nullable;
import javax.crypto.Mac;
import javax.crypto.spec.SecretKeySpec;

>>>>>>> ba45ebd0
import org.apache.commons.codec.binary.Base64;
import org.apache.commons.codec.binary.Hex;
import org.apache.http.NameValuePair;
import org.apache.http.client.utils.URLEncodedUtils;
import org.apache.log4j.Logger;
import org.dasein.cloud.*;
import org.dasein.cloud.aws.admin.AWSAdminServices;
import org.dasein.cloud.aws.compute.EC2ComputeServices;
import org.dasein.cloud.aws.compute.EC2Exception;
import org.dasein.cloud.aws.compute.EC2Method;
import org.dasein.cloud.aws.identity.AWSIdentityServices;
import org.dasein.cloud.aws.network.EC2NetworkServices;
import org.dasein.cloud.aws.platform.AWSPlatformServices;
import org.dasein.cloud.aws.storage.AWSCloudStorageServices;
import org.dasein.cloud.compute.ComputeServices;
import org.dasein.cloud.compute.VirtualMachineSupport;
import org.dasein.cloud.platform.KeyValuePair;
import org.dasein.cloud.storage.BlobStoreSupport;
import org.dasein.cloud.storage.StorageServices;
import org.dasein.cloud.util.APITrace;
import org.w3c.dom.Node;
import org.w3c.dom.NodeList;

import javax.annotation.Nonnull;
import javax.annotation.Nullable;
import javax.crypto.Mac;
import javax.crypto.spec.SecretKeySpec;
import java.io.UnsupportedEncodingException;
import java.net.URI;
import java.net.URISyntaxException;
import java.net.URLEncoder;
import java.security.InvalidKeyException;
import java.security.NoSuchAlgorithmException;
import java.text.ParseException;
import java.text.SimpleDateFormat;
import java.util.*;

public class AWSCloud extends AbstractCloud {
    static private String getLastItem(String name) {
        int idx = name.lastIndexOf('.');
        
        if( idx < 0 ) {
            return name;
        }
        else if( idx == (name.length()-1) ) {
            return "";
        }
        return name.substring(idx+1);
    }
    
    static public Logger getLogger(Class<?> cls) {
        String pkg = getLastItem(cls.getPackage().getName());
        
        if( pkg.equals("aws") ) {
            pkg = "";
        }
        else {
            pkg = pkg + ".";
        }
        return Logger.getLogger("dasein.cloud.aws.std." + pkg + getLastItem(cls.getName()));
    }
    
    static public Logger getWireLogger(Class<?> cls) {
        return Logger.getLogger("dasein.cloud.aws.wire." + getLastItem(cls.getPackage().getName()) + "." + getLastItem(cls.getName()));
    }
    
	static private final Logger logger = getLogger(AWSCloud.class);
	
	static public final String P_ACCESS            = "AWSAccessKeyId";
	static public final String P_ACTION            = "Action";
	static public final String P_CFAUTH            = "Authorization";
	static public final String P_AWS_DATE          = "x-amz-date";
    static public final String P_GOOG_DATE         = "x-goog-date";
	static public final String P_SIGNATURE         = "Signature";
	static public final String P_SIGNATURE_METHOD  = "SignatureMethod";
	static public final String P_SIGNATURE_VERSION = "SignatureVersion";
	static public final String P_TIMESTAMP         = "Timestamp";
	static public final String P_VERSION           = "Version";
	
	static public final String CLOUD_FRONT_ALGORITHM = "HmacSHA1";
    static public final String EC2_ALGORITHM         = "HmacSHA256";
	static public final String S3_ALGORITHM          = "HmacSHA1";
    static public final String SIGNATURE             = "2";
    static public final String V4_ALGORITHM          = "AWS4-HMAC-SHA256";
    static public final String V4_TERMINATION        = "aws4_request";

    static public String encode(String value, boolean encodePath) throws InternalException {
        String encoded;
        
        try {
            encoded = URLEncoder.encode(value, "utf-8").replace("+", "%20").replace("*", "%2A").replace("%7E","~");
            if( encodePath ) {
                encoded = encoded.replace("%2F", "/");
            }
        } 
        catch( UnsupportedEncodingException e ) {
        	logger.error(e);
        	e.printStackTrace();
        	throw new InternalException(e);
        }
        return encoded;    	
    }
    
    static public String escapeXml(String nonxml) {
        StringBuilder str = new StringBuilder();
        
        for( int i=0; i<nonxml.length(); i++ ) {
            char c = nonxml.charAt(i);
            
            switch( c ) {
                case '&': str.append("&amp;"); break;
                case '>': str.append("&gt;"); break;
                case '<': str.append("&lt;"); break;
                case '"': str.append("&quot;"); break;
                case '[': str.append("&#091;"); break;
                case ']': str.append("&#093;"); break;
                case '!': str.append("&#033;"); break;
                default: str.append(c);
            }
        }
        return str.toString();
    }

    static public byte[] HmacSHA256(String data, byte[] key) throws InternalException  {

        final String algorithm = "HmacSHA256";
        Mac mac;
        try {
            mac = Mac.getInstance(algorithm);
            mac.init(new SecretKeySpec(key, algorithm));
            return mac.doFinal(data.getBytes("UTF-8"));
        } catch (NoSuchAlgorithmException e) {
            throw new InternalException(e);
        } catch (InvalidKeyException e) {
            throw new InternalException(e);
        } catch (UnsupportedEncodingException e) {
            throw new InternalException(e);
        }
    }

    static public String computeSHA256Hash(String value) throws InternalException {
        try {
            byte[] valueBytes = value.getBytes("utf-8");
            BufferedInputStream inputStream =
                    new BufferedInputStream(new ByteArrayInputStream(valueBytes));
            MessageDigest digest = MessageDigest.getInstance("SHA-256");
            byte[] buffer = new byte[4096];
            int read;
            while ( (read = inputStream.read(buffer, 0, buffer.length)) != -1 ) {
                digest.update(buffer, 0, read);
            }
            return new String(Hex.encodeHex(digest.digest(), true));
        } catch (NoSuchAlgorithmException e) {
            throw new InternalException(e);
        } catch (IOException e) {
            throw new InternalException(e);
        }
    }
    
	public AWSCloud() { }

    private String buildEc2AuthString(String method, String serviceUrl, Map<String, String> parameters) throws InternalException {
    	StringBuilder authString = new StringBuilder();
    	TreeSet<String> sortedKeys;
    	URI endpoint;
    	String tmp;
    	
    	authString.append(method);
    	authString.append("\n");
		try {
		    endpoint = new URI(serviceUrl);
		} 
		catch( URISyntaxException e ) {
			logger.error(e);
			e.printStackTrace();
			throw new InternalException(e);
		}
		authString.append(endpoint.getHost().toLowerCase());
		authString.append("\n");
		tmp = endpoint.getPath();
		if( tmp == null || tmp.length() == 0) {
		    tmp = "/";
		}
		authString.append(encode(tmp, true));
		authString.append("\n");
		sortedKeys = new TreeSet<String>();
		sortedKeys.addAll(parameters.keySet());
		boolean first = true;
		for( String key : sortedKeys ) {
			String value = parameters.get(key);
			
			if( !first ) {
				authString.append("&");
			}
			else {
				first = false;
			}
			authString.append(encode(key, false));
			authString.append("=");
			authString.append(encode(value, false));
		}
		return authString.toString();
    }


    public boolean createTags(String resourceId, Tag... keyValuePairs) {
        return createTags(new String[]{resourceId}, keyValuePairs);
    }

    public boolean createTags(final String[] resourceIds, final Tag... keyValuePairs) {
        hold();

        Thread t = new Thread() {
            public void run() {
                try {
                    createTags(1, resourceIds, keyValuePairs);
                }
                finally {
                    release();
                }
            }
        };

        t.setName("Tag Setter");
        t.setDaemon(true);
        t.start();
        return true;
    }

    private void createTags(int attempt, String[] resourceIds, Tag ... keyValuePairs) {
        APITrace.begin(this, "Cloud.createTags");
        try {
            try {
                Map<String,String> parameters = getStandardParameters(getContext(), "CreateTags");
                EC2Method method;

                for (int i = 0; i < resourceIds.length; i++) {
                    parameters.put("ResourceId." + (i + 1), resourceIds[i]);
                }

                Map<String,String> tagParameters = new HashMap<String, String>( );
                for( int i=0; i<keyValuePairs.length; i++ ) {
                    String key = keyValuePairs[i].getKey();
                    String value = keyValuePairs[i].getValue();

                    if ( value != null ) {
                        tagParameters.put("Tag." + (i + 1) + ".Key", key);
                        tagParameters.put("Tag." + (i + 1) + ".Value", value);
                    }
                }
                if ( tagParameters.size() == 0 ) {
                    return;
                }
                putExtraParameters( parameters, tagParameters );
                method = new EC2Method(this, getEc2Url(), parameters);
                try {
                    method.invoke();
                }
                catch( EC2Exception e ) {
                    if( attempt > 20 ) {
                        logger.error("EC2 error settings tags for " + Arrays.toString(resourceIds) + ": " + e.getSummary());
                        return;
                    }
                    try { Thread.sleep(5000L); }
                    catch( InterruptedException ignore ) { }
                    createTags(attempt+1, resourceIds, keyValuePairs);
                }
            }
            catch( Throwable ignore ) {
                logger.error("Error while creating tags for " + Arrays.toString(resourceIds) + ".", ignore);
            }
        }
        finally {
            APITrace.end();
        }
    }

    public boolean removeTags(String resourceId, Tag... keyValuePairs) {
        return removeTags(new String[]{resourceId}, keyValuePairs);
    }

    public boolean removeTags(String[] resourceIds, Tag... keyValuePairs) {
        APITrace.begin(this, "Cloud.removeTags");
        try {
            try {
                Map<String, String> parameters = getStandardParameters(getContext(), "DeleteTags");
                EC2Method method;

                for (int i = 0; i < resourceIds.length; i++) {
                    parameters.put("ResourceId." + (i + 1), resourceIds[i]);
                }

                for (int i = 0; i < keyValuePairs.length; i++) {
                    String key = keyValuePairs[i].getKey();
                    String value = keyValuePairs[i].getValue();

                    parameters.put("Tag." + (i + 1) + ".Key", key);
                    if (value != null) {
                        parameters.put("Tag." + (i + 1) + ".Value", value);
                    }
                }
                method = new EC2Method(this, getEc2Url(), parameters);
                method.invoke();
                return true;
            }
            catch (Throwable ignore) {
                logger.error("Error while removing tags for " + resourceIds + ".", ignore);
                return false;
            }
        }
        finally {
            APITrace.end();
        }
    }

    public Map<String, String> getTagsFromTagSet(Node attr) {
        if ( attr == null || !attr.hasChildNodes() ) {
            return null;
        }
        Map<String, String> tags = new HashMap<String, String>();
        NodeList tagNodes = attr.getChildNodes();
        for ( int j = 0; j < tagNodes.getLength(); j++ ) {
            Node tag = tagNodes.item( j );

            if ( tag.getNodeName().equals( "item" ) && tag.hasChildNodes() ) {
                NodeList parts = tag.getChildNodes();
                String key = null, value = null;

                for ( int k = 0; k < parts.getLength(); k++ ) {
                    Node part = parts.item( k );

                    if ( part.getNodeName().equalsIgnoreCase( "key" ) ) {
                        if ( part.hasChildNodes() ) {
                            key = part.getFirstChild().getNodeValue().trim();
                        }
                    }
                    else if ( part.getNodeName().equalsIgnoreCase( "value" ) ) {
                        if ( part.hasChildNodes() ) {
                            value = part.getFirstChild().getNodeValue().trim();
                        }
                    }
                    if ( key != null && value != null ) {
                        tags.put( key, value );
                    }
                }
            }
        }
        return tags;
    }

    @Override
    public AWSAdminServices getAdminServices() {
        EC2Provider p = getEC2Provider();

        if( p.isAWS() || p.isEnStratus() || p.isOpenStack() || p.isEucalyptus() ) {
            return new AWSAdminServices(this);
        }
        return null;
    }
    
	private @Nonnull String[] getBootstrapUrls(@Nullable ProviderContext ctx) {
	    String endpoint = (ctx == null ? null : ctx.getEndpoint());
        
        if( endpoint == null ) {
            return new String[0];
        }
        if( !endpoint.contains(",") ) {
            return new String[] { endpoint };
        }
        String[] endpoints = endpoint.split(",");

        if( endpoints == null ) {
            endpoints = new String[0];
        }
        if( endpoints.length > 1 ) {
            String second = endpoints[1];
            
            if( !second.startsWith("http") ) {
                if( endpoints[0].startsWith("http") ) {
                    // likely a URL with a , in it
                    return new String[] { endpoint + (getEC2Provider().isEucalyptus() ? "/Eucalyptus" : "") };
                }
            }
        }
        for( int i=0; i<endpoints.length; i++ ) {
            if( !endpoints[i].startsWith("http") ) {
                endpoints[i] = "https://" + endpoints[i] + (getEC2Provider().isEucalyptus() ? "/Eucalyptus" : "");
            }
        }
        return endpoints;
    }
	   
	@Override
	public @Nonnull String getCloudName() {
        ProviderContext ctx = getContext();
		String name = (ctx == null ? null : ctx.getCloudName());
		
		return ((name == null ) ? "AWS" : name);
	}

	@Override
	public EC2ComputeServices getComputeServices() {
        if( getEC2Provider().isStorage() ) {
            return null;
        }
	    return new EC2ComputeServices(this);
	}
	
	@Override
	public @Nonnull RegionsAndZones getDataCenterServices() {
	    return new RegionsAndZones(this);
	}

    private transient volatile EC2Provider provider;

    public @Nonnull EC2Provider getEC2Provider() {
        if( provider == null ) {
            provider = EC2Provider.valueOf(getProviderName());
        }
        return provider;
    }

    public @Nullable String getEc2Url() throws InternalException, CloudException {
        ProviderContext ctx = getContext();
        String url = getEc2Url(ctx == null ? null : ctx.getRegionId());
        
        if( getEC2Provider().isEucalyptus() ) {
            return url + "/Eucalyptus";
        }
        else {
            return url;
        }
    }
    
    @Nullable String getEc2Url(@Nullable String regionId) throws InternalException, CloudException {
        ProviderContext ctx = getContext();
        String url;
        
        if( regionId == null ) {
            return getBootstrapUrls(ctx)[0];
        }
        if( getEC2Provider().isAWS() ) {

            url = (ctx == null ? null : ctx.getEndpoint());
            if( url != null && url.endsWith("amazonaws.com") ) {
                return "https://ec2." + regionId + ".amazonaws.com";
            }
            return "https://ec2." + regionId + ".amazonaws.com";
        }
        else if( !getEC2Provider().isEucalyptus() ) {
            url = (ctx == null ? null : ctx.getEndpoint());
            if( url == null ) {
                return null;
            }
            if( !url.startsWith("http") ) {
                String cloudUrl = ctx.getEndpoint();

                if( cloudUrl != null && cloudUrl.startsWith("http:") ) {
                    return "http://" + url + "/" + regionId;
                }
                return "https://" + url + "/" + regionId;
            }
            else {
                return url + "/" + regionId;
            }
        }
        url = (ctx == null ? null : ctx.getEndpoint());
        if( url == null ) {
            return null;
        }
        if( !url.startsWith("http") ) {
            String cloudUrl = ctx.getEndpoint();
            
            if( cloudUrl != null && cloudUrl.startsWith("http:") ) {
                return "http://" + url;         
            }
            return "https://" + url;
        }
        else {
            return url;
        }
    }

    public String getGlacierUrl() throws InternalException, CloudException {
        ProviderContext ctx = getContext();
        String regionId = ctx.getRegionId();
        return "https://glacier." + regionId + ".amazonaws.com/-/";
    }

    public String getAutoScaleVersion() {
        return "2011-01-01";
    }

    public String getCloudWatchVersion() {
        return "2010-08-01";
    }

    public String getEc2Version() {
        if( getEC2Provider().isAWS() ) {
            return "2013-06-15";
        }
        else if( getEC2Provider().isEucalyptus() ) {
            return "2010-11-15";
        }
        else if( getEC2Provider().isOpenStack() ) {
            return "2009-11-30";
        }
        return "2012-07-20";
    }

    public String getElbVersion() {
        return "2012-06-01";
    }

    public String getRdsVersion() {
        return "2011-04-01";
    }

    public String getRoute53Version() {
        return "2012-12-12";
    }

    public String getSdbVersion() {
        return "2009-04-15";
    }

    public String getSnsVersion() {
        return "2010-03-31";
    }

    public String getSqsVersion() {
        return "2009-02-01";
    }

	@Override
	public AWSIdentityServices getIdentityServices() {
        if( getEC2Provider().isStorage() ) {
            return null;
        }
        return new AWSIdentityServices(this);
	}
    
	@Override
	public EC2NetworkServices getNetworkServices() {
        if( getEC2Provider().isStorage() ) {
            return null;
        }
        return new EC2NetworkServices(this);
	}
	
	@Override
	public @Nullable AWSPlatformServices getPlatformServices() {
        EC2Provider p = getEC2Provider();

        if( p.isAWS() || p.isEnStratus() ) {
            return new AWSPlatformServices(this);
        }
        return null;
	}
    
	@Override
	public @Nonnull String getProviderName() {
        ProviderContext ctx = getContext();
		String name = (ctx == null ? null : ctx.getProviderName());
		
		return ((name == null) ? EC2Provider.AWS.getName() : name);
	}
	
	public @Nullable String getProxyHost() {
        ProviderContext ctx = getContext();

        if( ctx == null ) {
            return null;
        }
        Properties props = ctx.getCustomProperties();

        return (props == null ? null : props.getProperty("proxyHost"));
	}
	
	public int getProxyPort() {
        ProviderContext ctx = getContext();

        if( ctx == null ) {
            return -1;
        }
        Properties props = ctx.getCustomProperties();

        if( props == null ) {
            return -1;
        }
	    String port = props.getProperty("proxyPort");
	    
	    if( port != null ) {
	        return Integer.parseInt(port);
	    }
	    return -1;
	}
	
	@Override
	public @Nonnull AWSCloudStorageServices getStorageServices() {
	    return new AWSCloudStorageServices(this);
	}
	
	public Map<String,String> getStandardParameters(ProviderContext ctx, String action) throws InternalException {
        return getStandardParameters(ctx, action, getEc2Version());
	}

    public Map<String,String> getStandardParameters(ProviderContext ctx, String action, String version) throws InternalException {
        HashMap<String,String> parameters = new HashMap<String,String>();

        parameters.put(P_ACTION, action);
        parameters.put(P_SIGNATURE_VERSION, SIGNATURE);
        try {
            parameters.put(P_ACCESS, new String(ctx.getAccessPublic(), "utf-8"));
        }
        catch( UnsupportedEncodingException e ) {
            logger.error(e);
            e.printStackTrace();
            throw new InternalException(e);
        }
        parameters.put(P_SIGNATURE_METHOD, EC2_ALGORITHM);
        parameters.put(P_TIMESTAMP, getTimestamp(System.currentTimeMillis(), true));
        parameters.put(P_VERSION, version);
        return parameters;
    }
    
	public Map<String,String> getStandardCloudWatchParameters(ProviderContext ctx, String action) throws InternalException {
        Map<String,String> parameters = getStandardParameters(ctx, action);
        
        parameters.put(P_VERSION, getCloudWatchVersion());
        return parameters;
    }
	   
	public Map<String,String> getStandardRdsParameters(ProviderContext ctx, String action) throws InternalException {
       Map<String,String> parameters = getStandardParameters(ctx, action);
       
       parameters.put(P_VERSION, getRdsVersion());
       return parameters;
	}  
   
	public Map<String,String> getStandardSimpleDBParameters(ProviderContext ctx, String action) throws InternalException {
       Map<String,String> parameters = getStandardParameters(ctx, action);
       
       parameters.put(P_VERSION, getSdbVersion());
       return parameters;
	} 
   
	public Map<String,String> getStandardSnsParameters(ProviderContext ctx, String action) throws InternalException {
       Map<String,String> parameters = getStandardParameters(ctx, action);
       
       parameters.put(P_VERSION, getSnsVersion());
       return parameters;
	}
	   
	public Map<String,String> getStandardSqsParameters(ProviderContext ctx, String action) throws InternalException {
       Map<String,String> parameters = getStandardParameters(ctx, action);
       
       parameters.put(P_VERSION, getSqsVersion());
       return parameters;
	}

    public void putExtraParameters(Map<String, String> parameters, Map<String, String> extraParameters) {
        if ( extraParameters == null || extraParameters.size() == 0 ) {
            return;
        }
        if ( parameters == null ) {
            parameters = new HashMap<String, String>();
        }
        parameters.putAll( extraParameters );
    }

    public @Nullable Map<String,String> getTagFilterParams(@Nullable Map<String,String> tags) {
        return getTagFilterParams( tags, 1 );
    }

    public @Nullable Map<String,String> getTagFilterParams(@Nullable Map<String,String> tags, int startingFilterIndex) {
        if ( tags == null || tags.size() == 0 ) {
            return null;
        }

        Map<String, String> filterParameters = new HashMap<String, String>();
        int i = startingFilterIndex;

        for ( Map.Entry<String, String> parameter : tags.entrySet() ) {
            String key = parameter.getKey();
            String value = parameter.getValue();
            filterParameters.put( "Filter." + i + ".Name", "tag:" + key );
            filterParameters.put( "Filter." + i + ".Value.1", value );
            i++;
        }
        return filterParameters;
    }

	public @Nonnull String getTimestamp(long timestamp, boolean withMillis) {
        SimpleDateFormat fmt;
        
        if( withMillis ) {
            fmt = new SimpleDateFormat("yyyy-MM-dd'T'HH:mm:ss.SSS'Z'");
        }
        else {
            fmt = new SimpleDateFormat("yyyy-MM-dd'T'HH:mm:ss'Z'");            
        }
        fmt.setTimeZone(TimeZone.getTimeZone("UTC"));
        return fmt.format(new Date(timestamp));
	}

	public long parseTime(@Nullable String time) throws CloudException {
	    if( time == null ) {
	        return 0L;
	    }
	    SimpleDateFormat fmt = new SimpleDateFormat("yyyy-MM-dd'T'HH:mm:ss.SSS'Z'");
            
        if( time.length() > 0 ) {
            try {
                return fmt.parse(time).getTime();
            } 
            catch( ParseException e ) {
                fmt = new SimpleDateFormat("yyyy-MM-dd'T'HH:mm:ss'Z'");
                try {
                    return fmt.parse(time).getTime();
                } 
                catch( ParseException encore ) {
                    throw new CloudException("Could not parse date: " + time);
                }
            }
        }
        return 0L;
	}

    private String sign(byte[] key, String authString, String algorithm) throws InternalException {
        try {
            Mac mac = Mac.getInstance(algorithm);
            
            mac.init(new SecretKeySpec(key, algorithm));
            return new String(Base64.encodeBase64(mac.doFinal(authString.getBytes("utf-8"))));
        } 
        catch( NoSuchAlgorithmException e ) {
        	logger.error(e);
        	e.printStackTrace();
        	throw new InternalException(e);
		} 
        catch( InvalidKeyException e ) {
        	logger.error(e);
        	e.printStackTrace();
        	throw new InternalException(e);
		} 
        catch( IllegalStateException e ) {
        	logger.error(e);
        	e.printStackTrace();
        	throw new InternalException(e);
		}
        catch( UnsupportedEncodingException e ) {
        	logger.error(e);
        	e.printStackTrace();
        	throw new InternalException(e);
		}
    }

    public String signUploadPolicy(String base64Policy) throws InternalException {
        ProviderContext ctx = getContext();

        if( ctx == null ) {
            throw new InternalException("No context for signing the request");
        }
    	return sign(ctx.getAccessPrivate(), base64Policy, S3_ALGORITHM);
    }
    
    public String signCloudFront(String accessKey, byte[] secretKey, String dateString) throws InternalException {
    	String signature = sign(secretKey, dateString, CLOUD_FRONT_ALGORITHM);

        if( getEC2Provider().isStorage() && "google".equalsIgnoreCase(getProviderName()) ) {
            return ("GOOG1 " + accessKey + ":" + signature);
        }
        else {
            return ("AWS " + accessKey + ":" + signature);
        }
    }
    
    public String signEc2(byte[] key, String serviceUrl, Map<String, String> parameters) throws InternalException {
    	return sign(key, buildEc2AuthString("POST", serviceUrl, parameters), EC2_ALGORITHM);
    }
    
    public String signAWS3(String keyId, byte[] key, String dateString) throws InternalException {
        return ("AWS3-HTTPS AWSAccessKeyId=" + keyId + ",Algorithm=" + EC2_ALGORITHM + ",Signature=" + sign(key, dateString, EC2_ALGORITHM));
    }
    
    public String signS3(String accessKey, byte[] secretKey, String action, String hash, String contentType, Map<String,String> headers, String bucket, String object) throws InternalException {
    	StringBuilder toSign = new StringBuilder();
    	
    	toSign.append(action);
    	toSign.append("\n");
    	if( hash != null ) {
    		toSign.append(hash);
    	}
    	toSign.append("\n");
    	if( contentType != null ) {
    		toSign.append(contentType);
    	}
    	toSign.append("\n\n");
    	ArrayList<String> keys = new ArrayList<String>();
    	keys.addAll(headers.keySet());
    	Collections.sort(keys);
    	for( String hkey : keys ) {
    		if( hkey.startsWith("x-amz") || (getEC2Provider().isStorage() && hkey.startsWith("x-goog")) ) {
    			String val = headers.get(hkey);
    			
    			if( val != null ) {
    				toSign.append(hkey);
    				toSign.append(":");
    				toSign.append(headers.get(hkey).trim());
    				toSign.append("\n");
    			}
    		}
    	}
    	toSign.append("/");
    	if( getEC2Provider().isEucalyptus() ) {
    	    toSign.append("services/Walrus/");
    	}
    	if( bucket != null ) {
    		toSign.append(bucket);
    		toSign.append("/");
    	}
    	if( object != null ) {
    		toSign.append(object.toLowerCase());
    	}
    	String signature = sign(secretKey, toSign.toString(), S3_ALGORITHM);

        if( getEC2Provider().isStorage() && "google".equalsIgnoreCase(getProviderName()) ) {
            return ("GOOG1 " + accessKey + ":" + signature);
        }
        else {
            return ("AWS " + accessKey + ":" + signature);
        }
    }

    /**
     * Generates an AWS v4 signature authorization string
     * @param accessKey Amazon credential
     * @param secretKey Amazon credential
     * @param action the HTTP method (GET, POST, etc)
     * @param url the full URL for the request, including any query parameters
     * @param serviceId the canonical name of the service targeted in the request (e.g. "glacier")
     * @param headers map of headers of request. MUST include x-amz-date or date header.
     * @param bodyHash a hex-encoded sha256 hash of the body of the request
     * @return a string suitable for including as the HTTP Authorization header
     * @throws InternalException
     */
    public String getV4Authorization(String accessKey, String secretKey, String action, String url, String serviceId, Map<String, String> headers, String bodyHash) throws InternalException {

        ProviderContext ctx = getContext();
        if (ctx == null || ctx.getRegionId() == null) {
            throw new InternalException("no region is configured");
        }
        String regionId = ctx.getRegionId();

        serviceId = serviceId.toLowerCase();

        String amzDate = extractV4Date(headers);
        String credentialScope = getV4CredentialScope(amzDate, regionId, serviceId);
        String signedHeaders = getV4SignedHeaders(headers);
        String signature = signV4(secretKey, action, url, regionId, serviceId, headers, bodyHash);

        StringBuilder sb = new StringBuilder();
        sb.append(V4_ALGORITHM).append(" ");
        sb.append("Credential=").append(accessKey).append("/").append(credentialScope).append(", ");
        sb.append("SignedHeaders=").append(signedHeaders).append(", ");
        sb.append("Signature=").append(signature);

        return sb.toString();
    }

    private String signV4(String secretKey, String action, String serviceUrl, String regionId, String serviceId, Map<String, String> headers, String bodyHash) throws InternalException {
        final String canonicalRequest = getV4CanonicalRequest(action, serviceUrl, headers, bodyHash);

        String amzDate = extractV4Date(headers);
        final String stringToSign = getV4StringToSign(amzDate, regionId, serviceId, canonicalRequest);

        // signature uses YYYYMMDD
        String dateStamp = amzDate.substring(0, 8);
        final byte[] signingKey = getV4SigningKey(secretKey, dateStamp, regionId, serviceId);

        return new String(Hex.encodeHex(HmacSHA256(stringToSign, signingKey), true));
    }

    private String extractV4Date(Map<String, String> headers) throws InternalException {

        Map<String, String> lower = new HashMap<String, String>();
        for (String key : headers.keySet()) {
            lower.put(key.toLowerCase(), headers.get(key));
        }
        String amzDate = headers.get(P_AWS_DATE);
        // expecting YYYYMMDDTHHMMSSZ
        if (amzDate != null) {
            if (amzDate.length() != 16) {
                throw new InternalException("request has invalid " + P_AWS_DATE);
            }
            return amzDate;
        }

        String date = lower.get("date");
        if (date == null) {
            throw new InternalException("request is missing date header");
        }
        SimpleDateFormat parser = new SimpleDateFormat("EEE, dd MMM yyyy HH:mm:ss zzz");
        try {
            return getV4HeaderDate(parser.parse(date));

        } catch (ParseException e) {
            throw new InternalException("request has invalid date header format");
        }
    }

    private byte[] getV4SigningKey(String secretKey, String dateStamp, String regionId, String serviceId) throws InternalException {
        byte[] withSecret  = ("AWS4" + secretKey).getBytes();
        byte[] withDate    = HmacSHA256(dateStamp, withSecret);
        byte[] withRegion  = HmacSHA256(regionId, withDate);
        byte[] withService = HmacSHA256(serviceId, withRegion);
        return HmacSHA256("aws4_request", withService);
    }

    private String getV4StringToSign(String dateStamp, String regionId, String serviceId, String canonicalRequest) throws InternalException {
        StringBuilder sb = new StringBuilder();
        sb.append(V4_ALGORITHM).append("\n");

        sb.append(dateStamp).append("\n");
        sb.append(getV4CredentialScope(dateStamp, regionId, serviceId)).append("\n");
        sb.append(computeSHA256Hash(canonicalRequest));

        return sb.toString();
    }

    private String getV4CredentialScope(String dateStamp, String regionId, String serviceId) {
        StringBuilder sb = new StringBuilder();
        sb.append(dateStamp.substring(0, 8)).append("/").append(regionId).append("/");
        sb.append(serviceId).append("/").append(V4_TERMINATION);
        return sb.toString();
    }

    private String getV4CanonicalRequest(String action, String serviceUrl, Map<String, String> headers, String bodyHash) throws InternalException {
    /*
      CanonicalRequest =
      HTTPRequestMethod + '\n' +
      CanonicalURI + '\n' +
      CanonicalQueryString + '\n' +
      CanonicalHeaders + '\n' +
      SignedHeaders + '\n' +
      HexEncode(Hash(Payload))
     */

        final URI endpoint;
        try {
            endpoint = new URI(serviceUrl.replace(" ", "%20")).normalize();
        }
        catch( URISyntaxException e ) {
            throw new InternalException(e);
        }

        final StringBuilder s = new StringBuilder();
        s.append(action.toUpperCase()).append("\n");


        String path = endpoint.getPath();
        if( path == null || path.length() == 0) {
            path = "/";
        }
        s.append(encode(path, true)).append("\n");
        s.append(getV4CanonicalQueryString(endpoint)).append("\n");

        List<String> sortedHeaders = new ArrayList<String>();
        sortedHeaders.addAll(headers.keySet());
        Collections.sort(sortedHeaders, String.CASE_INSENSITIVE_ORDER);

        for ( String header : sortedHeaders) {
            String value = headers.get(header).trim().replaceAll("\\s+", " ");
            header = header.toLowerCase().replaceAll("\\s+", " ");
            s.append(header).append(":").append(value).append("\n");
        }
        s.append("\n").append(getV4SignedHeaders(headers)).append("\n").append(bodyHash);

        return s.toString();
    }

    private String getV4CanonicalQueryString(URI endpoint) throws InternalException {
        // parse query params and translate to another form of tuple that is comparable on both key and value

        List<NameValuePair> parsedParams = URLEncodedUtils.parse(endpoint, "UTF-8");
        List<KeyValuePair> queryParams = new ArrayList<KeyValuePair>(parsedParams.size());
        for (NameValuePair param : parsedParams) {
            String key = encode(param.getName(), false);
            String value = param.getValue() != null ? encode(param.getValue(), false) : "";
            queryParams.add(new KeyValuePair(key, value));
        }

        // sort query parameters by key, then value
        Collections.sort(queryParams);

        StringBuilder sb = new StringBuilder();
        for (KeyValuePair pair : queryParams) {
            if (sb.length() > 0) sb.append("&");
            sb.append(pair.getKey()).append("=").append(pair.getValue());
        }
        return sb.toString();
    }

    private String getV4SignedHeaders(Map<String, String> headers) {
        // move to set to lower case and remove dupes
        Set<String> sorted = new TreeSet<String>();
        for (String header : headers.keySet()) {
            sorted.add(header.toLowerCase());
        }

        StringBuilder sb = new StringBuilder();
        for (String header : sorted) {
            if (sb.length() > 0) sb.append(";");
            sb.append(header.toLowerCase());
        }

        return sb.toString();
    }

    public String getV4HeaderDate(Date date) {
        SimpleDateFormat fmt = new SimpleDateFormat("yyyyMMdd'T'HHmmss'Z'");
        Calendar cal = Calendar.getInstance(new SimpleTimeZone(0, "GMT"));
        fmt.setCalendar(cal);
        if (date == null) {
            return fmt.format(new Date());
        }
        else {
            return fmt.format(date);
        }
    }

    @Override
    public String testContext() {
        APITrace.begin(this, "Cloud.testContext");
        try {
            ProviderContext ctx = getContext();

            if( ctx == null ) {
                logger.warn("No context exists for testing");
                return null;
            }
            try {
                ComputeServices compute = getComputeServices();

                if( compute != null ) {
                    VirtualMachineSupport support = compute.getVirtualMachineSupport();

                    if( support == null || !support.isSubscribed() ) {
                        logger.warn("Not subscribed to virtual machine support");
                        return null;
                    }
                }
                else {
                    StorageServices storage = getStorageServices();
                    BlobStoreSupport support = storage.getBlobStoreSupport();

                    if( support == null || !support.isSubscribed() ) {
                        logger.warn("No subscribed to storage services");
                        return null;
                    }
                }
            }
            catch( Throwable t ) {
                logger.warn("Unable to connect to AWS for " + ctx.getAccountNumber() + ": " + t.getMessage());
                return null;
            }
            return ctx.getAccountNumber();
        }
        finally {
            APITrace.end();
        }
    }

    public void setTags(@Nonnull Node attr, @Nonnull Taggable item) {
        if( attr.hasChildNodes() ) {
            NodeList tags = attr.getChildNodes();

            for( int j=0; j<tags.getLength(); j++ ) {
                Node tag = tags.item(j);

                if( tag.getNodeName().equals("item") && tag.hasChildNodes() ) {
                    NodeList parts = tag.getChildNodes();
                    String key = null, value = null;

                    for( int k=0; k<parts.getLength(); k++ ) {
                        Node part = parts.item(k);

                        if( part.getNodeName().equalsIgnoreCase("key") ) {
                            if( part.hasChildNodes() ) {
                                key = part.getFirstChild().getNodeValue().trim();
                            }
                        }
                        else if( part.getNodeName().equalsIgnoreCase("value") ) {
                            if( part.hasChildNodes() ) {
                                value = part.getFirstChild().getNodeValue().trim();
                            }
                        }
                    }
                    if( key != null && value != null) {
                        item.setTag(key, value);
                    }
                }
            }
        }        
    }

  /**
   * Gets the epoch form of the text value of the provided node.
   *
   * @param node the node to extact the value from
   * @return the epoch time
   * @throws CloudException
   */
  public long getTimestampValue( Node node ) throws CloudException {
    SimpleDateFormat fmt = new SimpleDateFormat( "yyyy-MM-dd'T'HH:mm:ss.SSS'Z'" );
    String value = getTextValue( node );

    try {
      return fmt.parse( value ).getTime();
    }
    catch ( ParseException e ) {
      logger.error( e );
      e.printStackTrace();
      throw new CloudException( e );
    }
  }

  /**
   * Returns the text from the given node.
   *
   * @param node the node to extract the value from
   * @return the text from the node
   */
  static public String getTextValue( Node node ) {
    if ( node.getChildNodes().getLength() == 0 ) {
      return null;
    }
    return node.getFirstChild().getNodeValue();
  }

  /**
   * Returns the boolean value of the given node.
   *
   * @param node the node to extract the value from
   * @return the boolean value of the node
   */
  static public boolean getBooleanValue( Node node ) {
    return Boolean.valueOf( getTextValue( node ) );
  }

  /**
   * Returns the int value of the given node.
   *
   * @param node the node to extract the value from
   * @return the int value of the given node
   */
  public int getIntValue( Node node ) {
    return Integer.valueOf( getTextValue( node ) );
  }

  /**
   * Returns the double value of the given node.
   *
   * @param node the node to extract the value from
   * @return the double value of the given node
   */
  public double getDoubleValue( Node node ) {
    return Double.valueOf( getTextValue( node ) );
  }

  /**
   * Helper method for adding indexed member parameters, e.g. <i>AlarmNames.member.N</i>. Will overwrite existing
   * parameters if present. Assumes indexing starts at 1.
   *
   * @param parameters the existing parameters map to add to
   * @param prefix     the prefix value for each parameter key
   * @param values     the values to add
   */
  public void putIndexedParameters( @Nonnull Map<String, String> parameters, @Nonnull String prefix, String[] values ) {
    if ( values == null || values.length == 0 ) {
      return;
    }
    int i = 1;
    for ( String value : values ) {
      parameters.put( prefix + i, value );
      i++;
    }
  }

  /**
   * Helper method for adding indexed member parameters, e.g. <i>AlarmNames.member.N</i>. Will overwrite existing
   * parameters if present. Assumes indexing starts at 1.
   *
   * @param parameters      the existing parameters map to add to
   * @param prefix          the prefix value for each parameter key
   * @param extraParameters the values to add
   */
  public void putIndexedMapParameters( @Nonnull Map<String, String> parameters, @Nonnull String prefix, Map<String, String> extraParameters ) {
    if ( extraParameters == null || extraParameters.size() == 0 ) {
      return;
    }
    int i = 1;
    for ( Map.Entry<String, String> entry : extraParameters.entrySet() ) {
      parameters.put( prefix + i + ".Name", entry.getKey() );
      if ( entry.getValue() != null ) {
        parameters.put( prefix + i + ".Value", entry.getValue() );
      }
      i++;
    }
  }

  /**
   * Puts the given key/value into the given map only if the value is not null.
   *
   * @param parameters the map to add to
   * @param key        the key of the value
   * @param value      the value to add if not null
   */
  public void putValueIfNotNull( @Nonnull Map<String, String> parameters, @Nonnull String key, String value ) {
    if ( value == null ) {
      return;
    }
    parameters.put( key, value );
  }

}<|MERGE_RESOLUTION|>--- conflicted
+++ resolved
@@ -19,40 +19,6 @@
 
 package org.dasein.cloud.aws;
 
-<<<<<<< HEAD
-=======
-import java.io.BufferedInputStream;
-import java.io.ByteArrayInputStream;
-import java.io.IOException;
-import java.io.UnsupportedEncodingException;
-import java.net.URI;
-import java.net.URISyntaxException;
-import java.net.URLEncoder;
-import java.security.InvalidKeyException;
-import java.security.MessageDigest;
-import java.security.NoSuchAlgorithmException;
-import java.text.ParseException;
-import java.text.SimpleDateFormat;
-import java.util.ArrayList;
-import java.util.Arrays;
-import java.util.Calendar;
-import java.util.Collections;
-import java.util.Date;
-import java.util.HashMap;
-import java.util.List;
-import java.util.Map;
-import java.util.Properties;
-import java.util.Set;
-import java.util.SimpleTimeZone;
-import java.util.TimeZone;
-import java.util.TreeSet;
-
-import javax.annotation.Nonnull;
-import javax.annotation.Nullable;
-import javax.crypto.Mac;
-import javax.crypto.spec.SecretKeySpec;
-
->>>>>>> ba45ebd0
 import org.apache.commons.codec.binary.Base64;
 import org.apache.commons.codec.binary.Hex;
 import org.apache.http.NameValuePair;
@@ -80,918 +46,938 @@
 import javax.annotation.Nullable;
 import javax.crypto.Mac;
 import javax.crypto.spec.SecretKeySpec;
+import java.io.BufferedInputStream;
+import java.io.ByteArrayInputStream;
+import java.io.IOException;
 import java.io.UnsupportedEncodingException;
 import java.net.URI;
 import java.net.URISyntaxException;
 import java.net.URLEncoder;
 import java.security.InvalidKeyException;
+import java.security.MessageDigest;
 import java.security.NoSuchAlgorithmException;
 import java.text.ParseException;
 import java.text.SimpleDateFormat;
 import java.util.*;
 
 public class AWSCloud extends AbstractCloud {
-    static private String getLastItem(String name) {
-        int idx = name.lastIndexOf('.');
-        
-        if( idx < 0 ) {
-            return name;
-        }
-        else if( idx == (name.length()-1) ) {
-            return "";
-        }
-        return name.substring(idx+1);
-    }
-    
-    static public Logger getLogger(Class<?> cls) {
-        String pkg = getLastItem(cls.getPackage().getName());
-        
-        if( pkg.equals("aws") ) {
-            pkg = "";
-        }
-        else {
-            pkg = pkg + ".";
-        }
-        return Logger.getLogger("dasein.cloud.aws.std." + pkg + getLastItem(cls.getName()));
-    }
-    
-    static public Logger getWireLogger(Class<?> cls) {
-        return Logger.getLogger("dasein.cloud.aws.wire." + getLastItem(cls.getPackage().getName()) + "." + getLastItem(cls.getName()));
-    }
-    
-	static private final Logger logger = getLogger(AWSCloud.class);
-	
-	static public final String P_ACCESS            = "AWSAccessKeyId";
-	static public final String P_ACTION            = "Action";
-	static public final String P_CFAUTH            = "Authorization";
-	static public final String P_AWS_DATE          = "x-amz-date";
-    static public final String P_GOOG_DATE         = "x-goog-date";
-	static public final String P_SIGNATURE         = "Signature";
-	static public final String P_SIGNATURE_METHOD  = "SignatureMethod";
-	static public final String P_SIGNATURE_VERSION = "SignatureVersion";
-	static public final String P_TIMESTAMP         = "Timestamp";
-	static public final String P_VERSION           = "Version";
-	
-	static public final String CLOUD_FRONT_ALGORITHM = "HmacSHA1";
-    static public final String EC2_ALGORITHM         = "HmacSHA256";
-	static public final String S3_ALGORITHM          = "HmacSHA1";
-    static public final String SIGNATURE             = "2";
-    static public final String V4_ALGORITHM          = "AWS4-HMAC-SHA256";
-    static public final String V4_TERMINATION        = "aws4_request";
-
-    static public String encode(String value, boolean encodePath) throws InternalException {
-        String encoded;
-        
+  static private String getLastItem(String name) {
+    int idx = name.lastIndexOf('.');
+
+    if (idx < 0) {
+      return name;
+    } else if (idx == (name.length() - 1)) {
+      return "";
+    }
+    return name.substring(idx + 1);
+  }
+
+  static public Logger getLogger(Class<?> cls) {
+    String pkg = getLastItem(cls.getPackage().getName());
+
+    if (pkg.equals("aws")) {
+      pkg = "";
+    } else {
+      pkg = pkg + ".";
+    }
+    return Logger.getLogger("dasein.cloud.aws.std." + pkg + getLastItem(cls.getName()));
+  }
+
+  static public Logger getWireLogger(Class<?> cls) {
+    return Logger.getLogger("dasein.cloud.aws.wire." + getLastItem(cls.getPackage().getName()) + "." + getLastItem(cls.getName()));
+  }
+
+  static private final Logger logger = getLogger(AWSCloud.class);
+
+  static public final String P_ACCESS = "AWSAccessKeyId";
+  static public final String P_ACTION = "Action";
+  static public final String P_CFAUTH = "Authorization";
+  static public final String P_AWS_DATE = "x-amz-date";
+  static public final String P_GOOG_DATE = "x-goog-date";
+  static public final String P_SIGNATURE = "Signature";
+  static public final String P_SIGNATURE_METHOD = "SignatureMethod";
+  static public final String P_SIGNATURE_VERSION = "SignatureVersion";
+  static public final String P_TIMESTAMP = "Timestamp";
+  static public final String P_VERSION = "Version";
+
+  static public final String CLOUD_FRONT_ALGORITHM = "HmacSHA1";
+  static public final String EC2_ALGORITHM = "HmacSHA256";
+  static public final String S3_ALGORITHM = "HmacSHA1";
+  static public final String SIGNATURE = "2";
+  static public final String V4_ALGORITHM = "AWS4-HMAC-SHA256";
+  static public final String V4_TERMINATION = "aws4_request";
+
+  static public String encode(String value, boolean encodePath) throws InternalException {
+    String encoded;
+
+    try {
+      encoded = URLEncoder.encode(value, "utf-8").replace("+", "%20").replace("*", "%2A").replace("%7E", "~");
+      if (encodePath) {
+        encoded = encoded.replace("%2F", "/");
+      }
+    } catch (UnsupportedEncodingException e) {
+      logger.error(e);
+      e.printStackTrace();
+      throw new InternalException(e);
+    }
+    return encoded;
+  }
+
+  static public String escapeXml(String nonxml) {
+    StringBuilder str = new StringBuilder();
+
+    for (int i = 0; i < nonxml.length(); i++) {
+      char c = nonxml.charAt(i);
+
+      switch (c) {
+        case '&':
+          str.append("&amp;");
+          break;
+        case '>':
+          str.append("&gt;");
+          break;
+        case '<':
+          str.append("&lt;");
+          break;
+        case '"':
+          str.append("&quot;");
+          break;
+        case '[':
+          str.append("&#091;");
+          break;
+        case ']':
+          str.append("&#093;");
+          break;
+        case '!':
+          str.append("&#033;");
+          break;
+        default:
+          str.append(c);
+      }
+    }
+    return str.toString();
+  }
+
+  static public byte[] HmacSHA256(String data, byte[] key) throws InternalException {
+
+    final String algorithm = "HmacSHA256";
+    Mac mac;
+    try {
+      mac = Mac.getInstance(algorithm);
+      mac.init(new SecretKeySpec(key, algorithm));
+      return mac.doFinal(data.getBytes("UTF-8"));
+    } catch (NoSuchAlgorithmException e) {
+      throw new InternalException(e);
+    } catch (InvalidKeyException e) {
+      throw new InternalException(e);
+    } catch (UnsupportedEncodingException e) {
+      throw new InternalException(e);
+    }
+  }
+
+  static public String computeSHA256Hash(String value) throws InternalException {
+    try {
+      byte[] valueBytes = value.getBytes("utf-8");
+      BufferedInputStream inputStream =
+        new BufferedInputStream(new ByteArrayInputStream(valueBytes));
+      MessageDigest digest = MessageDigest.getInstance("SHA-256");
+      byte[] buffer = new byte[4096];
+      int read;
+      while ((read = inputStream.read(buffer, 0, buffer.length)) != -1) {
+        digest.update(buffer, 0, read);
+      }
+      return new String(Hex.encodeHex(digest.digest(), true));
+    } catch (NoSuchAlgorithmException e) {
+      throw new InternalException(e);
+    } catch (IOException e) {
+      throw new InternalException(e);
+    }
+  }
+
+  public AWSCloud() {
+  }
+
+  private String buildEc2AuthString(String method, String serviceUrl, Map<String, String> parameters) throws InternalException {
+    StringBuilder authString = new StringBuilder();
+    TreeSet<String> sortedKeys;
+    URI endpoint;
+    String tmp;
+
+    authString.append(method);
+    authString.append("\n");
+    try {
+      endpoint = new URI(serviceUrl);
+    } catch (URISyntaxException e) {
+      logger.error(e);
+      e.printStackTrace();
+      throw new InternalException(e);
+    }
+    authString.append(endpoint.getHost().toLowerCase());
+    authString.append("\n");
+    tmp = endpoint.getPath();
+    if (tmp == null || tmp.length() == 0) {
+      tmp = "/";
+    }
+    authString.append(encode(tmp, true));
+    authString.append("\n");
+    sortedKeys = new TreeSet<String>();
+    sortedKeys.addAll(parameters.keySet());
+    boolean first = true;
+    for (String key : sortedKeys) {
+      String value = parameters.get(key);
+
+      if (!first) {
+        authString.append("&");
+      } else {
+        first = false;
+      }
+      authString.append(encode(key, false));
+      authString.append("=");
+      authString.append(encode(value, false));
+    }
+    return authString.toString();
+  }
+
+
+  public boolean createTags(String resourceId, Tag... keyValuePairs) {
+    return createTags(new String[]{resourceId}, keyValuePairs);
+  }
+
+  public boolean createTags(final String[] resourceIds, final Tag... keyValuePairs) {
+    hold();
+
+    Thread t = new Thread() {
+      public void run() {
         try {
-            encoded = URLEncoder.encode(value, "utf-8").replace("+", "%20").replace("*", "%2A").replace("%7E","~");
-            if( encodePath ) {
-                encoded = encoded.replace("%2F", "/");
+          createTags(1, resourceIds, keyValuePairs);
+        } finally {
+          release();
+        }
+      }
+    };
+
+    t.setName("Tag Setter");
+    t.setDaemon(true);
+    t.start();
+    return true;
+  }
+
+  private void createTags(int attempt, String[] resourceIds, Tag... keyValuePairs) {
+    APITrace.begin(this, "Cloud.createTags");
+    try {
+      try {
+        Map<String, String> parameters = getStandardParameters(getContext(), "CreateTags");
+        EC2Method method;
+
+        for (int i = 0; i < resourceIds.length; i++) {
+          parameters.put("ResourceId." + (i + 1), resourceIds[i]);
+        }
+
+        Map<String, String> tagParameters = new HashMap<String, String>();
+        for (int i = 0; i < keyValuePairs.length; i++) {
+          String key = keyValuePairs[i].getKey();
+          String value = keyValuePairs[i].getValue();
+
+          if (value != null) {
+            tagParameters.put("Tag." + (i + 1) + ".Key", key);
+            tagParameters.put("Tag." + (i + 1) + ".Value", value);
+          }
+        }
+        if (tagParameters.size() == 0) {
+          return;
+        }
+        putExtraParameters(parameters, tagParameters);
+        method = new EC2Method(this, getEc2Url(), parameters);
+        try {
+          method.invoke();
+        } catch (EC2Exception e) {
+          if (attempt > 20) {
+            logger.error("EC2 error settings tags for " + Arrays.toString(resourceIds) + ": " + e.getSummary());
+            return;
+          }
+          try {
+            Thread.sleep(5000L);
+          } catch (InterruptedException ignore) {
+          }
+          createTags(attempt + 1, resourceIds, keyValuePairs);
+        }
+      } catch (Throwable ignore) {
+        logger.error("Error while creating tags for " + Arrays.toString(resourceIds) + ".", ignore);
+      }
+    } finally {
+      APITrace.end();
+    }
+  }
+
+  public boolean removeTags(String resourceId, Tag... keyValuePairs) {
+    return removeTags(new String[]{resourceId}, keyValuePairs);
+  }
+
+  public boolean removeTags(String[] resourceIds, Tag... keyValuePairs) {
+    APITrace.begin(this, "Cloud.removeTags");
+    try {
+      try {
+        Map<String, String> parameters = getStandardParameters(getContext(), "DeleteTags");
+        EC2Method method;
+
+        for (int i = 0; i < resourceIds.length; i++) {
+          parameters.put("ResourceId." + (i + 1), resourceIds[i]);
+        }
+
+        for (int i = 0; i < keyValuePairs.length; i++) {
+          String key = keyValuePairs[i].getKey();
+          String value = keyValuePairs[i].getValue();
+
+          parameters.put("Tag." + (i + 1) + ".Key", key);
+          if (value != null) {
+            parameters.put("Tag." + (i + 1) + ".Value", value);
+          }
+        }
+        method = new EC2Method(this, getEc2Url(), parameters);
+        method.invoke();
+        return true;
+      } catch (Throwable ignore) {
+        logger.error("Error while removing tags for " + resourceIds + ".", ignore);
+        return false;
+      }
+    } finally {
+      APITrace.end();
+    }
+  }
+
+  public Map<String, String> getTagsFromTagSet(Node attr) {
+    if (attr == null || !attr.hasChildNodes()) {
+      return null;
+    }
+    Map<String, String> tags = new HashMap<String, String>();
+    NodeList tagNodes = attr.getChildNodes();
+    for (int j = 0; j < tagNodes.getLength(); j++) {
+      Node tag = tagNodes.item(j);
+
+      if (tag.getNodeName().equals("item") && tag.hasChildNodes()) {
+        NodeList parts = tag.getChildNodes();
+        String key = null, value = null;
+
+        for (int k = 0; k < parts.getLength(); k++) {
+          Node part = parts.item(k);
+
+          if (part.getNodeName().equalsIgnoreCase("key")) {
+            if (part.hasChildNodes()) {
+              key = part.getFirstChild().getNodeValue().trim();
             }
-        } 
-        catch( UnsupportedEncodingException e ) {
-        	logger.error(e);
-        	e.printStackTrace();
-        	throw new InternalException(e);
-        }
-        return encoded;    	
-    }
-    
-    static public String escapeXml(String nonxml) {
-        StringBuilder str = new StringBuilder();
-        
-        for( int i=0; i<nonxml.length(); i++ ) {
-            char c = nonxml.charAt(i);
-            
-            switch( c ) {
-                case '&': str.append("&amp;"); break;
-                case '>': str.append("&gt;"); break;
-                case '<': str.append("&lt;"); break;
-                case '"': str.append("&quot;"); break;
-                case '[': str.append("&#091;"); break;
-                case ']': str.append("&#093;"); break;
-                case '!': str.append("&#033;"); break;
-                default: str.append(c);
+          } else if (part.getNodeName().equalsIgnoreCase("value")) {
+            if (part.hasChildNodes()) {
+              value = part.getFirstChild().getNodeValue().trim();
             }
-        }
-        return str.toString();
-    }
-
-    static public byte[] HmacSHA256(String data, byte[] key) throws InternalException  {
-
-        final String algorithm = "HmacSHA256";
-        Mac mac;
+          }
+          if (key != null && value != null) {
+            tags.put(key, value);
+          }
+        }
+      }
+    }
+    return tags;
+  }
+
+  @Override
+  public AWSAdminServices getAdminServices() {
+    EC2Provider p = getEC2Provider();
+
+    if (p.isAWS() || p.isEnStratus() || p.isOpenStack() || p.isEucalyptus()) {
+      return new AWSAdminServices(this);
+    }
+    return null;
+  }
+
+  private
+  @Nonnull
+  String[] getBootstrapUrls(@Nullable ProviderContext ctx) {
+    String endpoint = (ctx == null ? null : ctx.getEndpoint());
+
+    if (endpoint == null) {
+      return new String[0];
+    }
+    if (!endpoint.contains(",")) {
+      return new String[]{endpoint};
+    }
+    String[] endpoints = endpoint.split(",");
+
+    if (endpoints == null) {
+      endpoints = new String[0];
+    }
+    if (endpoints.length > 1) {
+      String second = endpoints[1];
+
+      if (!second.startsWith("http")) {
+        if (endpoints[0].startsWith("http")) {
+          // likely a URL with a , in it
+          return new String[]{endpoint + (getEC2Provider().isEucalyptus() ? "/Eucalyptus" : "")};
+        }
+      }
+    }
+    for (int i = 0; i < endpoints.length; i++) {
+      if (!endpoints[i].startsWith("http")) {
+        endpoints[i] = "https://" + endpoints[i] + (getEC2Provider().isEucalyptus() ? "/Eucalyptus" : "");
+      }
+    }
+    return endpoints;
+  }
+
+  @Override
+  public
+  @Nonnull
+  String getCloudName() {
+    ProviderContext ctx = getContext();
+    String name = (ctx == null ? null : ctx.getCloudName());
+
+    return ((name == null) ? "AWS" : name);
+  }
+
+  @Override
+  public EC2ComputeServices getComputeServices() {
+    if (getEC2Provider().isStorage()) {
+      return null;
+    }
+    return new EC2ComputeServices(this);
+  }
+
+  @Override
+  public
+  @Nonnull
+  RegionsAndZones getDataCenterServices() {
+    return new RegionsAndZones(this);
+  }
+
+  private transient volatile EC2Provider provider;
+
+  public
+  @Nonnull
+  EC2Provider getEC2Provider() {
+    if (provider == null) {
+      provider = EC2Provider.valueOf(getProviderName());
+    }
+    return provider;
+  }
+
+  public
+  @Nullable
+  String getEc2Url() throws InternalException, CloudException {
+    ProviderContext ctx = getContext();
+    String url = getEc2Url(ctx == null ? null : ctx.getRegionId());
+
+    if (getEC2Provider().isEucalyptus()) {
+      return url + "/Eucalyptus";
+    } else {
+      return url;
+    }
+  }
+
+  @Nullable
+  String getEc2Url(@Nullable String regionId) throws InternalException, CloudException {
+    ProviderContext ctx = getContext();
+    String url;
+
+    if (regionId == null) {
+      return getBootstrapUrls(ctx)[0];
+    }
+    if (getEC2Provider().isAWS()) {
+
+      url = (ctx == null ? null : ctx.getEndpoint());
+      if (url != null && url.endsWith("amazonaws.com")) {
+        return "https://ec2." + regionId + ".amazonaws.com";
+      }
+      return "https://ec2." + regionId + ".amazonaws.com";
+    } else if (!getEC2Provider().isEucalyptus()) {
+      url = (ctx == null ? null : ctx.getEndpoint());
+      if (url == null) {
+        return null;
+      }
+      if (!url.startsWith("http")) {
+        String cloudUrl = ctx.getEndpoint();
+
+        if (cloudUrl != null && cloudUrl.startsWith("http:")) {
+          return "http://" + url + "/" + regionId;
+        }
+        return "https://" + url + "/" + regionId;
+      } else {
+        return url + "/" + regionId;
+      }
+    }
+    url = (ctx == null ? null : ctx.getEndpoint());
+    if (url == null) {
+      return null;
+    }
+    if (!url.startsWith("http")) {
+      String cloudUrl = ctx.getEndpoint();
+
+      if (cloudUrl != null && cloudUrl.startsWith("http:")) {
+        return "http://" + url;
+      }
+      return "https://" + url;
+    } else {
+      return url;
+    }
+  }
+
+  public String getGlacierUrl() throws InternalException, CloudException {
+    ProviderContext ctx = getContext();
+    String regionId = ctx.getRegionId();
+    return "https://glacier." + regionId + ".amazonaws.com/-/";
+  }
+
+  public String getAutoScaleVersion() {
+    return "2011-01-01";
+  }
+
+  public String getCloudWatchVersion() {
+    return "2010-08-01";
+  }
+
+  public String getEc2Version() {
+    if (getEC2Provider().isAWS()) {
+      return "2013-06-15";
+    } else if (getEC2Provider().isEucalyptus()) {
+      return "2010-11-15";
+    } else if (getEC2Provider().isOpenStack()) {
+      return "2009-11-30";
+    }
+    return "2012-07-20";
+  }
+
+  public String getElbVersion() {
+    return "2012-06-01";
+  }
+
+  public String getRdsVersion() {
+    return "2011-04-01";
+  }
+
+  public String getRoute53Version() {
+    return "2012-12-12";
+  }
+
+  public String getSdbVersion() {
+    return "2009-04-15";
+  }
+
+  public String getSnsVersion() {
+    return "2010-03-31";
+  }
+
+  public String getSqsVersion() {
+    return "2009-02-01";
+  }
+
+  @Override
+  public AWSIdentityServices getIdentityServices() {
+    if (getEC2Provider().isStorage()) {
+      return null;
+    }
+    return new AWSIdentityServices(this);
+  }
+
+  @Override
+  public EC2NetworkServices getNetworkServices() {
+    if (getEC2Provider().isStorage()) {
+      return null;
+    }
+    return new EC2NetworkServices(this);
+  }
+
+  @Override
+  public
+  @Nullable
+  AWSPlatformServices getPlatformServices() {
+    EC2Provider p = getEC2Provider();
+
+    if (p.isAWS() || p.isEnStratus()) {
+      return new AWSPlatformServices(this);
+    }
+    return null;
+  }
+
+  @Override
+  public
+  @Nonnull
+  String getProviderName() {
+    ProviderContext ctx = getContext();
+    String name = (ctx == null ? null : ctx.getProviderName());
+
+    return ((name == null) ? EC2Provider.AWS.getName() : name);
+  }
+
+  public
+  @Nullable
+  String getProxyHost() {
+    ProviderContext ctx = getContext();
+
+    if (ctx == null) {
+      return null;
+    }
+    Properties props = ctx.getCustomProperties();
+
+    return (props == null ? null : props.getProperty("proxyHost"));
+  }
+
+  public int getProxyPort() {
+    ProviderContext ctx = getContext();
+
+    if (ctx == null) {
+      return -1;
+    }
+    Properties props = ctx.getCustomProperties();
+
+    if (props == null) {
+      return -1;
+    }
+    String port = props.getProperty("proxyPort");
+
+    if (port != null) {
+      return Integer.parseInt(port);
+    }
+    return -1;
+  }
+
+  @Override
+  public
+  @Nonnull
+  AWSCloudStorageServices getStorageServices() {
+    return new AWSCloudStorageServices(this);
+  }
+
+  public Map<String, String> getStandardParameters(ProviderContext ctx, String action) throws InternalException {
+    return getStandardParameters(ctx, action, getEc2Version());
+  }
+
+  public Map<String, String> getStandardParameters(ProviderContext ctx, String action, String version) throws InternalException {
+    HashMap<String, String> parameters = new HashMap<String, String>();
+
+    parameters.put(P_ACTION, action);
+    parameters.put(P_SIGNATURE_VERSION, SIGNATURE);
+    try {
+      parameters.put(P_ACCESS, new String(ctx.getAccessPublic(), "utf-8"));
+    } catch (UnsupportedEncodingException e) {
+      logger.error(e);
+      e.printStackTrace();
+      throw new InternalException(e);
+    }
+    parameters.put(P_SIGNATURE_METHOD, EC2_ALGORITHM);
+    parameters.put(P_TIMESTAMP, getTimestamp(System.currentTimeMillis(), true));
+    parameters.put(P_VERSION, version);
+    return parameters;
+  }
+
+  public Map<String, String> getStandardCloudWatchParameters(ProviderContext ctx, String action) throws InternalException {
+    Map<String, String> parameters = getStandardParameters(ctx, action);
+
+    parameters.put(P_VERSION, getCloudWatchVersion());
+    return parameters;
+  }
+
+  public Map<String, String> getStandardRdsParameters(ProviderContext ctx, String action) throws InternalException {
+    Map<String, String> parameters = getStandardParameters(ctx, action);
+
+    parameters.put(P_VERSION, getRdsVersion());
+    return parameters;
+  }
+
+  public Map<String, String> getStandardSimpleDBParameters(ProviderContext ctx, String action) throws InternalException {
+    Map<String, String> parameters = getStandardParameters(ctx, action);
+
+    parameters.put(P_VERSION, getSdbVersion());
+    return parameters;
+  }
+
+  public Map<String, String> getStandardSnsParameters(ProviderContext ctx, String action) throws InternalException {
+    Map<String, String> parameters = getStandardParameters(ctx, action);
+
+    parameters.put(P_VERSION, getSnsVersion());
+    return parameters;
+  }
+
+  public Map<String, String> getStandardSqsParameters(ProviderContext ctx, String action) throws InternalException {
+    Map<String, String> parameters = getStandardParameters(ctx, action);
+
+    parameters.put(P_VERSION, getSqsVersion());
+    return parameters;
+  }
+
+  public void putExtraParameters(Map<String, String> parameters, Map<String, String> extraParameters) {
+    if (extraParameters == null || extraParameters.size() == 0) {
+      return;
+    }
+    if (parameters == null) {
+      parameters = new HashMap<String, String>();
+    }
+    parameters.putAll(extraParameters);
+  }
+
+  public
+  @Nullable
+  Map<String, String> getTagFilterParams(@Nullable Map<String, String> tags) {
+    return getTagFilterParams(tags, 1);
+  }
+
+  public
+  @Nullable
+  Map<String, String> getTagFilterParams(@Nullable Map<String, String> tags, int startingFilterIndex) {
+    if (tags == null || tags.size() == 0) {
+      return null;
+    }
+
+    Map<String, String> filterParameters = new HashMap<String, String>();
+    int i = startingFilterIndex;
+
+    for (Map.Entry<String, String> parameter : tags.entrySet()) {
+      String key = parameter.getKey();
+      String value = parameter.getValue();
+      filterParameters.put("Filter." + i + ".Name", "tag:" + key);
+      filterParameters.put("Filter." + i + ".Value.1", value);
+      i++;
+    }
+    return filterParameters;
+  }
+
+  public
+  @Nonnull
+  String getTimestamp(long timestamp, boolean withMillis) {
+    SimpleDateFormat fmt;
+
+    if (withMillis) {
+      fmt = new SimpleDateFormat("yyyy-MM-dd'T'HH:mm:ss.SSS'Z'");
+    } else {
+      fmt = new SimpleDateFormat("yyyy-MM-dd'T'HH:mm:ss'Z'");
+    }
+    fmt.setTimeZone(TimeZone.getTimeZone("UTC"));
+    return fmt.format(new Date(timestamp));
+  }
+
+  public long parseTime(@Nullable String time) throws CloudException {
+    if (time == null) {
+      return 0L;
+    }
+    SimpleDateFormat fmt = new SimpleDateFormat("yyyy-MM-dd'T'HH:mm:ss.SSS'Z'");
+
+    if (time.length() > 0) {
+      try {
+        return fmt.parse(time).getTime();
+      } catch (ParseException e) {
+        fmt = new SimpleDateFormat("yyyy-MM-dd'T'HH:mm:ss'Z'");
         try {
-            mac = Mac.getInstance(algorithm);
-            mac.init(new SecretKeySpec(key, algorithm));
-            return mac.doFinal(data.getBytes("UTF-8"));
-        } catch (NoSuchAlgorithmException e) {
-            throw new InternalException(e);
-        } catch (InvalidKeyException e) {
-            throw new InternalException(e);
-        } catch (UnsupportedEncodingException e) {
-            throw new InternalException(e);
-        }
-    }
-
-    static public String computeSHA256Hash(String value) throws InternalException {
-        try {
-            byte[] valueBytes = value.getBytes("utf-8");
-            BufferedInputStream inputStream =
-                    new BufferedInputStream(new ByteArrayInputStream(valueBytes));
-            MessageDigest digest = MessageDigest.getInstance("SHA-256");
-            byte[] buffer = new byte[4096];
-            int read;
-            while ( (read = inputStream.read(buffer, 0, buffer.length)) != -1 ) {
-                digest.update(buffer, 0, read);
-            }
-            return new String(Hex.encodeHex(digest.digest(), true));
-        } catch (NoSuchAlgorithmException e) {
-            throw new InternalException(e);
-        } catch (IOException e) {
-            throw new InternalException(e);
-        }
-    }
-    
-	public AWSCloud() { }
-
-    private String buildEc2AuthString(String method, String serviceUrl, Map<String, String> parameters) throws InternalException {
-    	StringBuilder authString = new StringBuilder();
-    	TreeSet<String> sortedKeys;
-    	URI endpoint;
-    	String tmp;
-    	
-    	authString.append(method);
-    	authString.append("\n");
-		try {
-		    endpoint = new URI(serviceUrl);
-		} 
-		catch( URISyntaxException e ) {
-			logger.error(e);
-			e.printStackTrace();
-			throw new InternalException(e);
-		}
-		authString.append(endpoint.getHost().toLowerCase());
-		authString.append("\n");
-		tmp = endpoint.getPath();
-		if( tmp == null || tmp.length() == 0) {
-		    tmp = "/";
-		}
-		authString.append(encode(tmp, true));
-		authString.append("\n");
-		sortedKeys = new TreeSet<String>();
-		sortedKeys.addAll(parameters.keySet());
-		boolean first = true;
-		for( String key : sortedKeys ) {
-			String value = parameters.get(key);
-			
-			if( !first ) {
-				authString.append("&");
-			}
-			else {
-				first = false;
-			}
-			authString.append(encode(key, false));
-			authString.append("=");
-			authString.append(encode(value, false));
-		}
-		return authString.toString();
-    }
-
-
-    public boolean createTags(String resourceId, Tag... keyValuePairs) {
-        return createTags(new String[]{resourceId}, keyValuePairs);
-    }
-
-    public boolean createTags(final String[] resourceIds, final Tag... keyValuePairs) {
-        hold();
-
-        Thread t = new Thread() {
-            public void run() {
-                try {
-                    createTags(1, resourceIds, keyValuePairs);
-                }
-                finally {
-                    release();
-                }
-            }
-        };
-
-        t.setName("Tag Setter");
-        t.setDaemon(true);
-        t.start();
-        return true;
-    }
-
-    private void createTags(int attempt, String[] resourceIds, Tag ... keyValuePairs) {
-        APITrace.begin(this, "Cloud.createTags");
-        try {
-            try {
-                Map<String,String> parameters = getStandardParameters(getContext(), "CreateTags");
-                EC2Method method;
-
-                for (int i = 0; i < resourceIds.length; i++) {
-                    parameters.put("ResourceId." + (i + 1), resourceIds[i]);
-                }
-
-                Map<String,String> tagParameters = new HashMap<String, String>( );
-                for( int i=0; i<keyValuePairs.length; i++ ) {
-                    String key = keyValuePairs[i].getKey();
-                    String value = keyValuePairs[i].getValue();
-
-                    if ( value != null ) {
-                        tagParameters.put("Tag." + (i + 1) + ".Key", key);
-                        tagParameters.put("Tag." + (i + 1) + ".Value", value);
-                    }
-                }
-                if ( tagParameters.size() == 0 ) {
-                    return;
-                }
-                putExtraParameters( parameters, tagParameters );
-                method = new EC2Method(this, getEc2Url(), parameters);
-                try {
-                    method.invoke();
-                }
-                catch( EC2Exception e ) {
-                    if( attempt > 20 ) {
-                        logger.error("EC2 error settings tags for " + Arrays.toString(resourceIds) + ": " + e.getSummary());
-                        return;
-                    }
-                    try { Thread.sleep(5000L); }
-                    catch( InterruptedException ignore ) { }
-                    createTags(attempt+1, resourceIds, keyValuePairs);
-                }
-            }
-            catch( Throwable ignore ) {
-                logger.error("Error while creating tags for " + Arrays.toString(resourceIds) + ".", ignore);
-            }
-        }
-        finally {
-            APITrace.end();
-        }
-    }
-
-    public boolean removeTags(String resourceId, Tag... keyValuePairs) {
-        return removeTags(new String[]{resourceId}, keyValuePairs);
-    }
-
-    public boolean removeTags(String[] resourceIds, Tag... keyValuePairs) {
-        APITrace.begin(this, "Cloud.removeTags");
-        try {
-            try {
-                Map<String, String> parameters = getStandardParameters(getContext(), "DeleteTags");
-                EC2Method method;
-
-                for (int i = 0; i < resourceIds.length; i++) {
-                    parameters.put("ResourceId." + (i + 1), resourceIds[i]);
-                }
-
-                for (int i = 0; i < keyValuePairs.length; i++) {
-                    String key = keyValuePairs[i].getKey();
-                    String value = keyValuePairs[i].getValue();
-
-                    parameters.put("Tag." + (i + 1) + ".Key", key);
-                    if (value != null) {
-                        parameters.put("Tag." + (i + 1) + ".Value", value);
-                    }
-                }
-                method = new EC2Method(this, getEc2Url(), parameters);
-                method.invoke();
-                return true;
-            }
-            catch (Throwable ignore) {
-                logger.error("Error while removing tags for " + resourceIds + ".", ignore);
-                return false;
-            }
-        }
-        finally {
-            APITrace.end();
-        }
-    }
-
-    public Map<String, String> getTagsFromTagSet(Node attr) {
-        if ( attr == null || !attr.hasChildNodes() ) {
-            return null;
-        }
-        Map<String, String> tags = new HashMap<String, String>();
-        NodeList tagNodes = attr.getChildNodes();
-        for ( int j = 0; j < tagNodes.getLength(); j++ ) {
-            Node tag = tagNodes.item( j );
-
-            if ( tag.getNodeName().equals( "item" ) && tag.hasChildNodes() ) {
-                NodeList parts = tag.getChildNodes();
-                String key = null, value = null;
-
-                for ( int k = 0; k < parts.getLength(); k++ ) {
-                    Node part = parts.item( k );
-
-                    if ( part.getNodeName().equalsIgnoreCase( "key" ) ) {
-                        if ( part.hasChildNodes() ) {
-                            key = part.getFirstChild().getNodeValue().trim();
-                        }
-                    }
-                    else if ( part.getNodeName().equalsIgnoreCase( "value" ) ) {
-                        if ( part.hasChildNodes() ) {
-                            value = part.getFirstChild().getNodeValue().trim();
-                        }
-                    }
-                    if ( key != null && value != null ) {
-                        tags.put( key, value );
-                    }
-                }
-            }
-        }
-        return tags;
-    }
-
-    @Override
-    public AWSAdminServices getAdminServices() {
-        EC2Provider p = getEC2Provider();
-
-        if( p.isAWS() || p.isEnStratus() || p.isOpenStack() || p.isEucalyptus() ) {
-            return new AWSAdminServices(this);
-        }
-        return null;
-    }
-    
-	private @Nonnull String[] getBootstrapUrls(@Nullable ProviderContext ctx) {
-	    String endpoint = (ctx == null ? null : ctx.getEndpoint());
-        
-        if( endpoint == null ) {
-            return new String[0];
-        }
-        if( !endpoint.contains(",") ) {
-            return new String[] { endpoint };
-        }
-        String[] endpoints = endpoint.split(",");
-
-        if( endpoints == null ) {
-            endpoints = new String[0];
-        }
-        if( endpoints.length > 1 ) {
-            String second = endpoints[1];
-            
-            if( !second.startsWith("http") ) {
-                if( endpoints[0].startsWith("http") ) {
-                    // likely a URL with a , in it
-                    return new String[] { endpoint + (getEC2Provider().isEucalyptus() ? "/Eucalyptus" : "") };
-                }
-            }
-        }
-        for( int i=0; i<endpoints.length; i++ ) {
-            if( !endpoints[i].startsWith("http") ) {
-                endpoints[i] = "https://" + endpoints[i] + (getEC2Provider().isEucalyptus() ? "/Eucalyptus" : "");
-            }
-        }
-        return endpoints;
-    }
-	   
-	@Override
-	public @Nonnull String getCloudName() {
-        ProviderContext ctx = getContext();
-		String name = (ctx == null ? null : ctx.getCloudName());
-		
-		return ((name == null ) ? "AWS" : name);
-	}
-
-	@Override
-	public EC2ComputeServices getComputeServices() {
-        if( getEC2Provider().isStorage() ) {
-            return null;
-        }
-	    return new EC2ComputeServices(this);
-	}
-	
-	@Override
-	public @Nonnull RegionsAndZones getDataCenterServices() {
-	    return new RegionsAndZones(this);
-	}
-
-    private transient volatile EC2Provider provider;
-
-    public @Nonnull EC2Provider getEC2Provider() {
-        if( provider == null ) {
-            provider = EC2Provider.valueOf(getProviderName());
-        }
-        return provider;
-    }
-
-    public @Nullable String getEc2Url() throws InternalException, CloudException {
-        ProviderContext ctx = getContext();
-        String url = getEc2Url(ctx == null ? null : ctx.getRegionId());
-        
-        if( getEC2Provider().isEucalyptus() ) {
-            return url + "/Eucalyptus";
-        }
-        else {
-            return url;
-        }
-    }
-    
-    @Nullable String getEc2Url(@Nullable String regionId) throws InternalException, CloudException {
-        ProviderContext ctx = getContext();
-        String url;
-        
-        if( regionId == null ) {
-            return getBootstrapUrls(ctx)[0];
-        }
-        if( getEC2Provider().isAWS() ) {
-
-            url = (ctx == null ? null : ctx.getEndpoint());
-            if( url != null && url.endsWith("amazonaws.com") ) {
-                return "https://ec2." + regionId + ".amazonaws.com";
-            }
-            return "https://ec2." + regionId + ".amazonaws.com";
-        }
-        else if( !getEC2Provider().isEucalyptus() ) {
-            url = (ctx == null ? null : ctx.getEndpoint());
-            if( url == null ) {
-                return null;
-            }
-            if( !url.startsWith("http") ) {
-                String cloudUrl = ctx.getEndpoint();
-
-                if( cloudUrl != null && cloudUrl.startsWith("http:") ) {
-                    return "http://" + url + "/" + regionId;
-                }
-                return "https://" + url + "/" + regionId;
-            }
-            else {
-                return url + "/" + regionId;
-            }
-        }
-        url = (ctx == null ? null : ctx.getEndpoint());
-        if( url == null ) {
-            return null;
-        }
-        if( !url.startsWith("http") ) {
-            String cloudUrl = ctx.getEndpoint();
-            
-            if( cloudUrl != null && cloudUrl.startsWith("http:") ) {
-                return "http://" + url;         
-            }
-            return "https://" + url;
-        }
-        else {
-            return url;
-        }
-    }
-
-    public String getGlacierUrl() throws InternalException, CloudException {
-        ProviderContext ctx = getContext();
-        String regionId = ctx.getRegionId();
-        return "https://glacier." + regionId + ".amazonaws.com/-/";
-    }
-
-    public String getAutoScaleVersion() {
-        return "2011-01-01";
-    }
-
-    public String getCloudWatchVersion() {
-        return "2010-08-01";
-    }
-
-    public String getEc2Version() {
-        if( getEC2Provider().isAWS() ) {
-            return "2013-06-15";
-        }
-        else if( getEC2Provider().isEucalyptus() ) {
-            return "2010-11-15";
-        }
-        else if( getEC2Provider().isOpenStack() ) {
-            return "2009-11-30";
-        }
-        return "2012-07-20";
-    }
-
-    public String getElbVersion() {
-        return "2012-06-01";
-    }
-
-    public String getRdsVersion() {
-        return "2011-04-01";
-    }
-
-    public String getRoute53Version() {
-        return "2012-12-12";
-    }
-
-    public String getSdbVersion() {
-        return "2009-04-15";
-    }
-
-    public String getSnsVersion() {
-        return "2010-03-31";
-    }
-
-    public String getSqsVersion() {
-        return "2009-02-01";
-    }
-
-	@Override
-	public AWSIdentityServices getIdentityServices() {
-        if( getEC2Provider().isStorage() ) {
-            return null;
-        }
-        return new AWSIdentityServices(this);
-	}
-    
-	@Override
-	public EC2NetworkServices getNetworkServices() {
-        if( getEC2Provider().isStorage() ) {
-            return null;
-        }
-        return new EC2NetworkServices(this);
-	}
-	
-	@Override
-	public @Nullable AWSPlatformServices getPlatformServices() {
-        EC2Provider p = getEC2Provider();
-
-        if( p.isAWS() || p.isEnStratus() ) {
-            return new AWSPlatformServices(this);
-        }
-        return null;
-	}
-    
-	@Override
-	public @Nonnull String getProviderName() {
-        ProviderContext ctx = getContext();
-		String name = (ctx == null ? null : ctx.getProviderName());
-		
-		return ((name == null) ? EC2Provider.AWS.getName() : name);
-	}
-	
-	public @Nullable String getProxyHost() {
-        ProviderContext ctx = getContext();
-
-        if( ctx == null ) {
-            return null;
-        }
-        Properties props = ctx.getCustomProperties();
-
-        return (props == null ? null : props.getProperty("proxyHost"));
-	}
-	
-	public int getProxyPort() {
-        ProviderContext ctx = getContext();
-
-        if( ctx == null ) {
-            return -1;
-        }
-        Properties props = ctx.getCustomProperties();
-
-        if( props == null ) {
-            return -1;
-        }
-	    String port = props.getProperty("proxyPort");
-	    
-	    if( port != null ) {
-	        return Integer.parseInt(port);
-	    }
-	    return -1;
-	}
-	
-	@Override
-	public @Nonnull AWSCloudStorageServices getStorageServices() {
-	    return new AWSCloudStorageServices(this);
-	}
-	
-	public Map<String,String> getStandardParameters(ProviderContext ctx, String action) throws InternalException {
-        return getStandardParameters(ctx, action, getEc2Version());
-	}
-
-    public Map<String,String> getStandardParameters(ProviderContext ctx, String action, String version) throws InternalException {
-        HashMap<String,String> parameters = new HashMap<String,String>();
-
-        parameters.put(P_ACTION, action);
-        parameters.put(P_SIGNATURE_VERSION, SIGNATURE);
-        try {
-            parameters.put(P_ACCESS, new String(ctx.getAccessPublic(), "utf-8"));
-        }
-        catch( UnsupportedEncodingException e ) {
-            logger.error(e);
-            e.printStackTrace();
-            throw new InternalException(e);
-        }
-        parameters.put(P_SIGNATURE_METHOD, EC2_ALGORITHM);
-        parameters.put(P_TIMESTAMP, getTimestamp(System.currentTimeMillis(), true));
-        parameters.put(P_VERSION, version);
-        return parameters;
-    }
-    
-	public Map<String,String> getStandardCloudWatchParameters(ProviderContext ctx, String action) throws InternalException {
-        Map<String,String> parameters = getStandardParameters(ctx, action);
-        
-        parameters.put(P_VERSION, getCloudWatchVersion());
-        return parameters;
-    }
-	   
-	public Map<String,String> getStandardRdsParameters(ProviderContext ctx, String action) throws InternalException {
-       Map<String,String> parameters = getStandardParameters(ctx, action);
-       
-       parameters.put(P_VERSION, getRdsVersion());
-       return parameters;
-	}  
-   
-	public Map<String,String> getStandardSimpleDBParameters(ProviderContext ctx, String action) throws InternalException {
-       Map<String,String> parameters = getStandardParameters(ctx, action);
-       
-       parameters.put(P_VERSION, getSdbVersion());
-       return parameters;
-	} 
-   
-	public Map<String,String> getStandardSnsParameters(ProviderContext ctx, String action) throws InternalException {
-       Map<String,String> parameters = getStandardParameters(ctx, action);
-       
-       parameters.put(P_VERSION, getSnsVersion());
-       return parameters;
-	}
-	   
-	public Map<String,String> getStandardSqsParameters(ProviderContext ctx, String action) throws InternalException {
-       Map<String,String> parameters = getStandardParameters(ctx, action);
-       
-       parameters.put(P_VERSION, getSqsVersion());
-       return parameters;
-	}
-
-    public void putExtraParameters(Map<String, String> parameters, Map<String, String> extraParameters) {
-        if ( extraParameters == null || extraParameters.size() == 0 ) {
-            return;
-        }
-        if ( parameters == null ) {
-            parameters = new HashMap<String, String>();
-        }
-        parameters.putAll( extraParameters );
-    }
-
-    public @Nullable Map<String,String> getTagFilterParams(@Nullable Map<String,String> tags) {
-        return getTagFilterParams( tags, 1 );
-    }
-
-    public @Nullable Map<String,String> getTagFilterParams(@Nullable Map<String,String> tags, int startingFilterIndex) {
-        if ( tags == null || tags.size() == 0 ) {
-            return null;
-        }
-
-        Map<String, String> filterParameters = new HashMap<String, String>();
-        int i = startingFilterIndex;
-
-        for ( Map.Entry<String, String> parameter : tags.entrySet() ) {
-            String key = parameter.getKey();
-            String value = parameter.getValue();
-            filterParameters.put( "Filter." + i + ".Name", "tag:" + key );
-            filterParameters.put( "Filter." + i + ".Value.1", value );
-            i++;
-        }
-        return filterParameters;
-    }
-
-	public @Nonnull String getTimestamp(long timestamp, boolean withMillis) {
-        SimpleDateFormat fmt;
-        
-        if( withMillis ) {
-            fmt = new SimpleDateFormat("yyyy-MM-dd'T'HH:mm:ss.SSS'Z'");
-        }
-        else {
-            fmt = new SimpleDateFormat("yyyy-MM-dd'T'HH:mm:ss'Z'");            
-        }
-        fmt.setTimeZone(TimeZone.getTimeZone("UTC"));
-        return fmt.format(new Date(timestamp));
-	}
-
-	public long parseTime(@Nullable String time) throws CloudException {
-	    if( time == null ) {
-	        return 0L;
-	    }
-	    SimpleDateFormat fmt = new SimpleDateFormat("yyyy-MM-dd'T'HH:mm:ss.SSS'Z'");
-            
-        if( time.length() > 0 ) {
-            try {
-                return fmt.parse(time).getTime();
-            } 
-            catch( ParseException e ) {
-                fmt = new SimpleDateFormat("yyyy-MM-dd'T'HH:mm:ss'Z'");
-                try {
-                    return fmt.parse(time).getTime();
-                } 
-                catch( ParseException encore ) {
-                    throw new CloudException("Could not parse date: " + time);
-                }
-            }
-        }
-        return 0L;
-	}
-
-    private String sign(byte[] key, String authString, String algorithm) throws InternalException {
-        try {
-            Mac mac = Mac.getInstance(algorithm);
-            
-            mac.init(new SecretKeySpec(key, algorithm));
-            return new String(Base64.encodeBase64(mac.doFinal(authString.getBytes("utf-8"))));
-        } 
-        catch( NoSuchAlgorithmException e ) {
-        	logger.error(e);
-        	e.printStackTrace();
-        	throw new InternalException(e);
-		} 
-        catch( InvalidKeyException e ) {
-        	logger.error(e);
-        	e.printStackTrace();
-        	throw new InternalException(e);
-		} 
-        catch( IllegalStateException e ) {
-        	logger.error(e);
-        	e.printStackTrace();
-        	throw new InternalException(e);
-		}
-        catch( UnsupportedEncodingException e ) {
-        	logger.error(e);
-        	e.printStackTrace();
-        	throw new InternalException(e);
-		}
-    }
-
-    public String signUploadPolicy(String base64Policy) throws InternalException {
-        ProviderContext ctx = getContext();
-
-        if( ctx == null ) {
-            throw new InternalException("No context for signing the request");
-        }
-    	return sign(ctx.getAccessPrivate(), base64Policy, S3_ALGORITHM);
-    }
-    
-    public String signCloudFront(String accessKey, byte[] secretKey, String dateString) throws InternalException {
-    	String signature = sign(secretKey, dateString, CLOUD_FRONT_ALGORITHM);
-
-        if( getEC2Provider().isStorage() && "google".equalsIgnoreCase(getProviderName()) ) {
-            return ("GOOG1 " + accessKey + ":" + signature);
-        }
-        else {
-            return ("AWS " + accessKey + ":" + signature);
-        }
-    }
-    
-    public String signEc2(byte[] key, String serviceUrl, Map<String, String> parameters) throws InternalException {
-    	return sign(key, buildEc2AuthString("POST", serviceUrl, parameters), EC2_ALGORITHM);
-    }
-    
-    public String signAWS3(String keyId, byte[] key, String dateString) throws InternalException {
-        return ("AWS3-HTTPS AWSAccessKeyId=" + keyId + ",Algorithm=" + EC2_ALGORITHM + ",Signature=" + sign(key, dateString, EC2_ALGORITHM));
-    }
-    
-    public String signS3(String accessKey, byte[] secretKey, String action, String hash, String contentType, Map<String,String> headers, String bucket, String object) throws InternalException {
-    	StringBuilder toSign = new StringBuilder();
-    	
-    	toSign.append(action);
-    	toSign.append("\n");
-    	if( hash != null ) {
-    		toSign.append(hash);
-    	}
-    	toSign.append("\n");
-    	if( contentType != null ) {
-    		toSign.append(contentType);
-    	}
-    	toSign.append("\n\n");
-    	ArrayList<String> keys = new ArrayList<String>();
-    	keys.addAll(headers.keySet());
-    	Collections.sort(keys);
-    	for( String hkey : keys ) {
-    		if( hkey.startsWith("x-amz") || (getEC2Provider().isStorage() && hkey.startsWith("x-goog")) ) {
-    			String val = headers.get(hkey);
-    			
-    			if( val != null ) {
-    				toSign.append(hkey);
-    				toSign.append(":");
-    				toSign.append(headers.get(hkey).trim());
-    				toSign.append("\n");
-    			}
-    		}
-    	}
-    	toSign.append("/");
-    	if( getEC2Provider().isEucalyptus() ) {
-    	    toSign.append("services/Walrus/");
-    	}
-    	if( bucket != null ) {
-    		toSign.append(bucket);
-    		toSign.append("/");
-    	}
-    	if( object != null ) {
-    		toSign.append(object.toLowerCase());
-    	}
-    	String signature = sign(secretKey, toSign.toString(), S3_ALGORITHM);
-
-        if( getEC2Provider().isStorage() && "google".equalsIgnoreCase(getProviderName()) ) {
-            return ("GOOG1 " + accessKey + ":" + signature);
-        }
-        else {
-            return ("AWS " + accessKey + ":" + signature);
-        }
-    }
-
-    /**
-     * Generates an AWS v4 signature authorization string
-     * @param accessKey Amazon credential
-     * @param secretKey Amazon credential
-     * @param action the HTTP method (GET, POST, etc)
-     * @param url the full URL for the request, including any query parameters
-     * @param serviceId the canonical name of the service targeted in the request (e.g. "glacier")
-     * @param headers map of headers of request. MUST include x-amz-date or date header.
-     * @param bodyHash a hex-encoded sha256 hash of the body of the request
-     * @return a string suitable for including as the HTTP Authorization header
-     * @throws InternalException
-     */
-    public String getV4Authorization(String accessKey, String secretKey, String action, String url, String serviceId, Map<String, String> headers, String bodyHash) throws InternalException {
-
-        ProviderContext ctx = getContext();
-        if (ctx == null || ctx.getRegionId() == null) {
-            throw new InternalException("no region is configured");
-        }
-        String regionId = ctx.getRegionId();
-
-        serviceId = serviceId.toLowerCase();
-
-        String amzDate = extractV4Date(headers);
-        String credentialScope = getV4CredentialScope(amzDate, regionId, serviceId);
-        String signedHeaders = getV4SignedHeaders(headers);
-        String signature = signV4(secretKey, action, url, regionId, serviceId, headers, bodyHash);
-
-        StringBuilder sb = new StringBuilder();
-        sb.append(V4_ALGORITHM).append(" ");
-        sb.append("Credential=").append(accessKey).append("/").append(credentialScope).append(", ");
-        sb.append("SignedHeaders=").append(signedHeaders).append(", ");
-        sb.append("Signature=").append(signature);
-
-        return sb.toString();
-    }
-
-    private String signV4(String secretKey, String action, String serviceUrl, String regionId, String serviceId, Map<String, String> headers, String bodyHash) throws InternalException {
-        final String canonicalRequest = getV4CanonicalRequest(action, serviceUrl, headers, bodyHash);
-
-        String amzDate = extractV4Date(headers);
-        final String stringToSign = getV4StringToSign(amzDate, regionId, serviceId, canonicalRequest);
-
-        // signature uses YYYYMMDD
-        String dateStamp = amzDate.substring(0, 8);
-        final byte[] signingKey = getV4SigningKey(secretKey, dateStamp, regionId, serviceId);
-
-        return new String(Hex.encodeHex(HmacSHA256(stringToSign, signingKey), true));
-    }
-
-    private String extractV4Date(Map<String, String> headers) throws InternalException {
-
-        Map<String, String> lower = new HashMap<String, String>();
-        for (String key : headers.keySet()) {
-            lower.put(key.toLowerCase(), headers.get(key));
-        }
-        String amzDate = headers.get(P_AWS_DATE);
-        // expecting YYYYMMDDTHHMMSSZ
-        if (amzDate != null) {
-            if (amzDate.length() != 16) {
-                throw new InternalException("request has invalid " + P_AWS_DATE);
-            }
-            return amzDate;
-        }
-
-        String date = lower.get("date");
-        if (date == null) {
-            throw new InternalException("request is missing date header");
-        }
-        SimpleDateFormat parser = new SimpleDateFormat("EEE, dd MMM yyyy HH:mm:ss zzz");
-        try {
-            return getV4HeaderDate(parser.parse(date));
-
-        } catch (ParseException e) {
-            throw new InternalException("request has invalid date header format");
-        }
-    }
-
-    private byte[] getV4SigningKey(String secretKey, String dateStamp, String regionId, String serviceId) throws InternalException {
-        byte[] withSecret  = ("AWS4" + secretKey).getBytes();
-        byte[] withDate    = HmacSHA256(dateStamp, withSecret);
-        byte[] withRegion  = HmacSHA256(regionId, withDate);
-        byte[] withService = HmacSHA256(serviceId, withRegion);
-        return HmacSHA256("aws4_request", withService);
-    }
-
-    private String getV4StringToSign(String dateStamp, String regionId, String serviceId, String canonicalRequest) throws InternalException {
-        StringBuilder sb = new StringBuilder();
-        sb.append(V4_ALGORITHM).append("\n");
-
-        sb.append(dateStamp).append("\n");
-        sb.append(getV4CredentialScope(dateStamp, regionId, serviceId)).append("\n");
-        sb.append(computeSHA256Hash(canonicalRequest));
-
-        return sb.toString();
-    }
-
-    private String getV4CredentialScope(String dateStamp, String regionId, String serviceId) {
-        StringBuilder sb = new StringBuilder();
-        sb.append(dateStamp.substring(0, 8)).append("/").append(regionId).append("/");
-        sb.append(serviceId).append("/").append(V4_TERMINATION);
-        return sb.toString();
-    }
-
-    private String getV4CanonicalRequest(String action, String serviceUrl, Map<String, String> headers, String bodyHash) throws InternalException {
+          return fmt.parse(time).getTime();
+        } catch (ParseException encore) {
+          throw new CloudException("Could not parse date: " + time);
+        }
+      }
+    }
+    return 0L;
+  }
+
+  private String sign(byte[] key, String authString, String algorithm) throws InternalException {
+    try {
+      Mac mac = Mac.getInstance(algorithm);
+
+      mac.init(new SecretKeySpec(key, algorithm));
+      return new String(Base64.encodeBase64(mac.doFinal(authString.getBytes("utf-8"))));
+    } catch (NoSuchAlgorithmException e) {
+      logger.error(e);
+      e.printStackTrace();
+      throw new InternalException(e);
+    } catch (InvalidKeyException e) {
+      logger.error(e);
+      e.printStackTrace();
+      throw new InternalException(e);
+    } catch (IllegalStateException e) {
+      logger.error(e);
+      e.printStackTrace();
+      throw new InternalException(e);
+    } catch (UnsupportedEncodingException e) {
+      logger.error(e);
+      e.printStackTrace();
+      throw new InternalException(e);
+    }
+  }
+
+  public String signUploadPolicy(String base64Policy) throws InternalException {
+    ProviderContext ctx = getContext();
+
+    if (ctx == null) {
+      throw new InternalException("No context for signing the request");
+    }
+    return sign(ctx.getAccessPrivate(), base64Policy, S3_ALGORITHM);
+  }
+
+  public String signCloudFront(String accessKey, byte[] secretKey, String dateString) throws InternalException {
+    String signature = sign(secretKey, dateString, CLOUD_FRONT_ALGORITHM);
+
+    if (getEC2Provider().isStorage() && "google".equalsIgnoreCase(getProviderName())) {
+      return ("GOOG1 " + accessKey + ":" + signature);
+    } else {
+      return ("AWS " + accessKey + ":" + signature);
+    }
+  }
+
+  public String signEc2(byte[] key, String serviceUrl, Map<String, String> parameters) throws InternalException {
+    return sign(key, buildEc2AuthString("POST", serviceUrl, parameters), EC2_ALGORITHM);
+  }
+
+  public String signAWS3(String keyId, byte[] key, String dateString) throws InternalException {
+    return ("AWS3-HTTPS AWSAccessKeyId=" + keyId + ",Algorithm=" + EC2_ALGORITHM + ",Signature=" + sign(key, dateString, EC2_ALGORITHM));
+  }
+
+  public String signS3(String accessKey, byte[] secretKey, String action, String hash, String contentType, Map<String, String> headers, String bucket, String object) throws InternalException {
+    StringBuilder toSign = new StringBuilder();
+
+    toSign.append(action);
+    toSign.append("\n");
+    if (hash != null) {
+      toSign.append(hash);
+    }
+    toSign.append("\n");
+    if (contentType != null) {
+      toSign.append(contentType);
+    }
+    toSign.append("\n\n");
+    ArrayList<String> keys = new ArrayList<String>();
+    keys.addAll(headers.keySet());
+    Collections.sort(keys);
+    for (String hkey : keys) {
+      if (hkey.startsWith("x-amz") || (getEC2Provider().isStorage() && hkey.startsWith("x-goog"))) {
+        String val = headers.get(hkey);
+
+        if (val != null) {
+          toSign.append(hkey);
+          toSign.append(":");
+          toSign.append(headers.get(hkey).trim());
+          toSign.append("\n");
+        }
+      }
+    }
+    toSign.append("/");
+    if (getEC2Provider().isEucalyptus()) {
+      toSign.append("services/Walrus/");
+    }
+    if (bucket != null) {
+      toSign.append(bucket);
+      toSign.append("/");
+    }
+    if (object != null) {
+      toSign.append(object.toLowerCase());
+    }
+    String signature = sign(secretKey, toSign.toString(), S3_ALGORITHM);
+
+    if (getEC2Provider().isStorage() && "google".equalsIgnoreCase(getProviderName())) {
+      return ("GOOG1 " + accessKey + ":" + signature);
+    } else {
+      return ("AWS " + accessKey + ":" + signature);
+    }
+  }
+
+  /**
+   * Generates an AWS v4 signature authorization string
+   *
+   * @param accessKey Amazon credential
+   * @param secretKey Amazon credential
+   * @param action    the HTTP method (GET, POST, etc)
+   * @param url       the full URL for the request, including any query parameters
+   * @param serviceId the canonical name of the service targeted in the request (e.g. "glacier")
+   * @param headers   map of headers of request. MUST include x-amz-date or date header.
+   * @param bodyHash  a hex-encoded sha256 hash of the body of the request
+   * @return a string suitable for including as the HTTP Authorization header
+   * @throws InternalException
+   */
+  public String getV4Authorization(String accessKey, String secretKey, String action, String url, String serviceId, Map<String, String> headers, String bodyHash) throws InternalException {
+
+    ProviderContext ctx = getContext();
+    if (ctx == null || ctx.getRegionId() == null) {
+      throw new InternalException("no region is configured");
+    }
+    String regionId = ctx.getRegionId();
+
+    serviceId = serviceId.toLowerCase();
+
+    String amzDate = extractV4Date(headers);
+    String credentialScope = getV4CredentialScope(amzDate, regionId, serviceId);
+    String signedHeaders = getV4SignedHeaders(headers);
+    String signature = signV4(secretKey, action, url, regionId, serviceId, headers, bodyHash);
+
+    StringBuilder sb = new StringBuilder();
+    sb.append(V4_ALGORITHM).append(" ");
+    sb.append("Credential=").append(accessKey).append("/").append(credentialScope).append(", ");
+    sb.append("SignedHeaders=").append(signedHeaders).append(", ");
+    sb.append("Signature=").append(signature);
+
+    return sb.toString();
+  }
+
+  private String signV4(String secretKey, String action, String serviceUrl, String regionId, String serviceId, Map<String, String> headers, String bodyHash) throws InternalException {
+    final String canonicalRequest = getV4CanonicalRequest(action, serviceUrl, headers, bodyHash);
+
+    String amzDate = extractV4Date(headers);
+    final String stringToSign = getV4StringToSign(amzDate, regionId, serviceId, canonicalRequest);
+
+    // signature uses YYYYMMDD
+    String dateStamp = amzDate.substring(0, 8);
+    final byte[] signingKey = getV4SigningKey(secretKey, dateStamp, regionId, serviceId);
+
+    return new String(Hex.encodeHex(HmacSHA256(stringToSign, signingKey), true));
+  }
+
+  private String extractV4Date(Map<String, String> headers) throws InternalException {
+
+    Map<String, String> lower = new HashMap<String, String>();
+    for (String key : headers.keySet()) {
+      lower.put(key.toLowerCase(), headers.get(key));
+    }
+    String amzDate = headers.get(P_AWS_DATE);
+    // expecting YYYYMMDDTHHMMSSZ
+    if (amzDate != null) {
+      if (amzDate.length() != 16) {
+        throw new InternalException("request has invalid " + P_AWS_DATE);
+      }
+      return amzDate;
+    }
+
+    String date = lower.get("date");
+    if (date == null) {
+      throw new InternalException("request is missing date header");
+    }
+    SimpleDateFormat parser = new SimpleDateFormat("EEE, dd MMM yyyy HH:mm:ss zzz");
+    try {
+      return getV4HeaderDate(parser.parse(date));
+
+    } catch (ParseException e) {
+      throw new InternalException("request has invalid date header format");
+    }
+  }
+
+  private byte[] getV4SigningKey(String secretKey, String dateStamp, String regionId, String serviceId) throws InternalException {
+    byte[] withSecret = ("AWS4" + secretKey).getBytes();
+    byte[] withDate = HmacSHA256(dateStamp, withSecret);
+    byte[] withRegion = HmacSHA256(regionId, withDate);
+    byte[] withService = HmacSHA256(serviceId, withRegion);
+    return HmacSHA256("aws4_request", withService);
+  }
+
+  private String getV4StringToSign(String dateStamp, String regionId, String serviceId, String canonicalRequest) throws InternalException {
+    StringBuilder sb = new StringBuilder();
+    sb.append(V4_ALGORITHM).append("\n");
+
+    sb.append(dateStamp).append("\n");
+    sb.append(getV4CredentialScope(dateStamp, regionId, serviceId)).append("\n");
+    sb.append(computeSHA256Hash(canonicalRequest));
+
+    return sb.toString();
+  }
+
+  private String getV4CredentialScope(String dateStamp, String regionId, String serviceId) {
+    StringBuilder sb = new StringBuilder();
+    sb.append(dateStamp.substring(0, 8)).append("/").append(regionId).append("/");
+    sb.append(serviceId).append("/").append(V4_TERMINATION);
+    return sb.toString();
+  }
+
+  private String getV4CanonicalRequest(String action, String serviceUrl, Map<String, String> headers, String bodyHash) throws InternalException {
     /*
       CanonicalRequest =
       HTTPRequestMethod + '\n' +
@@ -1002,163 +988,157 @@
       HexEncode(Hash(Payload))
      */
 
-        final URI endpoint;
-        try {
-            endpoint = new URI(serviceUrl.replace(" ", "%20")).normalize();
-        }
-        catch( URISyntaxException e ) {
-            throw new InternalException(e);
-        }
-
-        final StringBuilder s = new StringBuilder();
-        s.append(action.toUpperCase()).append("\n");
-
-
-        String path = endpoint.getPath();
-        if( path == null || path.length() == 0) {
-            path = "/";
-        }
-        s.append(encode(path, true)).append("\n");
-        s.append(getV4CanonicalQueryString(endpoint)).append("\n");
-
-        List<String> sortedHeaders = new ArrayList<String>();
-        sortedHeaders.addAll(headers.keySet());
-        Collections.sort(sortedHeaders, String.CASE_INSENSITIVE_ORDER);
-
-        for ( String header : sortedHeaders) {
-            String value = headers.get(header).trim().replaceAll("\\s+", " ");
-            header = header.toLowerCase().replaceAll("\\s+", " ");
-            s.append(header).append(":").append(value).append("\n");
-        }
-        s.append("\n").append(getV4SignedHeaders(headers)).append("\n").append(bodyHash);
-
-        return s.toString();
-    }
-
-    private String getV4CanonicalQueryString(URI endpoint) throws InternalException {
-        // parse query params and translate to another form of tuple that is comparable on both key and value
-
-        List<NameValuePair> parsedParams = URLEncodedUtils.parse(endpoint, "UTF-8");
-        List<KeyValuePair> queryParams = new ArrayList<KeyValuePair>(parsedParams.size());
-        for (NameValuePair param : parsedParams) {
-            String key = encode(param.getName(), false);
-            String value = param.getValue() != null ? encode(param.getValue(), false) : "";
-            queryParams.add(new KeyValuePair(key, value));
-        }
-
-        // sort query parameters by key, then value
-        Collections.sort(queryParams);
-
-        StringBuilder sb = new StringBuilder();
-        for (KeyValuePair pair : queryParams) {
-            if (sb.length() > 0) sb.append("&");
-            sb.append(pair.getKey()).append("=").append(pair.getValue());
-        }
-        return sb.toString();
-    }
-
-    private String getV4SignedHeaders(Map<String, String> headers) {
-        // move to set to lower case and remove dupes
-        Set<String> sorted = new TreeSet<String>();
-        for (String header : headers.keySet()) {
-            sorted.add(header.toLowerCase());
-        }
-
-        StringBuilder sb = new StringBuilder();
-        for (String header : sorted) {
-            if (sb.length() > 0) sb.append(";");
-            sb.append(header.toLowerCase());
-        }
-
-        return sb.toString();
-    }
-
-    public String getV4HeaderDate(Date date) {
-        SimpleDateFormat fmt = new SimpleDateFormat("yyyyMMdd'T'HHmmss'Z'");
-        Calendar cal = Calendar.getInstance(new SimpleTimeZone(0, "GMT"));
-        fmt.setCalendar(cal);
-        if (date == null) {
-            return fmt.format(new Date());
-        }
-        else {
-            return fmt.format(date);
-        }
-    }
-
-    @Override
-    public String testContext() {
-        APITrace.begin(this, "Cloud.testContext");
-        try {
-            ProviderContext ctx = getContext();
-
-            if( ctx == null ) {
-                logger.warn("No context exists for testing");
-                return null;
+    final URI endpoint;
+    try {
+      endpoint = new URI(serviceUrl.replace(" ", "%20")).normalize();
+    } catch (URISyntaxException e) {
+      throw new InternalException(e);
+    }
+
+    final StringBuilder s = new StringBuilder();
+    s.append(action.toUpperCase()).append("\n");
+
+
+    String path = endpoint.getPath();
+    if (path == null || path.length() == 0) {
+      path = "/";
+    }
+    s.append(encode(path, true)).append("\n");
+    s.append(getV4CanonicalQueryString(endpoint)).append("\n");
+
+    List<String> sortedHeaders = new ArrayList<String>();
+    sortedHeaders.addAll(headers.keySet());
+    Collections.sort(sortedHeaders, String.CASE_INSENSITIVE_ORDER);
+
+    for (String header : sortedHeaders) {
+      String value = headers.get(header).trim().replaceAll("\\s+", " ");
+      header = header.toLowerCase().replaceAll("\\s+", " ");
+      s.append(header).append(":").append(value).append("\n");
+    }
+    s.append("\n").append(getV4SignedHeaders(headers)).append("\n").append(bodyHash);
+
+    return s.toString();
+  }
+
+  private String getV4CanonicalQueryString(URI endpoint) throws InternalException {
+    // parse query params and translate to another form of tuple that is comparable on both key and value
+
+    List<NameValuePair> parsedParams = URLEncodedUtils.parse(endpoint, "UTF-8");
+    List<KeyValuePair> queryParams = new ArrayList<KeyValuePair>(parsedParams.size());
+    for (NameValuePair param : parsedParams) {
+      String key = encode(param.getName(), false);
+      String value = param.getValue() != null ? encode(param.getValue(), false) : "";
+      queryParams.add(new KeyValuePair(key, value));
+    }
+
+    // sort query parameters by key, then value
+    Collections.sort(queryParams);
+
+    StringBuilder sb = new StringBuilder();
+    for (KeyValuePair pair : queryParams) {
+      if (sb.length() > 0) sb.append("&");
+      sb.append(pair.getKey()).append("=").append(pair.getValue());
+    }
+    return sb.toString();
+  }
+
+  private String getV4SignedHeaders(Map<String, String> headers) {
+    // move to set to lower case and remove dupes
+    Set<String> sorted = new TreeSet<String>();
+    for (String header : headers.keySet()) {
+      sorted.add(header.toLowerCase());
+    }
+
+    StringBuilder sb = new StringBuilder();
+    for (String header : sorted) {
+      if (sb.length() > 0) sb.append(";");
+      sb.append(header.toLowerCase());
+    }
+
+    return sb.toString();
+  }
+
+  public String getV4HeaderDate(Date date) {
+    SimpleDateFormat fmt = new SimpleDateFormat("yyyyMMdd'T'HHmmss'Z'");
+    Calendar cal = Calendar.getInstance(new SimpleTimeZone(0, "GMT"));
+    fmt.setCalendar(cal);
+    if (date == null) {
+      return fmt.format(new Date());
+    } else {
+      return fmt.format(date);
+    }
+  }
+
+  @Override
+  public String testContext() {
+    APITrace.begin(this, "Cloud.testContext");
+    try {
+      ProviderContext ctx = getContext();
+
+      if (ctx == null) {
+        logger.warn("No context exists for testing");
+        return null;
+      }
+      try {
+        ComputeServices compute = getComputeServices();
+
+        if (compute != null) {
+          VirtualMachineSupport support = compute.getVirtualMachineSupport();
+
+          if (support == null || !support.isSubscribed()) {
+            logger.warn("Not subscribed to virtual machine support");
+            return null;
+          }
+        } else {
+          StorageServices storage = getStorageServices();
+          BlobStoreSupport support = storage.getBlobStoreSupport();
+
+          if (support == null || !support.isSubscribed()) {
+            logger.warn("No subscribed to storage services");
+            return null;
+          }
+        }
+      } catch (Throwable t) {
+        logger.warn("Unable to connect to AWS for " + ctx.getAccountNumber() + ": " + t.getMessage());
+        return null;
+      }
+      return ctx.getAccountNumber();
+    } finally {
+      APITrace.end();
+    }
+  }
+
+  public void setTags(@Nonnull Node attr, @Nonnull Taggable item) {
+    if (attr.hasChildNodes()) {
+      NodeList tags = attr.getChildNodes();
+
+      for (int j = 0; j < tags.getLength(); j++) {
+        Node tag = tags.item(j);
+
+        if (tag.getNodeName().equals("item") && tag.hasChildNodes()) {
+          NodeList parts = tag.getChildNodes();
+          String key = null, value = null;
+
+          for (int k = 0; k < parts.getLength(); k++) {
+            Node part = parts.item(k);
+
+            if (part.getNodeName().equalsIgnoreCase("key")) {
+              if (part.hasChildNodes()) {
+                key = part.getFirstChild().getNodeValue().trim();
+              }
+            } else if (part.getNodeName().equalsIgnoreCase("value")) {
+              if (part.hasChildNodes()) {
+                value = part.getFirstChild().getNodeValue().trim();
+              }
             }
-            try {
-                ComputeServices compute = getComputeServices();
-
-                if( compute != null ) {
-                    VirtualMachineSupport support = compute.getVirtualMachineSupport();
-
-                    if( support == null || !support.isSubscribed() ) {
-                        logger.warn("Not subscribed to virtual machine support");
-                        return null;
-                    }
-                }
-                else {
-                    StorageServices storage = getStorageServices();
-                    BlobStoreSupport support = storage.getBlobStoreSupport();
-
-                    if( support == null || !support.isSubscribed() ) {
-                        logger.warn("No subscribed to storage services");
-                        return null;
-                    }
-                }
-            }
-            catch( Throwable t ) {
-                logger.warn("Unable to connect to AWS for " + ctx.getAccountNumber() + ": " + t.getMessage());
-                return null;
-            }
-            return ctx.getAccountNumber();
-        }
-        finally {
-            APITrace.end();
-        }
-    }
-
-    public void setTags(@Nonnull Node attr, @Nonnull Taggable item) {
-        if( attr.hasChildNodes() ) {
-            NodeList tags = attr.getChildNodes();
-
-            for( int j=0; j<tags.getLength(); j++ ) {
-                Node tag = tags.item(j);
-
-                if( tag.getNodeName().equals("item") && tag.hasChildNodes() ) {
-                    NodeList parts = tag.getChildNodes();
-                    String key = null, value = null;
-
-                    for( int k=0; k<parts.getLength(); k++ ) {
-                        Node part = parts.item(k);
-
-                        if( part.getNodeName().equalsIgnoreCase("key") ) {
-                            if( part.hasChildNodes() ) {
-                                key = part.getFirstChild().getNodeValue().trim();
-                            }
-                        }
-                        else if( part.getNodeName().equalsIgnoreCase("value") ) {
-                            if( part.hasChildNodes() ) {
-                                value = part.getFirstChild().getNodeValue().trim();
-                            }
-                        }
-                    }
-                    if( key != null && value != null) {
-                        item.setTag(key, value);
-                    }
-                }
-            }
-        }        
-    }
+          }
+          if (key != null && value != null) {
+            item.setTag(key, value);
+          }
+        }
+      }
+    }
+  }
 
   /**
    * Gets the epoch form of the text value of the provided node.
@@ -1167,17 +1147,16 @@
    * @return the epoch time
    * @throws CloudException
    */
-  public long getTimestampValue( Node node ) throws CloudException {
-    SimpleDateFormat fmt = new SimpleDateFormat( "yyyy-MM-dd'T'HH:mm:ss.SSS'Z'" );
-    String value = getTextValue( node );
+  public long getTimestampValue(Node node) throws CloudException {
+    SimpleDateFormat fmt = new SimpleDateFormat("yyyy-MM-dd'T'HH:mm:ss.SSS'Z'");
+    String value = getTextValue(node);
 
     try {
-      return fmt.parse( value ).getTime();
-    }
-    catch ( ParseException e ) {
-      logger.error( e );
+      return fmt.parse(value).getTime();
+    } catch (ParseException e) {
+      logger.error(e);
       e.printStackTrace();
-      throw new CloudException( e );
+      throw new CloudException(e);
     }
   }
 
@@ -1187,8 +1166,8 @@
    * @param node the node to extract the value from
    * @return the text from the node
    */
-  static public String getTextValue( Node node ) {
-    if ( node.getChildNodes().getLength() == 0 ) {
+  static public String getTextValue(Node node) {
+    if (node.getChildNodes().getLength() == 0) {
       return null;
     }
     return node.getFirstChild().getNodeValue();
@@ -1200,8 +1179,8 @@
    * @param node the node to extract the value from
    * @return the boolean value of the node
    */
-  static public boolean getBooleanValue( Node node ) {
-    return Boolean.valueOf( getTextValue( node ) );
+  static public boolean getBooleanValue(Node node) {
+    return Boolean.valueOf(getTextValue(node));
   }
 
   /**
@@ -1210,8 +1189,8 @@
    * @param node the node to extract the value from
    * @return the int value of the given node
    */
-  public int getIntValue( Node node ) {
-    return Integer.valueOf( getTextValue( node ) );
+  public int getIntValue(Node node) {
+    return Integer.valueOf(getTextValue(node));
   }
 
   /**
@@ -1220,8 +1199,8 @@
    * @param node the node to extract the value from
    * @return the double value of the given node
    */
-  public double getDoubleValue( Node node ) {
-    return Double.valueOf( getTextValue( node ) );
+  public double getDoubleValue(Node node) {
+    return Double.valueOf(getTextValue(node));
   }
 
   /**
@@ -1232,13 +1211,13 @@
    * @param prefix     the prefix value for each parameter key
    * @param values     the values to add
    */
-  public void putIndexedParameters( @Nonnull Map<String, String> parameters, @Nonnull String prefix, String[] values ) {
-    if ( values == null || values.length == 0 ) {
+  public void putIndexedParameters(@Nonnull Map<String, String> parameters, @Nonnull String prefix, String[] values) {
+    if (values == null || values.length == 0) {
       return;
     }
     int i = 1;
-    for ( String value : values ) {
-      parameters.put( prefix + i, value );
+    for (String value : values) {
+      parameters.put(prefix + i, value);
       i++;
     }
   }
@@ -1251,15 +1230,15 @@
    * @param prefix          the prefix value for each parameter key
    * @param extraParameters the values to add
    */
-  public void putIndexedMapParameters( @Nonnull Map<String, String> parameters, @Nonnull String prefix, Map<String, String> extraParameters ) {
-    if ( extraParameters == null || extraParameters.size() == 0 ) {
+  public void putIndexedMapParameters(@Nonnull Map<String, String> parameters, @Nonnull String prefix, Map<String, String> extraParameters) {
+    if (extraParameters == null || extraParameters.size() == 0) {
       return;
     }
     int i = 1;
-    for ( Map.Entry<String, String> entry : extraParameters.entrySet() ) {
-      parameters.put( prefix + i + ".Name", entry.getKey() );
-      if ( entry.getValue() != null ) {
-        parameters.put( prefix + i + ".Value", entry.getValue() );
+    for (Map.Entry<String, String> entry : extraParameters.entrySet()) {
+      parameters.put(prefix + i + ".Name", entry.getKey());
+      if (entry.getValue() != null) {
+        parameters.put(prefix + i + ".Value", entry.getValue());
       }
       i++;
     }
@@ -1272,11 +1251,11 @@
    * @param key        the key of the value
    * @param value      the value to add if not null
    */
-  public void putValueIfNotNull( @Nonnull Map<String, String> parameters, @Nonnull String key, String value ) {
-    if ( value == null ) {
+  public void putValueIfNotNull(@Nonnull Map<String, String> parameters, @Nonnull String key, String value) {
+    if (value == null) {
       return;
     }
-    parameters.put( key, value );
+    parameters.put(key, value);
   }
 
 }