/**
 * Copyright (C) 2009-2015 Dell, Inc.
 * See annotations for authorship information
 *
 * ====================================================================
 * Licensed under the Apache License, Version 2.0 (the "License");
 * you may not use this file except in compliance with the License.
 * You may obtain a copy of the License at
 *
 * http://www.apache.org/licenses/LICENSE-2.0
 *
 * Unless required by applicable law or agreed to in writing, software
 * distributed under the License is distributed on an "AS IS" BASIS,
 * WITHOUT WARRANTIES OR CONDITIONS OF ANY KIND, either express or implied.
 * See the License for the specific language governing permissions and
 * limitations under the License.
 * ====================================================================
 */

package org.dasein.cloud.aws.network;

import org.dasein.cloud.*;
import org.dasein.cloud.aws.AWSCloud;
import org.dasein.cloud.aws.RegionsAndZones;
import org.dasein.cloud.network.*;
import org.dasein.cloud.util.NamingConstraints;

import javax.annotation.Nonnull;
import javax.annotation.Nullable;
import java.util.*;

/**
 * Describes the capabilities of AWS with respect to Dasein firewall operations.
 * <p>Created by Stas Maksimov: 3/03/14 10:00 PM</p>
 * @author Stas Maksimov
 * @version 2014.03 initial version
 * @since 2014.03
 */
public class SecurityGroupCapabilities extends AbstractCapabilities<AWSCloud> implements FirewallCapabilities {

    public SecurityGroupCapabilities(@Nonnull AWSCloud cloud) { super(cloud); }

    @Nonnull
    @Override
    public FirewallConstraints getFirewallConstraintsForCloud() throws InternalException, CloudException {
        return FirewallConstraints.getInstance();
    }

    @Nonnull
    @Override
    public String getProviderTermForFirewall(@Nonnull Locale locale) {
        return "security group";
    }

    @Nullable
    @Override
    public VisibleScope getFirewallVisibleScope() {
        return null;
    }

    @Nonnull
    @Override
    public Requirement identifyPrecedenceRequirement(boolean inVlan) throws InternalException, CloudException {
        return Requirement.NONE;
    }

    @Override
    public boolean isZeroPrecedenceHighest() throws InternalException, CloudException {
        return true; // Doesn't matter as AWS doesn't support rule precedence, previously we also returned true.
    }

    @Nonnull
    @Override
    @Deprecated
    public Iterable<RuleTargetType> listSupportedDestinationTypes(boolean inVlan) throws InternalException, CloudException {
        return listSupportedDestinationTypes(inVlan, Direction.INGRESS);
    }

    @Override
    public @Nonnull Iterable<RuleTargetType> listSupportedDestinationTypes(boolean inVlan, Direction direction) throws InternalException, CloudException {
        List<RuleTargetType> supportedDestinationTypes = new ArrayList<RuleTargetType>();
        if (direction.equals(Direction.INGRESS)) {
            supportedDestinationTypes = Collections.singletonList(RuleTargetType.GLOBAL);
        }
        else if (direction.equals(Direction.EGRESS)){
            supportedDestinationTypes = Collections.unmodifiableList(Arrays.asList(RuleTargetType.CIDR, RuleTargetType.GLOBAL));
        }
        return supportedDestinationTypes;
    }

    static private volatile List<Direction> supportedDirectionsVlan =
            Collections.unmodifiableList(Arrays.asList(Direction.EGRESS, Direction.INGRESS));

    @Nonnull
    @Override
    public Iterable<Direction> listSupportedDirections(boolean inVlan) throws InternalException, CloudException {
        if( inVlan ) {
            return supportedDirectionsVlan;
        }
        else {
            return Collections.singletonList(Direction.INGRESS);
        }
    }

    @Nonnull
    @Override
    public Iterable<Permission> listSupportedPermissions(boolean inVlan) throws InternalException, CloudException {
        return Collections.singletonList(Permission.ALLOW);
    }

    @Override
    public @Nonnull Iterable<Protocol> listSupportedProtocols( boolean inVlan ) throws InternalException, CloudException {
        List<Protocol> protocols = Arrays.asList(Protocol.TCP, Protocol.UDP, Protocol.ICMP);
        // TODO: The ALL in VLAN limitation only seems valid for ingress; egress doesn't specify this limitation.
        if( inVlan ) {
            protocols.add(Protocol.ANY);
        }
        return Collections.unmodifiableList(protocols);
    }

    @Nonnull
    @Deprecated
    @Override
    public Iterable<RuleTargetType> listSupportedSourceTypes(boolean inVlan) throws InternalException, CloudException {
        return listSupportedSourceTypes(inVlan, Direction.INGRESS);
    }

    @Nonnull @Override public Iterable<RuleTargetType> listSupportedSourceTypes(boolean inVlan, Direction direction) throws InternalException, CloudException {
        List<RuleTargetType> supportedSourceTypes = new ArrayList<RuleTargetType>();
        if (direction.equals(Direction.INGRESS)) {
            supportedSourceTypes = Collections.unmodifiableList(Arrays.asList(RuleTargetType.CIDR, RuleTargetType.GLOBAL));
        }
        else if (direction.equals(Direction.EGRESS)){
            supportedSourceTypes = Collections.singletonList(RuleTargetType.GLOBAL);
        }
        return supportedSourceTypes;
    }

    @Override
    public boolean requiresRulesOnCreation() throws CloudException, InternalException {
        // Rules will be implied if not set upon create() call
        return false;
    }

    @Override
    @Nonnull
    public Requirement requiresVLAN() throws CloudException, InternalException {
        // no VLAN support in EC2-Classic, it's optional in EC2-VPC - the default VPC will be used if not specified
        final RegionsAndZones services = getProvider().getDataCenterServices();
<<<<<<< HEAD
        if( services != null ) {
            return AWSCloud.PLATFORM_EC2.equals(services.isRegionEC2VPC(getContext().getRegionId()))
                    ? Requirement.NONE : Requirement.OPTIONAL;
        }
        return Requirement.NONE;
=======
        return AWSCloud.PLATFORM_EC2.equals(services.isRegionEC2VPC(getContext().getRegionId()))
                ? Requirement.NONE : Requirement.OPTIONAL;
>>>>>>> 9f05a78c
    }

    @Override
    public boolean supportsRules(@Nonnull Direction direction, @Nonnull Permission permission, boolean inVlan) throws CloudException, InternalException {
        return (permission.equals(Permission.ALLOW) && (!(inVlan && getProvider().getEC2Provider().isEucalyptus()) && (inVlan || direction.equals(Direction.INGRESS))));
    }

    @Override
    public boolean supportsFirewallCreation(boolean inVlan) throws CloudException, InternalException {
        return true;
    }

    @Override
    public boolean supportsFirewallDeletion() throws CloudException, InternalException {
        return true;
    }

    @Override
    public @Nonnull NamingConstraints getFirewallNamingConstraints() throws CloudException, InternalException {
        return NamingConstraints.getAlphaNumeric(0, 255);
    }
}<|MERGE_RESOLUTION|>--- conflicted
+++ resolved
@@ -147,16 +147,8 @@
     public Requirement requiresVLAN() throws CloudException, InternalException {
         // no VLAN support in EC2-Classic, it's optional in EC2-VPC - the default VPC will be used if not specified
         final RegionsAndZones services = getProvider().getDataCenterServices();
-<<<<<<< HEAD
-        if( services != null ) {
-            return AWSCloud.PLATFORM_EC2.equals(services.isRegionEC2VPC(getContext().getRegionId()))
-                    ? Requirement.NONE : Requirement.OPTIONAL;
-        }
-        return Requirement.NONE;
-=======
         return AWSCloud.PLATFORM_EC2.equals(services.isRegionEC2VPC(getContext().getRegionId()))
                 ? Requirement.NONE : Requirement.OPTIONAL;
->>>>>>> 9f05a78c
     }
 
     @Override
