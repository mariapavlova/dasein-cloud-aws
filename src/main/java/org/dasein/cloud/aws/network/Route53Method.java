--- conflicted
+++ resolved
@@ -168,11 +168,7 @@
 		}
         HttpClient client = null;
 		try {
-<<<<<<< HEAD
-            client = provider.getClient(url);
-=======
             client = provider.getClient();
->>>>>>> c5801938
             HttpResponse response;
     		int status;
     
