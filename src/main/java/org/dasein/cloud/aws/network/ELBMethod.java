/**
 * Copyright (C) 2009-2014 Dell, Inc.
 * See annotations for authorship information
 *
 * ====================================================================
 * Licensed under the Apache License, Version 2.0 (the "License");
 * you may not use this file except in compliance with the License.
 * You may obtain a copy of the License at
 *
 * http://www.apache.org/licenses/LICENSE-2.0
 *
 * Unless required by applicable law or agreed to in writing, software
 * distributed under the License is distributed on an "AS IS" BASIS,
 * WITHOUT WARRANTIES OR CONDITIONS OF ANY KIND, either express or implied.
 * See the License for the specific language governing permissions and
 * limitations under the License.
 * ====================================================================
 */

package org.dasein.cloud.aws.network;

import org.dasein.cloud.CloudException;
import org.dasein.cloud.InternalException;
import org.dasein.cloud.ProviderContext;
import org.dasein.cloud.aws.AWSCloud;
import org.dasein.cloud.aws.compute.EC2Method;
import org.dasein.cloud.identity.ServiceAction;
import org.dasein.cloud.network.LoadBalancerSupport;

import javax.annotation.Nonnull;
import java.util.Map;

public class ELBMethod extends EC2Method {
    static public final String ELB_PREFIX = "elasticloadbalancing:";

    static public final String CREATE_LOAD_BALANCER       = "CreateLoadBalancer";
    static public final String DELETE_LOAD_BALANCER       = "DeleteLoadBalancer";
    static public final String DEREGISTER_INSTANCES       = "DeregisterInstancesFromLoadBalancer";
    static public final String DESCRIBE_LOAD_BALANCERS    = "DescribeLoadBalancers";
    static public final String DESCRIBE_INSTANCE_HEALTH   = "DescribeInstanceHealth";
    static public final String DISABLE_AVAILABILITY_ZONES = "DisableAvailabilityZonesForLoadBalancer";
    static public final String ENABLE_AVAILABILITY_ZONES  = "EnableAvailabilityZonesForLoadBalancer";
    static public final String REGISTER_INSTANCES         = "RegisterInstancesWithLoadBalancer";
    static public final String CONFIGURE_HEALTH_CHECK     = "ConfigureHealthCheck";
<<<<<<< HEAD
    static public final String APPLY_SECURITY_GROUPS_TO_LOAD_BALANCER = "ApplySecurityGroupsToLoadBalancer";
=======
    static public final String SET_LB_SSL_CERTIFICATE     = "SetLoadBalancerListenerSSLCertificate";
>>>>>>> 6529383b

    static public @Nonnull ServiceAction[] asELBServiceAction(@Nonnull String action) {
        if( action.equals(CREATE_LOAD_BALANCER) ) {
            return new ServiceAction[] { LoadBalancerSupport.CREATE_LOAD_BALANCER };
        }
        else if( action.equals(DELETE_LOAD_BALANCER) ) {
            return new ServiceAction[] { LoadBalancerSupport.REMOVE_LOAD_BALANCER };
        }
        else if( action.equals(DEREGISTER_INSTANCES) ) {
            return new ServiceAction[] { LoadBalancerSupport.REMOVE_VMS };
        }
        else if( action.equals(DESCRIBE_LOAD_BALANCERS) ) {
          return new ServiceAction[] { LoadBalancerSupport.GET_LOAD_BALANCER, LoadBalancerSupport.LIST_LOAD_BALANCER };
        }
        else if( action.equals(DESCRIBE_INSTANCE_HEALTH) ) {
          return new ServiceAction[] { LoadBalancerSupport.GET_LOAD_BALANCER_SERVER_HEALTH };
        }
        else if( action.equals(DISABLE_AVAILABILITY_ZONES) ) {
            return new ServiceAction[] { LoadBalancerSupport.REMOVE_DATA_CENTERS };
        }
        else if( action.equals(ENABLE_AVAILABILITY_ZONES) ) {
            return new ServiceAction[] { LoadBalancerSupport.ADD_DATA_CENTERS };
        }
        else if( action.equals(REGISTER_INSTANCES) ) {
            return new ServiceAction[] { LoadBalancerSupport.ADD_VMS };
        }
        else if( action.equals(CONFIGURE_HEALTH_CHECK) ) {
            return new ServiceAction[] { LoadBalancerSupport.CONFIGURE_HEALTH_CHECK };
        }
<<<<<<< HEAD
        else if ( action.equals(APPLY_SECURITY_GROUPS_TO_LOAD_BALANCER) ) {
            return new ServiceAction[]{ LoadBalancerSupport.SET_FIREWALLS};
=======
        else if ( action.equals(SET_LB_SSL_CERTIFICATE) ) {
            return new ServiceAction[] { LoadBalancerSupport.SET_LB_SSL_CERTIFICATE };
>>>>>>> 6529383b
        }
        return new ServiceAction[0];
    }

    public ELBMethod(@Nonnull AWSCloud provider, @Nonnull ProviderContext ctx, @Nonnull Map<String, String> parameters) throws CloudException, InternalException {
        super(provider, "https://elasticloadbalancing." + ctx.getRegionId() + ".amazonaws.com", parameters);
    }

}<|MERGE_RESOLUTION|>--- conflicted
+++ resolved
@@ -42,11 +42,8 @@
     static public final String ENABLE_AVAILABILITY_ZONES  = "EnableAvailabilityZonesForLoadBalancer";
     static public final String REGISTER_INSTANCES         = "RegisterInstancesWithLoadBalancer";
     static public final String CONFIGURE_HEALTH_CHECK     = "ConfigureHealthCheck";
-<<<<<<< HEAD
+    static public final String SET_LB_SSL_CERTIFICATE     = "SetLoadBalancerListenerSSLCertificate";
     static public final String APPLY_SECURITY_GROUPS_TO_LOAD_BALANCER = "ApplySecurityGroupsToLoadBalancer";
-=======
-    static public final String SET_LB_SSL_CERTIFICATE     = "SetLoadBalancerListenerSSLCertificate";
->>>>>>> 6529383b
 
     static public @Nonnull ServiceAction[] asELBServiceAction(@Nonnull String action) {
         if( action.equals(CREATE_LOAD_BALANCER) ) {
@@ -76,13 +73,11 @@
         else if( action.equals(CONFIGURE_HEALTH_CHECK) ) {
             return new ServiceAction[] { LoadBalancerSupport.CONFIGURE_HEALTH_CHECK };
         }
-<<<<<<< HEAD
+        else if ( action.equals(SET_LB_SSL_CERTIFICATE) ) {
+            return new ServiceAction[] { LoadBalancerSupport.SET_LB_SSL_CERTIFICATE };
+        }
         else if ( action.equals(APPLY_SECURITY_GROUPS_TO_LOAD_BALANCER) ) {
             return new ServiceAction[]{ LoadBalancerSupport.SET_FIREWALLS};
-=======
-        else if ( action.equals(SET_LB_SSL_CERTIFICATE) ) {
-            return new ServiceAction[] { LoadBalancerSupport.SET_LB_SSL_CERTIFICATE };
->>>>>>> 6529383b
         }
         return new ServiceAction[0];
     }
