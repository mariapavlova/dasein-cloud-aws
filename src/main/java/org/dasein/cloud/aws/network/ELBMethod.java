--- conflicted
+++ resolved
@@ -42,13 +42,10 @@
     static public final String ENABLE_AVAILABILITY_ZONES  = "EnableAvailabilityZonesForLoadBalancer";
     static public final String REGISTER_INSTANCES         = "RegisterInstancesWithLoadBalancer";
     static public final String CONFIGURE_HEALTH_CHECK     = "ConfigureHealthCheck";
-<<<<<<< HEAD
-=======
     static public final String SET_LB_SSL_CERTIFICATE     = "SetLoadBalancerListenerSSLCertificate";
     static public final String ATTACH_LB_TO_SUBNETS       = "AttachLoadBalancerToSubnets";
     static public final String DETACH_LB_FROM_SUBNETS     = "DetachLoadBalancerFromSubnets";
     static public final String APPLY_SECURITY_GROUPS_TO_LOAD_BALANCER = "ApplySecurityGroupsToLoadBalancer";
->>>>>>> c5801938
 
     static public @Nonnull ServiceAction[] asELBServiceAction(@Nonnull String action) {
         if( action.equals(CREATE_LOAD_BALANCER) ) {
