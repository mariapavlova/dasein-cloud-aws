/**
 * Copyright (C) 2009-2014 Dell, Inc.
 * See annotations for authorship information
 *
 * ====================================================================
 * Licensed under the Apache License, Version 2.0 (the "License");
 * you may not use this file except in compliance with the License.
 * You may obtain a copy of the License at
 *
 * http://www.apache.org/licenses/LICENSE-2.0
 *
 * Unless required by applicable law or agreed to in writing, software
 * distributed under the License is distributed on an "AS IS" BASIS,
 * WITHOUT WARRANTIES OR CONDITIONS OF ANY KIND, either express or implied.
 * See the License for the specific language governing permissions and
 * limitations under the License.
 * ====================================================================
 */

package org.dasein.cloud.aws.network;

import org.dasein.cloud.CloudException;
import org.dasein.cloud.InternalException;
import org.dasein.cloud.ProviderContext;
import org.dasein.cloud.aws.AWSCloud;
import org.dasein.cloud.aws.compute.EC2Method;
import org.dasein.cloud.identity.ServiceAction;
import org.dasein.cloud.network.LoadBalancerSupport;

import javax.annotation.Nonnull;
import java.util.Map;

public class ELBMethod extends EC2Method {
    static public final String ELB_PREFIX = "elasticloadbalancing:";

    static public final String CREATE_LOAD_BALANCER       = "CreateLoadBalancer";
    static public final String DELETE_LOAD_BALANCER       = "DeleteLoadBalancer";
    static public final String DEREGISTER_INSTANCES       = "DeregisterInstancesFromLoadBalancer";
    static public final String DESCRIBE_LOAD_BALANCERS    = "DescribeLoadBalancers";
    static public final String DESCRIBE_INSTANCE_HEALTH   = "DescribeInstanceHealth";
    static public final String DISABLE_AVAILABILITY_ZONES = "DisableAvailabilityZonesForLoadBalancer";
    static public final String ENABLE_AVAILABILITY_ZONES  = "EnableAvailabilityZonesForLoadBalancer";
    static public final String REGISTER_INSTANCES         = "RegisterInstancesWithLoadBalancer";
    static public final String CONFIGURE_HEALTH_CHECK     = "ConfigureHealthCheck";
    static public final String SET_LB_SSL_CERTIFICATE     = "SetLoadBalancerListenerSSLCertificate";
<<<<<<< HEAD
    static public final String APPLY_SECURITY_GROUPS_TO_LOAD_BALANCER = "ApplySecurityGroupsToLoadBalancer";
=======
    static public final String ATTACH_LB_TO_SUBNETS     = "AttachLoadBalancerToSubnets";
    static public final String DETACH_LB_FROM_SUBNETS     = "DetachLoadBalancerFromSubnets";
>>>>>>> 87292c23

    static public @Nonnull ServiceAction[] asELBServiceAction(@Nonnull String action) {
        if( action.equals(CREATE_LOAD_BALANCER) ) {
            return new ServiceAction[] { LoadBalancerSupport.CREATE_LOAD_BALANCER };
        }
        else if( action.equals(DELETE_LOAD_BALANCER) ) {
            return new ServiceAction[] { LoadBalancerSupport.REMOVE_LOAD_BALANCER };
        }
        else if( action.equals(DEREGISTER_INSTANCES) ) {
            return new ServiceAction[] { LoadBalancerSupport.REMOVE_VMS };
        }
        else if( action.equals(DESCRIBE_LOAD_BALANCERS) ) {
          return new ServiceAction[] { LoadBalancerSupport.GET_LOAD_BALANCER, LoadBalancerSupport.LIST_LOAD_BALANCER };
        }
        else if( action.equals(DESCRIBE_INSTANCE_HEALTH) ) {
          return new ServiceAction[] { LoadBalancerSupport.GET_LOAD_BALANCER_SERVER_HEALTH };
        }
        else if( action.equals(DISABLE_AVAILABILITY_ZONES) ) {
            return new ServiceAction[] { LoadBalancerSupport.REMOVE_DATA_CENTERS };
        }
        else if( action.equals(ENABLE_AVAILABILITY_ZONES) ) {
            return new ServiceAction[] { LoadBalancerSupport.ADD_DATA_CENTERS };
        }
        else if( action.equals(REGISTER_INSTANCES) ) {
            return new ServiceAction[] { LoadBalancerSupport.ADD_VMS };
        }
        else if( action.equals(CONFIGURE_HEALTH_CHECK) ) {
            return new ServiceAction[] { LoadBalancerSupport.CONFIGURE_HEALTH_CHECK };
        }
        else if ( action.equals(SET_LB_SSL_CERTIFICATE) ) {
            return new ServiceAction[] { LoadBalancerSupport.SET_LB_SSL_CERTIFICATE };
        }
        else if ( action.equals(APPLY_SECURITY_GROUPS_TO_LOAD_BALANCER) ) {
            return new ServiceAction[]{ LoadBalancerSupport.SET_FIREWALLS};
        }
        return new ServiceAction[0];
    }

    public ELBMethod(@Nonnull AWSCloud provider, @Nonnull ProviderContext ctx, @Nonnull Map<String, String> parameters) throws CloudException, InternalException {
        super(provider, "https://elasticloadbalancing." + ctx.getRegionId() + ".amazonaws.com", parameters);
    }

}<|MERGE_RESOLUTION|>--- conflicted
+++ resolved
@@ -43,12 +43,9 @@
     static public final String REGISTER_INSTANCES         = "RegisterInstancesWithLoadBalancer";
     static public final String CONFIGURE_HEALTH_CHECK     = "ConfigureHealthCheck";
     static public final String SET_LB_SSL_CERTIFICATE     = "SetLoadBalancerListenerSSLCertificate";
-<<<<<<< HEAD
-    static public final String APPLY_SECURITY_GROUPS_TO_LOAD_BALANCER = "ApplySecurityGroupsToLoadBalancer";
-=======
     static public final String ATTACH_LB_TO_SUBNETS     = "AttachLoadBalancerToSubnets";
     static public final String DETACH_LB_FROM_SUBNETS     = "DetachLoadBalancerFromSubnets";
->>>>>>> 87292c23
+    static public final String APPLY_SECURITY_GROUPS_TO_LOAD_BALANCER = "ApplySecurityGroupsToLoadBalancer";
 
     static public @Nonnull ServiceAction[] asELBServiceAction(@Nonnull String action) {
         if( action.equals(CREATE_LOAD_BALANCER) ) {
