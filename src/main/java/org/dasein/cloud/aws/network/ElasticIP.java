/**
 * Copyright (C) 2009-2014 Dell, Inc.
 * See annotations for authorship information
 *
 * ====================================================================
 * Licensed under the Apache License, Version 2.0 (the "License");
 * you may not use this file except in compliance with the License.
 * You may obtain a copy of the License at
 *
 * http://www.apache.org/licenses/LICENSE-2.0
 *
 * Unless required by applicable law or agreed to in writing, software
 * distributed under the License is distributed on an "AS IS" BASIS,
 * WITHOUT WARRANTIES OR CONDITIONS OF ANY KIND, either express or implied.
 * See the License for the specific language governing permissions and
 * limitations under the License.
 * ====================================================================
 */

package org.dasein.cloud.aws.network;

import org.apache.log4j.Logger;
import org.dasein.cloud.*;
import org.dasein.cloud.aws.AWSCloud;
import org.dasein.cloud.aws.compute.EC2Exception;
import org.dasein.cloud.aws.compute.EC2Method;
import org.dasein.cloud.compute.ComputeServices;
import org.dasein.cloud.compute.VirtualMachine;
import org.dasein.cloud.compute.VirtualMachineSupport;
import org.dasein.cloud.compute.VmState;
import org.dasein.cloud.identity.ServiceAction;
import org.dasein.cloud.network.*;
import org.dasein.cloud.util.APITrace;
import org.dasein.util.CalendarWrapper;
import org.w3c.dom.Document;
import org.w3c.dom.Node;
import org.w3c.dom.NodeList;

import javax.annotation.Nonnull;
import javax.annotation.Nullable;
import java.util.*;
import java.util.concurrent.Callable;
import java.util.concurrent.ExecutorService;
import java.util.concurrent.Executors;
import java.util.concurrent.Future;

public class ElasticIP implements IpAddressSupport {
	static private final Logger logger = AWSCloud.getLogger(ElasticIP.class);

	private AWSCloud provider = null;
<<<<<<< HEAD

  static private final ExecutorService threadPool = Executors.newFixedThreadPool(10);
	
	ElasticIP(AWSCloud provider) {
=======
    private transient volatile ElasticIPAddressCapabilities capabilities;

    ElasticIP(AWSCloud provider) {
>>>>>>> 1c90b339
		this.provider = provider;
	}

    private @Nullable VirtualMachine getInstance(@Nonnull String instanceId) throws InternalException, CloudException {
        ComputeServices services = provider.getComputeServices();

        if( services != null ) {
            VirtualMachineSupport support = services.getVirtualMachineSupport();

            if( support != null ) {
                return support.getVirtualMachine(instanceId);
            }
        }
        throw new CloudException("Instances are not supported in " + provider.getCloudName());
    }

    @Override
    public void assign(@Nonnull String addressId, @Nonnull String instanceId) throws InternalException,	CloudException {
        APITrace.begin(provider, "IpAddress.assignAddressToServer");
        try {
            long timeout = System.currentTimeMillis() + (CalendarWrapper.MINUTE * 20L);
            VirtualMachine vm = getInstance(instanceId);

            while( System.currentTimeMillis() < timeout ) {
                if( vm == null || VmState.TERMINATED.equals(vm.getCurrentState()) ) {
                    throw new CloudException("No such virtual machine " + instanceId);
                }
                VmState s = vm.getCurrentState();

                if( VmState.RUNNING.equals(s) || VmState.STOPPED.equals(s) || VmState.PAUSED.equals(s) || VmState.SUSPENDED.equals(s) ) {
                    break;
                }
                try { Thread.sleep(20000L); }
                catch( InterruptedException ignore ) { }
                try { vm = getInstance(instanceId); }
                catch( Throwable ignore ) { }
            }
            Map<String,String> parameters = provider.getStandardParameters(provider.getContext(), EC2Method.ASSOCIATE_ADDRESS);
            EC2Method method;
            NodeList blocks;
            Document doc;

            setId("", parameters, getIpAddress(addressId), addressId, false);
            parameters.put("InstanceId", instanceId);
            method = new EC2Method(provider, provider.getEc2Url(), parameters);
            try {
                doc = method.invoke();
            }
            catch( EC2Exception e ) {
                logger.error(e.getSummary());
                throw new CloudException(e);
            }
            blocks = doc.getElementsByTagName("return");
            if( blocks.getLength() > 0 ) {
                if( !blocks.item(0).getFirstChild().getNodeValue().equalsIgnoreCase("true") ) {
                    throw new CloudException("Association of address denied.");
                }
            }
        }
        finally {
            APITrace.end();
        }
    }

    @Override
    public void assignToNetworkInterface(@Nonnull String addressId, @Nonnull String nicId) throws InternalException, CloudException {
        APITrace.begin(provider, "IpAddress.assignAddressToNetworkInterface");
        try {
            Map<String,String> parameters = provider.getStandardParameters(provider.getContext(), EC2Method.ASSOCIATE_ADDRESS);
            EC2Method method;
            NodeList blocks;
            Document doc;

            parameters.put("AllocationId", addressId);
            parameters.put("NetworkInterfaceId", nicId);
            method = new EC2Method(provider, provider.getEc2Url(), parameters);
            try {
                doc = method.invoke();
            }
            catch( EC2Exception e ) {
                logger.error(e.getSummary());
                throw new CloudException(e);
            }
            blocks = doc.getElementsByTagName("return");
            if( blocks.getLength() > 0 ) {
                if( !blocks.item(0).getFirstChild().getNodeValue().equalsIgnoreCase("true") ) {
                    throw new CloudException("Association of address denied.");
                }
            }
        }
        finally {
            APITrace.end();
        }
    }

    @Override
    public @Nonnull String forward(@Nonnull String addressId, int publicPort, @Nonnull Protocol protocol, int privatePort, @Nonnull String serverId) throws InternalException, CloudException {
        throw new OperationNotSupportedException();
    }

<<<<<<< HEAD
    @Override
    public @Nullable IpAddress getIpAddress(@Nonnull String addressId) throws InternalException, CloudException {
=======
    @Nonnull
    @Override
    public IPAddressCapabilities getCapabilities() throws CloudException, InternalException {
        if( capabilities == null) {
            capabilities = new ElasticIPAddressCapabilities(provider);
        }
        return capabilities;
    }

    @Override
	public @Nullable IpAddress getIpAddress(@Nonnull String addressId) throws InternalException, CloudException {
>>>>>>> 1c90b339
        APITrace.begin(provider, "IpAddress.getIpAddress");
        try {
            IpAddress address = getEC2Address(addressId);
        
            return (((address == null || address.isForVlan()) && provider.getEC2Provider().isAWS()) ? getVPCAddress(addressId) : address);
        }
        finally {
            APITrace.end();
        }
    }
    
    private @Nullable IpAddress getEC2Address(@Nonnull String addressId) throws InternalException, CloudException {
        APITrace.begin(provider, "IpAddress.getEC2Address");
        try {
            ProviderContext ctx = provider.getContext();

            if( ctx == null ) {
                throw new CloudException("No context was set for this request");
            }
            Map<String,String> parameters = provider.getStandardParameters(provider.getContext(), EC2Method.DESCRIBE_ADDRESSES);
            IpAddress address = null;
            EC2Method method;
            NodeList blocks;
            Document doc;

            parameters.put("PublicIp.1", addressId);
            method = new EC2Method(provider, provider.getEc2Url(), parameters);
            try {
                doc = method.invoke();
            }
            catch( EC2Exception e ) {
                String code = e.getCode();

                if( code != null && code.equals("InvalidAddress.NotFound") || e.getMessage().contains("Invalid value") ) {
                    return null;
                }
                logger.error(e.getSummary());
                throw new CloudException(e);
            }
            blocks = doc.getElementsByTagName("addressesSet");
            for( int i=0; i<blocks.getLength(); i++ ) {
                NodeList items = blocks.item(i).getChildNodes();

                for( int j=0; j<items.getLength(); j++ ) {
                    Node item = items.item(j);

                    if( item.getNodeName().equals("item") ) {
                        address = toAddress(ctx, item);
                        if( address != null && addressId.equals(address.getProviderIpAddressId())) {
                            return address;
                        }
                    }
                }
            }
            return address;
        }
        finally {
            APITrace.end();
        }
	}

    private @Nullable IpAddress getVPCAddress(@Nonnull String addressId) throws InternalException, CloudException {
        APITrace.begin(provider, "IpAddress.getVPCAddress");
        try {
            ProviderContext ctx = provider.getContext();

            if( ctx == null ) {
                throw new CloudException("No context was set for this request");
            }
            Map<String,String> parameters = provider.getStandardParameters(provider.getContext(), EC2Method.DESCRIBE_ADDRESSES);
            IpAddress address = null;
            EC2Method method;
            NodeList blocks;
            Document doc;

            parameters.put("AllocationId.1", addressId);
            method = new EC2Method(provider, provider.getEc2Url(), parameters);
            try {
                doc = method.invoke();
            }
            catch( EC2Exception e ) {
                String code = e.getCode();

                if( code != null && (code.equals("InvalidAllocationID.NotFound") || code.equals("InvalidAddress.NotFound") || e.getMessage().contains("Invalid value") || e.getMessage().startsWith("InvalidAllocation")) ) {
                    return null;
                }
                logger.error(e.getSummary());
                throw new CloudException(e);
            }
            blocks = doc.getElementsByTagName("addressesSet");
            for( int i=0; i<blocks.getLength(); i++ ) {
                NodeList items = blocks.item(i).getChildNodes();

                for( int j=0; j<items.getLength(); j++ ) {
                    Node item = items.item(j);

                    if( item.getNodeName().equals("item") ) {
                        address = toAddress(ctx, item);
                        if( address != null && addressId.equals(address.getProviderIpAddressId())) {
                            return address;
                        }
                    }
                }
            }
            return address;
        }
        finally {
            APITrace.end();
        }
    }
    
<<<<<<< HEAD
    @Override
    public @Nonnull String getProviderTermForIpAddress(@Nonnull Locale locale) {
=======
	@Override
    @Deprecated
	public @Nonnull String getProviderTermForIpAddress(@Nonnull Locale locale) {
>>>>>>> 1c90b339
		return "elastic IP";
	}

    @Override
    @Deprecated
    public @Nonnull Requirement identifyVlanForVlanIPRequirement() {
        return Requirement.NONE;
    }

    @Override
    public boolean isAssigned(@Nonnull AddressType type) {
		return type.equals(AddressType.PUBLIC);
	}

    @Override
    @Deprecated
    public boolean isAssigned(@Nonnull IPVersion version) throws CloudException, InternalException {
        return version.equals(IPVersion.IPV4);
    }

    @Override
    @Deprecated
    public boolean isAssignablePostLaunch(@Nonnull IPVersion version) throws CloudException, InternalException {
        return version.equals(IPVersion.IPV4);
    }

    @Override
    public boolean isForwarding() {
		return false;
	}

    @Override
    @Deprecated
    public boolean isForwarding(IPVersion version) throws CloudException, InternalException {
        return false;
    }

    @Override
    public boolean isRequestable(@Nonnull AddressType type) {
        return type.equals(AddressType.PUBLIC);
    }

    @Override
    @Deprecated
    public boolean isRequestable(@Nonnull IPVersion version) throws CloudException, InternalException {
        return version.equals(IPVersion.IPV4);
    }

    @Override
    public boolean isSubscribed() throws CloudException, InternalException {
        return true;
    }
    
    @Override
    public @Nonnull Iterable<IpAddress> listPrivateIpPool(boolean unassignedOnly) throws InternalException, CloudException {
	    return Collections.emptyList();
	}

    @Override
    public @Nonnull Iterable<IpAddress> listPublicIpPool(boolean unassignedOnly) throws InternalException, CloudException {
        return listIpPool(IPVersion.IPV4, unassignedOnly);
    }

    @Override
    public @Nonnull Iterable<IpAddress> listIpPool(@Nonnull IPVersion version, boolean unassignedOnly) throws InternalException, CloudException {
        APITrace.begin(provider, "IpAddress.listIpPool");
        try {
          Future<Iterable<IpAddress>> ipPoolFuture = listIpPoolConcurrently( IPVersion.IPV4, false );
          return ipPoolFuture.get();
        } catch (CloudException ce) {
          throw ce;
        } catch (Exception e) {
          throw new InternalException(e);
        }
        finally {
            APITrace.end();
        }
    }

    public Future<Iterable<IpAddress>> listIpPoolConcurrently(IPVersion version, boolean unassignedOnly) throws CloudException, InternalException {
      return threadPool.submit(
        new ListIpPoolCallable(
          version,
          unassignedOnly
        )
      );
    }

    public class ListIpPoolCallable implements Callable {
      IPVersion version;
      boolean unassignedOnly;

      public ListIpPoolCallable( IPVersion version, boolean unassignedOnly ) {
        this.version = version;
        this.unassignedOnly = unassignedOnly;
      }

      public Iterable<IpAddress> call() throws CloudException, InternalException {
        if( !version.equals(IPVersion.IPV4) ) {
          return Collections.emptyList();
        }
        ProviderContext ctx = provider.getContext();
        if( ctx == null ) {
          throw new CloudException("No context was set for this request");
        }
        Map<String,String> parameters = provider.getStandardParameters(provider.getContext(), EC2Method.DESCRIBE_ADDRESSES);
        ArrayList<IpAddress> list = new ArrayList<IpAddress>();
        EC2Method method;
        NodeList blocks;
        Document doc;

        method = new EC2Method(provider, provider.getEc2Url(), parameters);
        try {
          doc = method.invoke();
        }
        catch( EC2Exception e ) {
          logger.error(e.getSummary());
          throw new CloudException(e);
        }
        blocks = doc.getElementsByTagName("addressesSet");
        for( int i=0; i<blocks.getLength(); i++ ) {
          NodeList items = blocks.item(i).getChildNodes();

          for( int j=0; j<items.getLength(); j++ ) {
            Node item = items.item(j);

            if( item.getNodeName().equals("item") ) {
              IpAddress address = toAddress(ctx, item);

              if( address != null && (!unassignedOnly || (address.getServerId() == null && address.getProviderLoadBalancerId() == null)) ) {
                list.add(address);
              }
            }
          }
        }
        return list;
      }
    }

    @Override
    public @Nonnull Iterable<ResourceStatus> listIpPoolStatus(@Nonnull IPVersion version) throws InternalException, CloudException {
        APITrace.begin(provider, "IpAddress.listIpPoolStatus");
        try {
            if( !version.equals(IPVersion.IPV4) ) {
                return Collections.emptyList();
            }
            ProviderContext ctx = provider.getContext();

            if( ctx == null ) {
                throw new CloudException("No context was set for this request");
            }
            Map<String,String> parameters = provider.getStandardParameters(provider.getContext(), EC2Method.DESCRIBE_ADDRESSES);
            ArrayList<ResourceStatus> list = new ArrayList<ResourceStatus>();
            EC2Method method;
            NodeList blocks;
            Document doc;

            method = new EC2Method(provider, provider.getEc2Url(), parameters);
            try {
                doc = method.invoke();
            }
            catch( EC2Exception e ) {
                logger.error(e.getSummary());
                throw new CloudException(e);
            }
            blocks = doc.getElementsByTagName("addressesSet");
            for( int i=0; i<blocks.getLength(); i++ ) {
                NodeList items = blocks.item(i).getChildNodes();

                for( int j=0; j<items.getLength(); j++ ) {
                    Node item = items.item(j);

                    if( item.getNodeName().equals("item") ) {
                        ResourceStatus status = toStatus(item);

                        if( status != null ) {
                            list.add(status);
                        }
                    }
                }
            }
            return list;
        }
        finally {
            APITrace.end();
        }
    }

    @Override
    public @Nonnull Collection<IpForwardingRule> listRules(@Nonnull String addressId)	throws InternalException, CloudException {
        return Collections.emptyList();
	}

    @Override
    @Deprecated
    public @Nonnull Iterable<IPVersion> listSupportedIPVersions() throws CloudException, InternalException {
        return Collections.singletonList(IPVersion.IPV4);
    }

    @Override
    public @Nonnull String[] mapServiceAction(@Nonnull ServiceAction action) {
        if( action.equals(IpAddressSupport.ANY) ) {
            return new String[] { EC2Method.EC2_PREFIX + "*" };
        }
        else if( action.equals(IpAddressSupport.ASSIGN) ) {
            return new String[] { EC2Method.EC2_PREFIX + EC2Method.ASSOCIATE_ADDRESS };
        }
        else if( action.equals(IpAddressSupport.CREATE_IP_ADDRESS) ) {
            return new String[] { EC2Method.EC2_PREFIX + EC2Method.ALLOCATE_ADDRESS };
        }
        else if( action.equals(IpAddressSupport.FORWARD) ) {
            return new String[0];
        }
        else if( action.equals(IpAddressSupport.GET_IP_ADDRESS) ) {

            return new String[] { EC2Method.EC2_PREFIX + EC2Method.DESCRIBE_ADDRESSES };
        }
        else if( action.equals(IpAddressSupport.LIST_IP_ADDRESS) ) {

            return new String[] { EC2Method.EC2_PREFIX + EC2Method.DESCRIBE_ADDRESSES };            
        }
        else if( action.equals(IpAddressSupport.RELEASE) ) {
            return new String[] { EC2Method.EC2_PREFIX + EC2Method.DISASSOCIATE_ADDRESS };
        }
        else if( action.equals(IpAddressSupport.REMOVE_IP_ADDRESS) ) {
            return new String[] { EC2Method.EC2_PREFIX + EC2Method.RELEASE_ADDRESS };
        }
        else if( action.equals(IpAddressSupport.STOP_FORWARD) ) {
            return new String[0];
        }
        return new String[0];
    }

    @Override
    public void releaseFromServer(@Nonnull String addressId) throws InternalException, CloudException {
        APITrace.begin(provider, "IpAddress.releaseFromServer");
        try {
            Map<String,String> parameters = provider.getStandardParameters(provider.getContext(), EC2Method.DISASSOCIATE_ADDRESS);
            EC2Method method;
            NodeList blocks;
            Document doc;

            setId("", parameters, getIpAddress(addressId), addressId, true);
            method = new EC2Method(provider, provider.getEc2Url(), parameters);
            try {
                doc = method.invoke();
            }
            catch( EC2Exception e ) {
                logger.error(e.getSummary());
                throw new CloudException(e);
            }
            blocks = doc.getElementsByTagName("return");
            if( blocks.getLength() > 0 ) {
                if( !blocks.item(0).getFirstChild().getNodeValue().equalsIgnoreCase("true") ) {
                    throw new CloudException("Release of address denied.");
                }
            }
        }
        finally {
            APITrace.end();
        }
    }

    private void setId(@Nonnull String postfix, @Nonnull Map<String,String> parameters, @Nullable IpAddress address, @Nonnull String addressId, @Nullable Boolean disassociate) throws CloudException {
        if( address == null ) {
            throw new CloudException("Invalid IP address: " + addressId);
        }
        String associationId = address.getProviderAssociationId();
        if( address.isForVlan() ) {
          if( disassociate != null && disassociate ) {
            parameters.put("AssociationId" + postfix, associationId);
          } else {
            parameters.put("AllocationId" + postfix, addressId);
          }
        }
        else {
            parameters.put("PublicIp" + postfix, addressId);
        }
    }

    @Override
    public void releaseFromPool(@Nonnull String addressId) throws InternalException, CloudException {
       APITrace.begin(provider, "IpAddress.releaseFromPool");
       try {
           Map<String,String> parameters = provider.getStandardParameters(provider.getContext(), EC2Method.RELEASE_ADDRESS);
           EC2Method method;
           NodeList blocks;
           Document doc;

           setId("", parameters, getIpAddress(addressId), addressId, false);
           method = new EC2Method(provider, provider.getEc2Url(), parameters);
           try {
               doc = method.invoke();
           }
           catch( EC2Exception e ) {
               logger.error(e.getSummary());
               throw new CloudException(e);
           }
           blocks = doc.getElementsByTagName("return");
           if( blocks.getLength() > 0 ) {
               if( !blocks.item(0).getFirstChild().getNodeValue().equalsIgnoreCase("true") ) {
                   throw new CloudException("Deletion of address denied.");
               }
           }
       }
       finally {
           APITrace.end();
       }
   }

    @Override
    public @Nonnull String request(@Nonnull AddressType betterBePublic) throws InternalException, CloudException {
        if( !betterBePublic.equals(AddressType.PUBLIC) ) {
            throw new OperationNotSupportedException("AWS supports only public IP address requests.");
        }
       return request(IPVersion.IPV4);
    }

    @Override
    public @Nonnull String request(@Nonnull IPVersion version) throws InternalException, CloudException {
        APITrace.begin(provider, "IpAddress.request");
        try {
            if( !version.equals(IPVersion.IPV4) ) {
                throw new OperationNotSupportedException(provider.getCloudName() + " does not support " + version);
            }
            Map<String,String> parameters = provider.getStandardParameters(provider.getContext(), EC2Method.ALLOCATE_ADDRESS);
            EC2Method method;
            NodeList blocks;
            Document doc;

            method = new EC2Method(provider, provider.getEc2Url(), parameters);
            try {
                doc = method.invoke();
            }
            catch( EC2Exception e ) {
                logger.error(e.getSummary());
                throw new CloudException(e);
            }
            blocks = doc.getElementsByTagName("allocationId");
            if( blocks.getLength() > 0 ) {
                return blocks.item(0).getFirstChild().getNodeValue().trim();
            }
            throw new CloudException("Unable to create an address.");
        }
        finally {
            APITrace.end();
        }
    }

    @Override
    public @Nonnull String requestForVLAN(@Nonnull IPVersion forVersion) throws InternalException, CloudException {
        APITrace.begin(provider, "IpAddress.requestForVLAN");
        try {
            if( !forVersion.equals(IPVersion.IPV4) ) {
                throw new OperationNotSupportedException(provider.getCloudName() + " does not support " + forVersion + ".");
            }
            Map<String,String> parameters = provider.getStandardParameters(provider.getContext(), EC2Method.ALLOCATE_ADDRESS);
            EC2Method method;
            NodeList blocks;
            Document doc;

            parameters.put("Domain","vpc");
            method = new EC2Method(provider, provider.getEc2Url(), parameters);
            try {
                doc = method.invoke();
            }
            catch( EC2Exception e ) {
                logger.error(e.getSummary());
                throw new CloudException(e);
            }
            blocks = doc.getElementsByTagName("allocationId");
            if( blocks.getLength() > 0 ) {
                return blocks.item(0).getFirstChild().getNodeValue().trim();
            }
            throw new CloudException("Unable to create an address.");
        }
        finally {
            APITrace.end();
        }
    }

    @Override
    public @Nonnull String requestForVLAN(@Nonnull IPVersion version, @Nonnull String vlanId) throws CloudException, InternalException {
        throw new OperationNotSupportedException("AWS IP addresses may not be assigned to a specific VLAN");
    }

    @Override
    public void stopForward(@Nonnull String ruleId) throws InternalException, CloudException {
        throw new OperationNotSupportedException();
    }

    @Override
    @Deprecated
    public boolean supportsVLANAddresses(@Nonnull IPVersion version) throws InternalException, CloudException {
        return version.equals(IPVersion.IPV4);
    }

    private @Nullable IpAddress toAddress(@Nonnull ProviderContext ctx, @Nullable Node node) throws CloudException {
      if( node == null ) {
        return null;
      }
      String regionId = ctx.getRegionId();

      if( regionId == null ) {
        throw new CloudException("No regionID was set in context");
      }
      NodeList attrs = node.getChildNodes();
      IpAddress address = new IpAddress();
      String instanceId = null,ip = null;
      String ipAddressId = null, nicId = null,associationId = null;
      boolean forVlan = false;

      for( int i=0; i<attrs.getLength(); i++ ) {
        Node attr = attrs.item(i);
        String name;

        name = attr.getNodeName();
        if( name.equals("publicIp") ) {
          ip = attr.getFirstChild().getNodeValue().trim();
        }
        else if( name.equals("instanceId") ) {
          if( attr.getChildNodes().getLength() > 0 ) {
            Node id = attr.getFirstChild();

            if( id != null ) {
              String value = id.getNodeValue();

              if( value != null ) {
                value = value.trim();
                if( value.length() > 0 ) {
                  instanceId = value;
                }
              }
            }
          }
        }
        else if( name.equals("allocationId") && attr.hasChildNodes() ) {
          ipAddressId = attr.getFirstChild().getNodeValue().trim();
        }
        else if( name.equals("associationId") && attr.hasChildNodes() ) {
          associationId = attr.getFirstChild().getNodeValue().trim();
        }
        else if( name.equals("domain") && attr.hasChildNodes() ) {
          forVlan = attr.getFirstChild().getNodeValue().trim().equalsIgnoreCase("vpc");
          if( !forVlan ) {
            address.setAddressType(AddressType.PUBLIC);
          } else {
            address.setAddressType(AddressType.PRIVATE);
          }
        }
        else if( name.equals("networkInterfaceId") && attr.hasChildNodes() ) {
          nicId = attr.getFirstChild().getNodeValue().trim();
        }
      }
      if( ip == null ) {
        throw new CloudException("Invalid address data, no IP.");
      }
      if( ipAddressId == null ) {
        ipAddressId = ip;
      }
      address.setVersion(IPVersion.IPV4);
      address.setAddressType(AddressType.PUBLIC);
      address.setAddress(ip);
      address.setIpAddressId(ipAddressId);
      address.setRegionId(regionId);
      address.setForVlan(forVlan);
      address.setProviderAssociationId(associationId);
      address.setProviderNetworkInterfaceId(nicId);
      if( instanceId != null && provider.getEC2Provider().isEucalyptus() ) {
        if( instanceId.startsWith("available") ) {
          instanceId = null;
        }
        else {
          int idx = instanceId.indexOf(' ');
          if( idx > 0 ) {
            instanceId = instanceId.substring(0,idx);
          }
        }
      }
      address.setServerId(instanceId);
      return address;
	  }

    private @Nullable ResourceStatus toStatus(@Nullable Node node) throws CloudException {
        if( node == null ) {
          return null;
        }
        NodeList attrs = node.getChildNodes();
        String instanceId = null, ipAddressId = null, nicId = null, ip = null;
        for( int i=0; i<attrs.getLength(); i++ ) {
          Node attr = attrs.item(i);
          String name;
          name = attr.getNodeName();
          if( name.equals("publicIp") ) {
            ip = attr.getFirstChild().getNodeValue().trim();
          }
          else if( name.equals("instanceId") ) {
            if( attr.getChildNodes().getLength() > 0 ) {
              Node id = attr.getFirstChild();
              if( id != null ) {
                String value = id.getNodeValue();
                if( value != null ) {
                  value = value.trim();
                  if( value.length() > 0 ) {
                    instanceId = value;
                  }
                }
              }
            }
          }
          else if( name.equals("allocationId") && attr.hasChildNodes() ) {
            ipAddressId = attr.getFirstChild().getNodeValue().trim();
          }
          else if( name.equals("networkInterfaceId") && attr.hasChildNodes() ) {
            nicId = attr.getFirstChild().getNodeValue().trim();
          }
        }
        if( ipAddressId == null ) {
          ipAddressId = ip;
        }
        if( ipAddressId == null ) {
          return null;
        }
        return new ResourceStatus(ipAddressId, instanceId == null && nicId == null);
    }
}<|MERGE_RESOLUTION|>--- conflicted
+++ resolved
@@ -48,16 +48,10 @@
 	static private final Logger logger = AWSCloud.getLogger(ElasticIP.class);
 
 	private AWSCloud provider = null;
-<<<<<<< HEAD
-
   static private final ExecutorService threadPool = Executors.newFixedThreadPool(10);
+  private transient volatile ElasticIPAddressCapabilities capabilities;
 	
 	ElasticIP(AWSCloud provider) {
-=======
-    private transient volatile ElasticIPAddressCapabilities capabilities;
-
-    ElasticIP(AWSCloud provider) {
->>>>>>> 1c90b339
 		this.provider = provider;
 	}
 
@@ -158,10 +152,6 @@
         throw new OperationNotSupportedException();
     }
 
-<<<<<<< HEAD
-    @Override
-    public @Nullable IpAddress getIpAddress(@Nonnull String addressId) throws InternalException, CloudException {
-=======
     @Nonnull
     @Override
     public IPAddressCapabilities getCapabilities() throws CloudException, InternalException {
@@ -172,8 +162,7 @@
     }
 
     @Override
-	public @Nullable IpAddress getIpAddress(@Nonnull String addressId) throws InternalException, CloudException {
->>>>>>> 1c90b339
+	  public @Nullable IpAddress getIpAddress(@Nonnull String addressId) throws InternalException, CloudException {
         APITrace.begin(provider, "IpAddress.getIpAddress");
         try {
             IpAddress address = getEC2Address(addressId);
@@ -284,17 +273,12 @@
             APITrace.end();
         }
     }
-    
-<<<<<<< HEAD
-    @Override
+
+    @Override
+    @Deprecated
     public @Nonnull String getProviderTermForIpAddress(@Nonnull Locale locale) {
-=======
-	@Override
-    @Deprecated
-	public @Nonnull String getProviderTermForIpAddress(@Nonnull Locale locale) {
->>>>>>> 1c90b339
-		return "elastic IP";
-	}
+      return "elastic IP";
+    }
 
     @Override
     @Deprecated
