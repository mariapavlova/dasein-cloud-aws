--- conflicted
+++ resolved
@@ -600,13 +600,10 @@
             if( !version.equals(IPVersion.IPV4) ) {
                 throw new OperationNotSupportedException(getProvider().getCloudName() + " does not support " + version);
             }
-<<<<<<< HEAD
-=======
             Map<String,String> parameters = getProvider().getStandardParameters(getContext(), EC2Method.ALLOCATE_ADDRESS);
             EC2Method method;
             NodeList blocks;
             Document doc;
->>>>>>> 9f05a78c
 
             method = new EC2Method(getProvider(), parameters);
             try {
