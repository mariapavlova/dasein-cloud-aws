--- conflicted
+++ resolved
@@ -48,13 +48,8 @@
 public class ElasticIP implements IpAddressSupport {
     static private final Logger logger = AWSCloud.getLogger(ElasticIP.class);
 
-<<<<<<< HEAD
-    private AWSCloud provider = null;
-    static private final ExecutorService threadPool = Executors.newCachedThreadPool();
-=======
     private              AWSCloud        provider   = null;
     static private final ExecutorService threadPool = Executors.newFixedThreadPool(10);
->>>>>>> 32fc8e2b
     private transient volatile ElasticIPAddressCapabilities capabilities;
 
     ElasticIP( AWSCloud provider ) {
