/**
 * Copyright (C) 2009-2014 Dell, Inc.
 * See annotations for authorship information
 *
 * ====================================================================
 * Licensed under the Apache License, Version 2.0 (the "License");
 * you may not use this file except in compliance with the License.
 * You may obtain a copy of the License at
 *
 * http://www.apache.org/licenses/LICENSE-2.0
 *
 * Unless required by applicable law or agreed to in writing, software
 * distributed under the License is distributed on an "AS IS" BASIS,
 * WITHOUT WARRANTIES OR CONDITIONS OF ANY KIND, either express or implied.
 * See the License for the specific language governing permissions and
 * limitations under the License.
 * ====================================================================
 */

package org.dasein.cloud.aws.network;

import org.apache.log4j.Logger;
import org.dasein.cloud.*;
import org.dasein.cloud.aws.AWSCloud;
import org.dasein.cloud.aws.AWSResourceNotFoundException;
import org.dasein.cloud.aws.compute.EC2Exception;
import org.dasein.cloud.aws.identity.IAMMethod;
import org.dasein.cloud.aws.identity.InvalidAmazonResourceNameException;
import org.dasein.cloud.aws.identity.SSLCertificateResourceName;
import org.dasein.cloud.identity.ServiceAction;
import org.dasein.cloud.network.*;
import org.dasein.cloud.util.APITrace;
import org.w3c.dom.Document;
import org.w3c.dom.Node;
import org.w3c.dom.NodeList;

import javax.annotation.Nonnull;
import javax.annotation.Nullable;
import javax.servlet.http.HttpServletResponse;
import java.io.UnsupportedEncodingException;
import java.util.*;

public class ElasticLoadBalancer extends AbstractLoadBalancerSupport<AWSCloud> {
    static private final Logger logger = Logger.getLogger(ElasticLoadBalancer.class);

    private AWSCloud provider = null;
    private volatile transient ElasticLoadBalancerCapabilities capabilities;

    ElasticLoadBalancer( AWSCloud provider ) {
        super(provider);
        this.provider = provider;
    }

    @Override
    public void addListeners(@Nonnull String toLoadBalancerId, @Nullable LbListener[] listeners) throws CloudException, InternalException{
        APITrace.begin(provider, "LB.addListeners");
        try {
            //noinspection ConstantConditions
            if( listeners != null && listeners.length > 0 ) {
                ProviderContext ctx = provider.getContext();

                if( ctx == null ) {
                    throw new CloudException("No valid context is established for this request");
                }
                Map<String, String> parameters = getELBParameters(getContext(), ELBMethod.CREATE_LOAD_BALANCER_LISTENERS );
                ELBMethod method;

                parameters.put("LoadBalancerName", toLoadBalancerId);
                int i = 1;
                for( LbListener listener : listeners ) {
                    switch( listener.getNetworkProtocol() ) {
                        case HTTP: parameters.put("Listeners.member." + i + ".Protocol", "HTTP"); break;
                        case HTTPS: parameters.put("Listeners.member." + i + ".Protocol", "HTTPS"); break;
                        case RAW_TCP: parameters.put("Listeners.member." + i + ".Protocol", "TCP"); break;
                        default: throw new CloudException("Invalid protocol: " + listener.getNetworkProtocol());
                    }
                    parameters.put("Listeners.member." + i + ".LoadBalancerPort", String.valueOf(listener.getPublicPort()));
                    parameters.put("Listeners.member." + i + ".InstancePort", String.valueOf(listener.getPrivatePort()));
                    if ( listener.getSslCertificateName() != null ) {
                        String certificateName = listener.getSslCertificateName();
                        SSLCertificate certificate = getSSLCertificate( certificateName );
                        if ( certificate == null ) {
                            throw new AWSResourceNotFoundException( "Could not find certificate by ID [" + certificateName + "] for listener " + listener );
                        }
                        parameters.put("Listeners.member." + i + ".SSLCertificateId", certificate.getProviderCertificateId());
                    }
                    i++;
                }
                method = new ELBMethod(provider, ctx, parameters);
                try {
                    method.invoke();
                } catch( EC2Exception e ) {
                    logger.error(e.getSummary());
                    throw new CloudException(e);
                }
            }
        } finally {
            APITrace.end();
        }
    }

    @Override
    public void removeListeners(@Nonnull String toLoadBalancerId, @Nullable LbListener[] listeners) throws CloudException, InternalException{
        APITrace.begin(provider, "LB.removeListeners");
        try {
            //noinspection ConstantConditions
            if( listeners != null && listeners.length > 0 ) {
                ProviderContext ctx = provider.getContext();

                if( ctx == null ) {
                    throw new CloudException("No valid context is established for this request");
                }
                Map<String, String> parameters = getELBParameters(getContext(), ELBMethod.DELETE_LOAD_BALANCER_LISTENERS);
                ELBMethod method;

                parameters.put("LoadBalancerName", toLoadBalancerId);
                int i = 1;
                for( LbListener listener : listeners ) {
                    parameters.put("LoadBalancerPorts.member." + i, String.valueOf(listener.getPublicPort()));
                    i++;
                }
                method = new ELBMethod(provider, ctx, parameters);
                try {
                    method.invoke();
                } catch( EC2Exception e ) {
                    logger.error(e.getSummary());
                    throw new CloudException(e);
                }
            }
        } finally {
            APITrace.end();
        }
    }

    @Override
    public void addDataCenters( @Nonnull String toLoadBalancerId, @Nonnull String... availabilityZoneIds ) throws CloudException, InternalException {
        APITrace.begin(provider, "LB.addDataCenters");
        try {
            //noinspection ConstantConditions
            if( availabilityZoneIds != null && availabilityZoneIds.length > 0 ) {
                ProviderContext ctx = provider.getContext();

                if( ctx == null ) {
                    throw new CloudException("No valid context is established for this request");
                }
                Map<String, String> parameters = getELBParameters(getContext(), ELBMethod.ENABLE_AVAILABILITY_ZONES);
                ELBMethod method;

                parameters.put("LoadBalancerName", toLoadBalancerId);
                int i = 1;
                for( String zoneId : availabilityZoneIds ) {
                    parameters.put("AvailabilityZones.member." + ( i++ ), zoneId);
                }
                method = new ELBMethod(provider, ctx, parameters);
                try {
                    method.invoke();
                } catch( EC2Exception e ) {
                    logger.error(e.getSummary());
                    throw new CloudException(e);
                }
            }
        } finally {
            APITrace.end();
        }
    }

    @Override
    public void addServers( @Nonnull String toLoadBalancerId, @Nonnull String... instanceIds ) throws CloudException, InternalException {
        APITrace.begin(provider, "LB.addServers");
        try {
            //noinspection ConstantConditions
            if( instanceIds != null && instanceIds.length > 0 ) {
                ProviderContext ctx = provider.getContext();

                if( ctx == null ) {
                    throw new CloudException("No valid context is established for this request");
                }
                Map<String, String> parameters = getELBParameters(getContext(), ELBMethod.REGISTER_INSTANCES);
                ELBMethod method;

                LoadBalancer lb = getLoadBalancer(toLoadBalancerId);

                if( lb == null ) {
                    throw new CloudException("No such load balancer: " + toLoadBalancerId);
                }
                LbListener[] listeners = lb.getListeners();

                //noinspection ConstantConditions
                if( listeners == null ) {
                    throw new CloudException("The load balancer " + toLoadBalancerId + " is improperly configured.");
                }
                parameters.put("LoadBalancerName", toLoadBalancerId);
                int i = 1;
                for( String instanceId : instanceIds ) {
                    parameters.put("Instances.member." + ( i++ ) + ".InstanceId", instanceId);
                }
                method = new ELBMethod(provider, ctx, parameters);
                try {
                    method.invoke();
                } catch( EC2Exception e ) {
                    throw new CloudException(e);
                }
            }
        } finally {
            APITrace.end();
        }
    }

    @Override
    public @Nonnull String createLoadBalancer( @Nonnull LoadBalancerCreateOptions options ) throws CloudException, InternalException {
        APITrace.begin(provider, "LB.createLoadBalancer");
        try {
            ProviderContext ctx = provider.getContext();

            if( ctx == null ) {
                throw new CloudException("No valid context is established for this request");
            }
            Map<String, String> parameters = getELBParameters(provider.getContext(), ELBMethod.CREATE_LOAD_BALANCER);
            ELBMethod method;
            NodeList blocks;
            Document doc;

            if( options.getProviderIpAddressId() != null ) {
                throw new OperationNotSupportedException(getProvider().getCloudName() + " does not support assignment of IP addresses to load balancers.");
            }
            String name = verifyName(options.getName());
            parameters.put("LoadBalancerName", name);
            Map<String, String> certificateName2arn = new HashMap<String, String>();
            int i = 1;
            for( LbListener listener : options.getListeners() ) {
                switch( listener.getNetworkProtocol() ) {
                    case HTTP: parameters.put("Listeners.member." + i + ".Protocol", "HTTP"); break;
                    case HTTPS: parameters.put("Listeners.member." + i + ".Protocol", "HTTPS"); break;
                    case RAW_TCP: parameters.put("Listeners.member." + i + ".Protocol", "TCP"); break;
                    default: throw new CloudException("Invalid protocol: " + listener.getNetworkProtocol());
                }
                parameters.put("Listeners.member." + i + ".LoadBalancerPort", String.valueOf(listener.getPublicPort()));
                parameters.put("Listeners.member." + i + ".InstancePort", String.valueOf(listener.getPrivatePort()));
                if ( listener.getSslCertificateName() != null ) {
                    String certificateName = listener.getSslCertificateName();
                    String arn = certificateName2arn.get( certificateName );
                    if ( arn == null ) {
                        SSLCertificate certificate = getSSLCertificate( certificateName );
                        if ( certificate == null ) {
                            throw new AWSResourceNotFoundException( "Could not find certificate by ID [" +
                                    certificateName + "] for listener " + listener );
                        }
                        arn = certificate.getProviderCertificateId();
                        certificateName2arn.put( certificateName, arn );
                    }
                    parameters.put("Listeners.member." + i + ".SSLCertificateId", arn);
                }
                i++;
            }
            i = 1;
            for( String zoneId : options.getProviderDataCenterIds() ) {
                parameters.put("AvailabilityZones.member." + ( i++ ), zoneId);
            }
            i = 1;
            for( String subnetId : options.getProviderSubnetIds() ) {
                parameters.put("Subnets.member." + ( i++ ), subnetId);
            }
            i = 1;
            for( String firewallId : options.getFirewallIds() ) {
                parameters.put("SecurityGroups.member." + ( i++ ), firewallId);
            }
            if( options.getType() != null && options.getType() == LbType.INTERNAL ) {
                parameters.put("Scheme", "internal");
            }
            method = new ELBMethod(provider, ctx, parameters);
            try {
                doc = method.invoke();
            } catch( EC2Exception e ) {
                logger.error(e.getSummary());
                throw new CloudException(e);
            }
            blocks = doc.getElementsByTagName("DNSName");
            if( blocks.getLength() > 0 ) {

                modifyLoadBalancerAttributes(
                        name,
                        LbAttributesOptions.getInstance(
                                options.getCrossDataCenter(),
                                options.getConnectionDraining(),
                                options.getConnectionDrainingTimeout(),
                                options.getIdleConnectionTimeout()
                        )
                );

                for( LoadBalancerEndpoint endpoint : options.getEndpoints() ) {
                    if( endpoint.getEndpointType().equals(LbEndpointType.VM) ) {
                        addServers(name, endpoint.getEndpointValue());
                    }
                    else {
                        addIPEndpoints(name, endpoint.getEndpointValue());
                    }
                }

                if( options.getHealthCheckOptions() != null ) {
                    options.getHealthCheckOptions().setLoadBalancerId(name);
                    options.getHealthCheckOptions().setName(toHCName(name));
                    try {
                        createLoadBalancerHealthCheck(options.getHealthCheckOptions());
                    } catch( CloudException e ) {
                        // let's try and be transactional
                        removeLoadBalancer(name);
                        throw new InternalException(e);
                    } catch( InternalException e ) {
                        // let's try and be transactional
                        removeLoadBalancer(name);
                        throw new InternalException(e);
                    }
                }
                return name;
            }
            throw new CloudException("Unable to create a load balancer and no error message from the cloud.");
        } finally {
            APITrace.end();
        }
    }

    @SuppressWarnings( "deprecation" ) @Override @Deprecated
    public @Nonnull String create( @Nonnull String name, @Nonnull String description, @Nullable String addressId, @Nullable String[] zoneIds, @Nullable LbListener[] listeners, @Nullable String[] serverIds, @Nullable String[] subnetIds, @Nullable LbType type ) throws CloudException, InternalException {
        LoadBalancerCreateOptions options = LoadBalancerCreateOptions.getInstance(name, description);

        if( zoneIds != null && zoneIds.length > 0 ) {
            options.limitedTo(zoneIds);
        }
        if( listeners != null && listeners.length > 0 ) {
            options.havingListeners(listeners);
        }
        if( serverIds != null && serverIds.length > 0 ) {
            options.withVirtualMachines(serverIds);
        }
        if( subnetIds != null && subnetIds.length > 0 ) {
            options.withProviderSubnetIds(subnetIds);
        }
        if( type != null ) {
            options.asType(type);
        }
        return createLoadBalancer(options);
    }

    @Override
    public SSLCertificate createSSLCertificate(@Nonnull SSLCertificateCreateOptions options) throws CloudException, InternalException {
        APITrace.begin(provider, "LB.createSSLCertificate");
        try {
            if ( !provider.getEC2Provider().isAWS() ) {
                return null;
            }

            Map<String, String> parameters = provider.getStandardParameters(getContext(),
<<<<<<< HEAD
                    IAMMethod.CREATE_SSL_CERTIFICATE, IAMMethod.VERSION);
            provider.putValueIfNotNull(parameters, "CertificateBody", options.getCertificateBody());
            provider.putValueIfNotNull(parameters, "CertificateChain", options.getCertificateChain());
            provider.putValueIfNotNull(parameters, "Path", options.getPath());
            provider.putValueIfNotNull(parameters, "PrivateKey", options.getPrivateKey());
            provider.putValueIfNotNull(parameters, "ServerCertificateName", options.getCertificateName());
=======
                                                                IAMMethod.CREATE_SSL_CERTIFICATE, IAMMethod.VERSION);
            AWSCloud.addValueIfNotNull(parameters, "CertificateBody", options.getCertificateBody());
            AWSCloud.addValueIfNotNull(parameters, "CertificateChain", options.getCertificateChain());
            AWSCloud.addValueIfNotNull(parameters, "Path", options.getPath());
            AWSCloud.addValueIfNotNull(parameters, "PrivateKey", options.getPrivateKey());
            AWSCloud.addValueIfNotNull(parameters, "ServerCertificateName", options.getCertificateName());
>>>>>>> f84f9d41

            Document doc;
            IAMMethod method = new IAMMethod(provider, parameters);
            try {
                doc = method.invoke();
            }
            catch ( EC2Exception e ) {
                logger.error(e.getSummary());
                throw new CloudException(e);
            }
            NodeList blocks = doc.getElementsByTagName("ServerCertificateMetadata");
            for ( int i = 0; i < blocks.getLength(); i++ ) {
                ServerCertificateMetadata meta = toSSLCertificateMetadata(blocks.item(i));
                if (meta != null) {
                    return SSLCertificate.getInstance(meta.id, meta.arn, meta.uploadDate,
                            options.getCertificateBody(), options.getCertificateChain(), meta.path);
                }
            }
            return null;
        }
        finally {
            APITrace.end();
        }
    }

    @Override
    public @Nonnull LoadBalancerAddressType getAddressType() {
        return LoadBalancerAddressType.DNS;
    }

    @Nonnull @Override
    public LoadBalancerCapabilities getCapabilities() throws CloudException, InternalException {
        if( capabilities == null ) {
            capabilities = new ElasticLoadBalancerCapabilities(provider);
        }
        return capabilities;
    }

    private @Nonnull Map<String, String> getELBParameters( @Nonnull ProviderContext ctx, @Nonnull String action ) throws InternalException {
        APITrace.begin(provider, "LB.getELBParameters");
        try {
            HashMap<String, String> parameters = new HashMap<String, String>();

            parameters.put(AWSCloud.P_ACTION, action);
            parameters.put(AWSCloud.P_SIGNATURE_VERSION, AWSCloud.SIGNATURE);
            try {
                parameters.put(AWSCloud.P_ACCESS, new String(ctx.getAccessPublic(), "utf-8"));
            } catch( UnsupportedEncodingException e ) {
                logger.error(e);
                e.printStackTrace();
                throw new InternalException(e);
            }
            parameters.put(AWSCloud.P_SIGNATURE_METHOD, AWSCloud.EC2_ALGORITHM);
            parameters.put(AWSCloud.P_TIMESTAMP, provider.getTimestamp(System.currentTimeMillis(), true));
            parameters.put(AWSCloud.P_VERSION, provider.getElbVersion());
            return parameters;
        } finally {
            APITrace.end();
        }
    }

    @Override
    public @Nullable LoadBalancer getLoadBalancer( @Nonnull String loadBalancerId ) throws CloudException, InternalException {
        APITrace.begin(provider, "LB.getLoadBalancer");
        try {
            Map<String, String> parameters = getELBParameters(getContext(), ELBMethod.DESCRIBE_LOAD_BALANCERS);
            ELBMethod method;
            NodeList blocks;
            Document doc;

            if( loadBalancerId.length() > 32 ) {
                return null;
            }
            parameters.put("LoadBalancerNames.member.1", loadBalancerId);
            method = new ELBMethod(provider, getContext(), parameters);
            try {
                doc = method.invoke();
            } catch( EC2Exception e ) {
                String code = e.getCode();

                if( code != null && code.equals("LoadBalancerNotFound") ) {
                    return null;
                }
                logger.error(e.getSummary());
                throw new CloudException(e);
            }
            blocks = doc.getElementsByTagName("LoadBalancerDescriptions");
            for( int i = 0; i < blocks.getLength(); i++ ) {
                NodeList items = blocks.item(i).getChildNodes();

                for( int j = 0; j < items.getLength(); j++ ) {
                    Node item = items.item(j);

                    if( item.getNodeName().equals("member") ) {
                        LoadBalancer loadBalancer = toLoadBalancer(item);

                        if( loadBalancer != null ) {
                            return loadBalancer;
                        }
                    }
                }
            }
            return null;
        } finally {
            APITrace.end();
        }
    }

    @Override
    public @Nullable SSLCertificate getSSLCertificate(@Nonnull String certificateName) throws CloudException, InternalException {
        APITrace.begin(provider, "LB.getCertificate");
        try {
            if (!provider.getEC2Provider().isAWS()) {
                return null;
            }

            Map<String, String> parameters = provider.getStandardParameters(getContext(),
                    IAMMethod.GET_SSL_CERTIFICATE, IAMMethod.VERSION);
            parameters.put("ServerCertificateName", certificateName);
            Document doc;

            IAMMethod method = new IAMMethod(provider, parameters);
            try {
                doc = method.invoke();
            }
            catch( EC2Exception e ) {
                String code = e.getCode();

                if( "NoSuchEntity".equals(code) ) {
                    return null;
                }
                logger.error(e.getSummary());
                throw new CloudException(e);
            }
            NodeList blocks = doc.getElementsByTagName("ServerCertificate");
            for ( int i = 0; i < blocks.getLength(); i++ ) {
                Node item = blocks.item( i );
                SSLCertificate certificate = toSSLCertificate(item);
                if (certificate != null) {
                    return certificate;
                }
            }
            return null;
        }
        finally {
            APITrace.end();
        }
    }

    public @Nonnull Iterable<SSLCertificate> listSSLCertificates() throws CloudException, InternalException {
        APITrace.begin(provider, "LB.listSSLCertificates");
        try {
            if (!provider.getEC2Provider().isAWS()) {
                return Collections.emptyList();
            }

            List<SSLCertificate> list  = new ArrayList<SSLCertificate>();
            Map<String, String> parameters = provider.getStandardParameters(getContext(),
                    IAMMethod.LIST_SSL_CERTIFICATES, IAMMethod.VERSION);
            NodeList blocks;
            Document doc;

            IAMMethod method = new IAMMethod(provider, parameters);
            try {
                doc = method.invoke();
            }
            catch ( EC2Exception e ) {
                logger.error(e.getSummary());
                throw new CloudException(e);
            }

            blocks = doc.getElementsByTagName("ServerCertificateMetadataList");
            for ( int i = 0; i < blocks.getLength(); i++ ) {
                NodeList items = blocks.item(i).getChildNodes();

                for ( int j = 0; j < items.getLength(); j++ ) {
                    Node item = items.item(j);

                    if ( "member".equals(item.getNodeName()) ) {
                        ServerCertificateMetadata meta = toSSLCertificateMetadata(item);
                        if ( meta != null ) {
                            list.add(SSLCertificate.getInstance(meta.id, meta.arn, meta.uploadDate,
                                    null, null, meta.path));
                        }
                    }
                }
            }
            return list;
        }
        finally {
            APITrace.end();
        }

    }

    @Override
    public boolean isSubscribed() throws CloudException, InternalException {
        APITrace.begin(provider, "LB.isSubscribed");
        try {
            try {
                ProviderContext ctx = provider.getContext();

                if( ctx == null ) {
                    throw new CloudException("No valid context is established for this request");
                }
                if( !provider.getEC2Provider().isAWS() ) {
                    return false;
                }
                Map<String, String> parameters = getELBParameters(provider.getContext(), ELBMethod.DESCRIBE_LOAD_BALANCERS);
                ELBMethod method;

                method = new ELBMethod(provider, ctx, parameters);
                try {
                    method.invoke();
                    return true;
                } catch( EC2Exception e ) {
                    if( e.getStatus() == HttpServletResponse.SC_UNAUTHORIZED || e.getStatus() == HttpServletResponse.SC_FORBIDDEN ) {
                        return false;
                    }
                    String code = e.getCode();

                    if( code != null && ( code.equals("SubscriptionCheckFailed") || code.equals("AuthFailure") || code.equals("SignatureDoesNotMatch") || code.equals("InvalidClientTokenId") || code.equals("OptInRequired") ) ) {
                        return false;
                    }
                    throw new CloudException(e);
                }
            } catch( RuntimeException e ) {
                logger.error("Could not check subscription status: " + e.getMessage());
                if( logger.isDebugEnabled() ) {
                    e.printStackTrace();
                }
                throw new InternalException(e);
            } catch( Error e ) {
                logger.error("Could not check subscription status: " + e.getMessage());
                if( logger.isDebugEnabled() ) {
                    e.printStackTrace();
                }
                throw new InternalException(e);
            }
        } finally {
            APITrace.end();
        }
    }

    @Override
    public @Nonnull Iterable<LoadBalancerEndpoint> listEndpoints( @Nonnull String loadBalancerId ) throws CloudException, InternalException {
        //noinspection RedundantArrayCreation
        return listEndpoints(loadBalancerId, LbEndpointType.VM, new String[0]);
    }

    @Override
    public @Nonnull Iterable<LoadBalancerEndpoint> listEndpoints( @Nonnull String loadBalancerId, @Nonnull LbEndpointType type, @Nonnull String... endpoints ) throws CloudException, InternalException {
        if( !type.equals(LbEndpointType.VM) ) {
            return Collections.emptyList();
        }
        APITrace.begin(provider, "LB.listEndpoints");
        try {
            ArrayList<LoadBalancerEndpoint> list = new ArrayList<LoadBalancerEndpoint>();
            Map<String, String> parameters = getELBParameters(getContext(), ELBMethod.DESCRIBE_INSTANCE_HEALTH);
            ELBMethod method;
            NodeList blocks;
            Document doc;

            parameters.put("LoadBalancerName", loadBalancerId);
            if( endpoints.length > 0 ) {
                for( int i = 0; i < endpoints.length; i++ ) {
                    parameters.put("Instances.member." + ( i + 1 ) + ".InstanceId", endpoints[i]);
                }
            }
            method = new ELBMethod(provider, getContext(), parameters);
            try {
                doc = method.invoke();
            } catch( EC2Exception e ) {
                logger.error(e.getSummary());
                throw new CloudException(e);
            }
            blocks = doc.getElementsByTagName("InstanceStates");
            for( int i = 0; i < blocks.getLength(); i++ ) {
                NodeList items = blocks.item(i).getChildNodes();

                for( int j = 0; j < items.getLength(); j++ ) {
                    Node item = items.item(j);

                    if( item.getNodeName().equals("member") ) {
                        LoadBalancerEndpoint ep = toEndpoint(item);
                        if( ep != null ) {
                            list.add(ep);
                        }
                    }
                }
            }
            return list;
        } finally {
            APITrace.end();
        }
    }

    @Override
    public @Nonnull Iterable<ResourceStatus> listLoadBalancerStatus() throws CloudException, InternalException {
        APITrace.begin(provider, "LB.listLoadBalancerStatus");
        try {
            if( !provider.getEC2Provider().isAWS() ) {
                return Collections.emptyList();
            }

            ArrayList<ResourceStatus> list = new ArrayList<ResourceStatus>();
            Map<String, String> parameters = getELBParameters(getContext(), ELBMethod.DESCRIBE_LOAD_BALANCERS);
            ELBMethod method;
            NodeList blocks;
            Document doc;

            method = new ELBMethod(provider, getContext(), parameters);
            try {
                doc = method.invoke();
            } catch( EC2Exception e ) {
                logger.error(e.getSummary());
                throw new CloudException(e);
            }
            blocks = doc.getElementsByTagName("LoadBalancerDescriptions");
            for( int i = 0; i < blocks.getLength(); i++ ) {
                NodeList items = blocks.item(i).getChildNodes();

                for( int j = 0; j < items.getLength(); j++ ) {
                    Node item = items.item(j);

                    if( item.getNodeName().equals("member") ) {
                        ResourceStatus status = toStatus( item );

                        if( status != null ) {
                            list.add(status);
                        }
                    }
                }
            }
            return list;
        } finally {
            APITrace.end();
        }
    }

    @Override
    public @Nonnull Iterable<LoadBalancer> listLoadBalancers() throws CloudException, InternalException {
        APITrace.begin(provider, "LB.listLoadBalancers");
        try {
            if( !provider.getEC2Provider().isAWS() ) {
                return Collections.emptyList();
            }

            ArrayList<LoadBalancer> list = new ArrayList<LoadBalancer>();
            Map<String, String> parameters = getELBParameters(getContext(), ELBMethod.DESCRIBE_LOAD_BALANCERS);
            ELBMethod method;
            NodeList blocks;
            Document doc;

            method = new ELBMethod(provider, getContext(), parameters);
            try {
                doc = method.invoke();
            } catch( EC2Exception e ) {
                logger.error(e.getSummary());
                throw new CloudException(e);
            }
            blocks = doc.getElementsByTagName("LoadBalancerDescriptions");
            for( int i = 0; i < blocks.getLength(); i++ ) {
                NodeList items = blocks.item(i).getChildNodes();

                for( int j = 0; j < items.getLength(); j++ ) {
                    Node item = items.item(j);

                    if( item.getNodeName().equals("member") ) {
                        LoadBalancer loadBalancer = toLoadBalancer( item );

                        if( loadBalancer != null ) {
                            list.add(loadBalancer);
                        }
                    }
                }
            }
            return list;
        } finally {
            APITrace.end();
        }
    }

    @SuppressWarnings( "deprecation" ) @Override @Deprecated
    public @Nonnull Iterable<LoadBalancerServer> getLoadBalancerServerHealth( @Nonnull String loadBalancerId ) throws CloudException, InternalException {
        return getLoadBalancerServerHealth(loadBalancerId, new String[0]);
    }

    @SuppressWarnings( "deprecation" ) @Override @Deprecated
    public @Nonnull Iterable<LoadBalancerServer> getLoadBalancerServerHealth( @Nonnull String loadBalancerId, @Nonnull String... serverIdsToCheck ) throws CloudException, InternalException {
        APITrace.begin(provider, "LB.getLoadBalancerServerHealth");
        try {
            ProviderContext ctx = provider.getContext();

            if( ctx == null ) {
                throw new CloudException("No valid context is established for this request");
            }

            ArrayList<LoadBalancerServer> list = new ArrayList<LoadBalancerServer>();
            Map<String, String> parameters = getELBParameters(provider.getContext(), ELBMethod.DESCRIBE_INSTANCE_HEALTH);
            ELBMethod method;
            NodeList blocks;
            Document doc;

            parameters.put("LoadBalancerName", loadBalancerId);
            if( serverIdsToCheck != null && serverIdsToCheck.length > 0 ) {
                for( int i = 0; i < serverIdsToCheck.length; i++ ) {
                    parameters.put("Instances.member." + ( i + 1 ) + ".InstanceId", serverIdsToCheck[i]);
                }
            }
            method = new ELBMethod(provider, ctx, parameters);
            try {
                doc = method.invoke();
            } catch( EC2Exception e ) {
                logger.error(e.getSummary());
                throw new CloudException(e);
            }
            blocks = doc.getElementsByTagName("InstanceStates");
            for( int i = 0; i < blocks.getLength(); i++ ) {
                NodeList items = blocks.item(i).getChildNodes();

                for( int j = 0; j < items.getLength(); j++ ) {
                    Node item = items.item(j);

                    if( item.getNodeName().equals("member") ) {
                        LoadBalancerServer loadBalancerServer = toLoadBalancerServer(ctx, loadBalancerId, item);
                        if( loadBalancerServer != null ) {
                            list.add(loadBalancerServer);
                        }
                    }
                }
            }
            return list;
        } finally {
            APITrace.end();
        }
    }

    @Override
    public @Nonnull String[] mapServiceAction( @Nonnull ServiceAction action ) {
        if( action.equals(LoadBalancerSupport.ANY) ) {
            return new String[]{ELBMethod.ELB_PREFIX + "*"};
        }
        else if( action.equals(LoadBalancerSupport.ADD_DATA_CENTERS) ) {
            return new String[]{ELBMethod.ELB_PREFIX + ELBMethod.ENABLE_AVAILABILITY_ZONES};
        }
        else if( action.equals(LoadBalancerSupport.ADD_VMS) ) {
            return new String[]{ELBMethod.ELB_PREFIX + ELBMethod.REGISTER_INSTANCES};
        }
        else if( action.equals(LoadBalancerSupport.CREATE_LOAD_BALANCER) ) {
            return new String[]{ELBMethod.ELB_PREFIX + ELBMethod.CREATE_LOAD_BALANCER};
        }
        else if( action.equals(LoadBalancerSupport.GET_LOAD_BALANCER) || action.equals(LoadBalancerSupport.LIST_LOAD_BALANCER) ) {
            return new String[]{ELBMethod.ELB_PREFIX + ELBMethod.DESCRIBE_LOAD_BALANCERS};
        }
        else if( action.equals(LoadBalancerSupport.GET_LOAD_BALANCER_SERVER_HEALTH) ) {
            return new String[]{ELBMethod.ELB_PREFIX + ELBMethod.DESCRIBE_INSTANCE_HEALTH};
        }
        else if( action.equals(LoadBalancerSupport.REMOVE_DATA_CENTERS) ) {
            return new String[]{ELBMethod.ELB_PREFIX + ELBMethod.DISABLE_AVAILABILITY_ZONES};
        }
        else if( action.equals(LoadBalancerSupport.REMOVE_LOAD_BALANCER) ) {
            return new String[]{ELBMethod.ELB_PREFIX + ELBMethod.DELETE_LOAD_BALANCER};
        }
        else if( action.equals(LoadBalancerSupport.REMOVE_VMS) ) {
            return new String[]{ELBMethod.ELB_PREFIX + ELBMethod.DEREGISTER_INSTANCES};
        }
        else if( action.equals(LoadBalancerSupport.ATTACH_LB_TO_SUBNETS) ) {
            return new String[]{ELBMethod.ELB_PREFIX + ELBMethod.ATTACH_LB_TO_SUBNETS};
        }
        else if( action.equals(LoadBalancerSupport.DETACH_LB_FROM_SUBNETS) ) {
            return new String[]{ELBMethod.ELB_PREFIX + ELBMethod.DETACH_LB_FROM_SUBNETS};
        }
        else if (action.equals(LoadBalancerSupport.SET_FIREWALLS)) {
            return new String[]{ELBMethod.APPLY_SECURITY_GROUPS_TO_LOAD_BALANCER};
        }
        return new String[0];
    }

    @SuppressWarnings( "deprecation" ) @Override @Deprecated
    public void remove( @Nonnull String loadBalancerId ) throws CloudException, InternalException {
        removeLoadBalancer(loadBalancerId);
    }

    @Override
    public void removeLoadBalancer( @Nonnull String loadBalancerId ) throws CloudException, InternalException {
        APITrace.begin( provider, "LB.remove" );
        try {
            ProviderContext ctx = provider.getContext();

            if( ctx == null ) {
                throw new CloudException("No valid context is established for this request");
            }
            Map<String, String> parameters = getELBParameters(getContext(), ELBMethod.DELETE_LOAD_BALANCER);
            ELBMethod method;

            parameters.put("LoadBalancerName", loadBalancerId);
            method = new ELBMethod(provider, ctx, parameters);
            try {
                method.invoke();
            } catch( EC2Exception e ) {
                logger.error(e.getSummary());
                throw new CloudException(e);
            }
        } finally {
            APITrace.end();
        }
    }

    @Override
    public void removeDataCenters( @Nonnull String toLoadBalancerId, @Nonnull String... availabilityZoneIds ) throws CloudException, InternalException {
        APITrace.begin(provider, "LB.removeDataCenters");
        try {
            //noinspection ConstantConditions
            if( availabilityZoneIds != null && availabilityZoneIds.length > 0 ) {
                ProviderContext ctx = provider.getContext();

                if( ctx == null ) {
                    throw new CloudException("No valid context is established for this request");
                }
                Map<String, String> parameters = getELBParameters(getContext(), ELBMethod.DISABLE_AVAILABILITY_ZONES);
                ELBMethod method;

                parameters.put("LoadBalancerName", toLoadBalancerId);
                int i = 1;
                for( String zoneId : availabilityZoneIds ) {
                    parameters.put("AvailabilityZones.member." + ( i++ ), zoneId);
                }
                method = new ELBMethod(provider, ctx, parameters);
                try {
                    method.invoke();
                } catch( EC2Exception e ) {
                    logger.error(e.getSummary());
                    throw new CloudException(e);
                }
            }
        } finally {
            APITrace.end();
        }
    }

    @Override
    public void removeSSLCertificate(@Nonnull String certificateName) throws CloudException, InternalException {
        APITrace.begin(provider, "LB.removeSSLCertificate");
        try {
            if ( !provider.getEC2Provider().isAWS() ) {
                return;
            }

            Map<String, String> parameters = provider.getStandardParameters(getContext(),
                    IAMMethod.DELETE_SSL_CERTIFICATE, IAMMethod.VERSION);
            parameters.put("ServerCertificateName", certificateName);
            IAMMethod method = new IAMMethod(provider, parameters);
            try {
                method.invoke();
            }
            catch ( EC2Exception e ) {
                logger.error(e.getSummary());
                throw new CloudException(e);
            }
        }
        finally {
            APITrace.end();
        }
    }

    @Override
    public void removeServers(@Nonnull String toLoadBalancerId, @Nonnull String ... instanceIds) throws CloudException, InternalException {
        APITrace.begin(provider, "LB.removeServers");
        try {
            //noinspection ConstantConditions
            if( instanceIds != null && instanceIds.length > 0 ) {
                ProviderContext ctx = provider.getContext();

                if( ctx == null ) {
                    throw new CloudException("No valid context is established for this request");
                }
                Map<String, String> parameters = getELBParameters(getContext(), ELBMethod.DEREGISTER_INSTANCES);
                ELBMethod method;

                parameters.put("LoadBalancerName", toLoadBalancerId);
                int i = 1;
                for( String instanceId : instanceIds ) {
                    parameters.put("Instances.member." + ( i++ ) + ".InstanceId", instanceId);
                }
                method = new ELBMethod(provider, ctx, parameters);
                try {
                    method.invoke();
                } catch( EC2Exception e ) {
                    logger.error(e.getSummary());
                    throw new CloudException(e);
                }
            }
        } finally {
            APITrace.end();
        }
    }

    @Override
    public void setSSLCertificate(@Nonnull SetLoadBalancerSSLCertificateOptions options)
            throws CloudException, InternalException {
        APITrace.begin(provider, "LB.setSSLCertificate");
        try {
            ProviderContext ctx = provider.getContext();
            if (ctx == null) {
                throw new CloudException("No valid context is established for this request");
            }

            // Find the certificate ARN first
            SSLCertificate certificate = getSSLCertificate(options.getSslCertificateName());
            if (certificate == null) {
                throw new AWSResourceNotFoundException("Could not find SSL certificate by ID [" +
                        options.getSslCertificateName() + "]");
            }

            Map<String, String> parameters = getELBParameters(ctx, ELBMethod.SET_LB_SSL_CERTIFICATE);
            parameters.put("LoadBalancerName", options.getLoadBalancerName());
            parameters.put("LoadBalancerPort", String.valueOf(options.getSslCertificateAssignToPort()));
            parameters.put("SSLCertificateId", certificate.getProviderCertificateId());

            ELBMethod method = new ELBMethod(provider, ctx, parameters);
            try {
                method.invoke();
            }
            catch ( EC2Exception e ) {
                logger.error(e.getSummary());
                throw new CloudException(e);
            }
        }
        finally {
            APITrace.end();
        }
    }

    @Override
    public LoadBalancerHealthCheck createLoadBalancerHealthCheck(@Nonnull HealthCheckOptions options)throws CloudException, InternalException{
        APITrace.begin(provider, "LB.configureHealthCheck");
        try {
            ProviderContext ctx = provider.getContext();
            if( ctx == null ) {
                throw new CloudException("No valid context is established for this request");
            }

            if( options.getProviderLoadBalancerId() == null ) {
                throw new InternalException("HealthCheck options must include the load balancer ID");
            }

            NodeList blocks;
            Document doc;
            Map<String, String> parameters = getELBParameters(getContext(), ELBMethod.CONFIGURE_HEALTH_CHECK);
            ELBMethod method;

            parameters.put("LoadBalancerName", options.getProviderLoadBalancerId());
            parameters.put("HealthCheck.HealthyThreshold", options.getHealthyCount() + "");
            parameters.put("HealthCheck.UnhealthyThreshold", options.getUnhealthyCount() + "");
            String path = "";
            if( options.getPort() < 1 || options.getPort() > 65535 ) {
                throw new CloudException("Port must have a number between 1 and 65535.");
            }
            if( options.getProtocol().equals(LoadBalancerHealthCheck.HCProtocol.HTTP) || options.getProtocol().equals(LoadBalancerHealthCheck.HCProtocol.HTTPS)) {
                if( options.getPath() != null && !options.getPath().isEmpty() ) {
                    path = options.getPath();
                } else {
                    path = "/";
                }
            }
            parameters.put("HealthCheck.Target", options.getProtocol().name() + ":" + options.getPort() + path);
            // TODO: these limits should be made available through capabilities
            // and handled by core in HCOptions ctor
            int interval = options.getInterval();
            if( interval > 300 ) {
                interval = 300;
            } else if( interval < 3 ) {
                interval = 3;
            }
            // TODO: same here
            parameters.put("HealthCheck.Interval", String.valueOf(interval));
            int timeout = options.getTimeout();
            if( timeout > 60 ) {
                timeout = 60;
            } else if( timeout < 2 ) {
                timeout = 2;
            }
            // TODO: same here, timeout should be less than interval
            if( timeout >= interval) {
                timeout = interval - 1;
            }
            parameters.put("HealthCheck.Timeout", String.valueOf(timeout));

            method = new ELBMethod(provider, ctx, parameters);
            try {
                doc = method.invoke();
            } catch( EC2Exception e ) {
                logger.error(e.getSummary());
                throw new CloudException(e);
            }
            blocks = doc.getElementsByTagName("HealthCheck");
            if( blocks.getLength() > 0 ) {
                return toLBHealthCheck(options.getProviderLoadBalancerId(), blocks.item(0));
            }
            throw new CloudException("An error occurred while configuring the Health Check.");
        } finally {
            APITrace.end();
        }
    }

    //TODO: Get instance health

    @Override
    public LoadBalancerHealthCheck getLoadBalancerHealthCheck( @Nonnull String providerLBHealthCheckId, @Nullable String providerLoadBalancerId ) throws CloudException, InternalException {
        APITrace.begin(provider, "LB.getLoadBalancerHealthCheck");
        try {
            Map<String, String> parameters = getELBParameters(getContext(), ELBMethod.DESCRIBE_LOAD_BALANCERS);
            ELBMethod method;
            NodeList blocks;
            Document doc;

            if( providerLoadBalancerId != null && providerLoadBalancerId.length() > 32 ) {
                return null;
            }
            parameters.put("LoadBalancerNames.member.1", providerLoadBalancerId);
            method = new ELBMethod(provider, getContext(), parameters);
            try {
                doc = method.invoke();
            } catch( EC2Exception e ) {
                String code = e.getCode();

                if( code != null && code.equals("LoadBalancerNotFound") ) {
                    return null;
                }
                logger.error(e.getSummary());
                throw new CloudException(e);
            }
            blocks = doc.getElementsByTagName("HealthCheck");
            if( blocks.getLength() > 0 ) {
                LoadBalancerHealthCheck lbhc = toLBHealthCheck(providerLoadBalancerId, blocks.item(0));
                lbhc.addProviderLoadBalancerId(providerLoadBalancerId);
                lbhc.setName(toHCName(providerLoadBalancerId));
                return lbhc;
            }
            return null;
        } finally {
            APITrace.end();
        }
    }

    @Override
    public void setFirewalls(@Nonnull String loadBalancerId, @Nonnull String... firewallIds) throws CloudException, InternalException {
        APITrace.begin(provider, "LB.setFirewalls");
        try {
            ProviderContext ctx = provider.getContext();

            if (ctx == null) {
                throw new CloudException("No valid context is established for this request");
            }

            Map<String, String> parameters = getELBParameters(ctx, ELBMethod.APPLY_SECURITY_GROUPS_TO_LOAD_BALANCER);

            parameters.put("LoadBalancerName", loadBalancerId);
            for (int i = 0; i < firewallIds.length; i++) {
                parameters.put("SecurityGroups.member." + (i + 1), firewallIds[i]);
            }

            ELBMethod method = new ELBMethod(provider, ctx, parameters);

            try {
                method.invoke();
            } catch (EC2Exception e) {
                logger.error(e.getSummary());
                throw new CloudException(e);
            }
        }
        finally {
            APITrace.end();
        }
    }

    @Override
    public void modifyLoadBalancerAttributes(@Nonnull String id, @Nonnull LbAttributesOptions options) throws CloudException, InternalException {
        APITrace.begin(provider, "LB.modifyLoadBalancerAttributes");
        try {
            ProviderContext ctx = provider.getContext();
            if (ctx == null) {
                throw new CloudException("No valid context is established for this request");
            }

            Map<String, String> parameters = getELBParameters(ctx, ELBMethod.MODIFY_LOADBALANCER_ATTRIBUTES);

            parameters.put("LoadBalancerName", id);

            if (options.getCrossDataCenter() != null) {
                parameters.put("LoadBalancerAttributes.CrossZoneLoadBalancing.Enabled", options.getCrossDataCenter().toString());
            }

            if (options.getConnectionDraining() != null) {
                parameters.put("LoadBalancerAttributes.ConnectionDraining.Enabled", options.getConnectionDraining().toString());
            }

            if (options.getConnectionDrainingTimeout() != null) {
                parameters.put("LoadBalancerAttributes.ConnectionDraining.Timeout", options.getConnectionDrainingTimeout().toString());
            }

            if (options.getIdleConnectionTimeout() != null) {
                parameters.put("LoadBalancerAttributes.ConnectionSettings.IdleTimeout", options.getIdleConnectionTimeout().toString());
            }

            ELBMethod method = new ELBMethod(provider, ctx, parameters);
            try {
                method.invoke();
            } catch (EC2Exception e) {
                logger.error(e.getSummary());
                throw new CloudException(e);
            }
        } finally {
            APITrace.end();
        }
    }

    @Override
    public LbAttributesOptions getLoadBalancerAttributes(@Nonnull String id) throws CloudException, InternalException {
        APITrace.begin(provider,"LB.DescribeLoadBalancerAttributes");
        try {
            ProviderContext ctx = provider.getContext();
            if (ctx == null) {
                throw new CloudException("No valid context is established for this request");
            }

            Map<String, String> parameters = getELBParameters(ctx, ELBMethod.DESCRIBE_LOADBALANCER_ATTRIBUTES);

            parameters.put("LoadBalancerName", id);
            Boolean crossDataCenterLoadBalancingEnabled = null;
            Boolean connectionDrainingEnabled = null;
            Integer connectionDrainingTimeout = null;
            Integer idleConnectionTimeout = null;

            ELBMethod method = new ELBMethod(provider, ctx, parameters);
            Document doc;
            NodeList blocks;
            try {
                doc = method.invoke();
            } catch (EC2Exception e) {
                logger.error(e.getSummary());
                throw new CloudException(e);
            }

            blocks = doc.getElementsByTagName("LoadBalancerAttributes");

            for (int i = 0; i < blocks.getLength(); i++) {
                NodeList items = blocks.item(i).getChildNodes();

                for (int j = 0; j < items.getLength(); j++) {
                    Node item = items.item(j);

                    if ("ConnectionDraining".equals(item.getNodeName())) {
                        Map<String,String> connDraining = getChildNodeValuesOnly(item);
                        connectionDrainingEnabled = Boolean.valueOf(connDraining.get("Enabled"));
                        connectionDrainingTimeout = Integer.valueOf(connDraining.get("Timeout"));
                    } else if ("CrossZoneLoadBalancing".equals(item.getNodeName())) {
                        crossDataCenterLoadBalancingEnabled = Boolean.valueOf(getChildNodeValuesOnly(item).get("Enabled"));
                    } else if ("ConnectionSettings".equals(item.getNodeName())) {
                        idleConnectionTimeout = Integer.valueOf(getChildNodeValuesOnly(item).get("IdleTimeout"));
                    }
                }
            }

            return LbAttributesOptions.getInstance(crossDataCenterLoadBalancingEnabled, connectionDrainingEnabled, connectionDrainingTimeout, idleConnectionTimeout);
        } finally {
            APITrace.end();
        }
    }

    @Override
    public Iterable<LoadBalancerHealthCheck> listLBHealthChecks( @Nullable HealthCheckFilterOptions opts ) throws CloudException, InternalException {
        APITrace.begin(provider, "LB.listLBHealthChecks");
        try {
            if( !provider.getEC2Provider().isAWS() ) {
                return Collections.emptyList();
            }

            List<LoadBalancerHealthCheck> list = new ArrayList<LoadBalancerHealthCheck>();
            Map<String, String> parameters = getELBParameters(getContext(), ELBMethod.DESCRIBE_LOAD_BALANCERS);
            ELBMethod method;
            NodeList blocks;
            Document doc;

            method = new ELBMethod(provider, getContext(), parameters);
            try {
                doc = method.invoke();
            } catch( EC2Exception e ) {
                logger.error(e.getSummary());
                throw new CloudException(e);
            }
            blocks = doc.getElementsByTagName("LoadBalancerDescriptions");
            for( int i = 0; i < blocks.getLength(); i++ ) {
                NodeList items = blocks.item(i).getChildNodes();

                for( int j = 0; j < items.getLength(); j++ ) {
                    Node item = items.item(j);

                    if( item.getNodeName().equals("member") ) {
                        NodeList attrs = item.getChildNodes();
                        String lbId = null;
                        LoadBalancerHealthCheck lbhc = null;
                        for( int k = 0; k < attrs.getLength(); k++ ) {
                            Node attr = attrs.item(k);
                            String name = attr.getNodeName();
                            if( "LoadBalancerName".equalsIgnoreCase(name) ) {
                                lbId = attr.getFirstChild().getNodeValue();
                            } else if( "HealthCheck".equalsIgnoreCase(name) ) {
                                lbhc = toLBHealthCheck(lbId, attr);
                            }
                        }
                        if( lbhc != null && lbId != null ) {
                            lbhc.addProviderLoadBalancerId(lbId);
                            lbhc.setName(toHCName(lbId));
                            if( opts != null ) {
                                if( opts.matches(lbhc) ) {
                                    list.add(lbhc);
                                }
                            } else {
                                // filter options not set, add all
                                list.add(lbhc);
                            }
                        }
                    }
                }
            }
            return list;
        } finally {
            APITrace.end();
        }
    }

    @Override
    public LoadBalancerHealthCheck modifyHealthCheck( @Nonnull String providerLBHealthCheckId, @Nonnull HealthCheckOptions options ) throws InternalException, CloudException {
        return createLoadBalancerHealthCheck(options);
    }

    @Override
    public void attachLoadBalancerToSubnets(@Nonnull String toLoadBalancerId, @Nonnull String... subnetIdsToAdd) throws CloudException, InternalException {
        APITrace.begin(provider, "LB.attachLoadBalancerToSubnets");
        try {
            ProviderContext ctx = provider.getContext();
            if (ctx == null) {
                throw new CloudException("No valid context is established for this request");
            }

            Map<String, String> parameters = getELBParameters(ctx, ELBMethod.ATTACH_LB_TO_SUBNETS);
            parameters.put("LoadBalancerName", toLoadBalancerId);
            for(int i = 1; i <= subnetIdsToAdd.length; i++) {
                parameters.put("Subnets.member." + i, subnetIdsToAdd[i - 1] );
            }

            ELBMethod method = new ELBMethod(provider, ctx, parameters);
            try {
                method.invoke();
            }
            catch ( EC2Exception e ) {
                logger.error(e.getSummary());
                throw new CloudException(e);
            }
        }
        finally {
            APITrace.end();
        }
    }

    @Override
    public void detachLoadBalancerFromSubnets(@Nonnull String fromLoadBalancerId, @Nonnull String... subnetIdsToDelete) throws CloudException, InternalException {
        APITrace.begin(provider, "LB.detachLoadBalancerFromSubnets");
        try {
            ProviderContext ctx = provider.getContext();
            if (ctx == null) {
                throw new CloudException("No valid context is established for this request");
            }

            Map<String, String> parameters = getELBParameters(ctx, ELBMethod.DETACH_LB_FROM_SUBNETS);
            parameters.put("LoadBalancerName", fromLoadBalancerId);
            for(int i = 1; i <= subnetIdsToDelete.length; i++) {
                parameters.put("Subnets.member." + i, subnetIdsToDelete[i - 1] );
            }

            ELBMethod method = new ELBMethod(provider, ctx, parameters);
            try {
                method.invoke();
            }
            catch ( EC2Exception e ) {
                logger.error(e.getSummary());
                throw new CloudException(e);
            }
        }
        finally {
            APITrace.end();
        }
    }

    private Map<String,String> getChildNodeValuesOnly(Node item) {
        Map<String, String> result = new HashMap<String, String>();
        NodeList attrs = item.getChildNodes();
        for (int k = 0; k < attrs.getLength(); k++) {
            Node attr = attrs.item(k);
            if (attr != null && attr.getFirstChild() != null) {
                result.put(attr.getNodeName(), attr.getFirstChild().getNodeValue());
            }
        }
        return result;
    }

    private LoadBalancerHealthCheck toLBHealthCheck( @Nullable String lbId, @Nonnull Node node ) {
        NodeList attrs = node.getChildNodes();
        LoadBalancerHealthCheck.HCProtocol protocol = null;
        int port = 0;
        String path = null;
        int healthyCount = 0;
        int unHealthyCount = 0;
        int timeout = 0;
        int interval = 0;

        for( int i = 0; i < attrs.getLength(); i++ ) {
            Node attr = attrs.item(i);
            String name = attr.getNodeName().toLowerCase();

            if( name.equals("interval") ) {
                interval = Integer.parseInt(attr.getFirstChild().getNodeValue());
            }
            else if( name.equals("target") ) {
                String targetString = attr.getFirstChild().getNodeValue();
                String[] parts = targetString.split(":");
                protocol = LoadBalancerHealthCheck.HCProtocol.valueOf(parts[0]);
                if( parts[1].endsWith("/") ) {
                    port = Integer.parseInt(parts[1].substring(0, parts[1].length() - 1));
                    path = "/";
                }
                else {
                    String[] portAndPath = parts[1].split("/");
                    port = Integer.parseInt(portAndPath[0]);
                    if( portAndPath.length > 1 ) {
                        path = "/" + portAndPath[1];
                    }
                }
            }
            else if( name.equals("healthythreshold") ) {
                healthyCount = Integer.parseInt(attr.getFirstChild().getNodeValue());
            }
            else if( name.equals("unhealthythreshold") ) {
                unHealthyCount = Integer.parseInt(attr.getFirstChild().getNodeValue());
            }
            else if( name.equals("timeout") ) {
                timeout = Integer.valueOf(attr.getFirstChild().getNodeValue());
            }
        }
        LoadBalancerHealthCheck lbhc = LoadBalancerHealthCheck.getInstance(lbId, protocol, port, path, interval, timeout, healthyCount, unHealthyCount);
        if( lbId != null ) {
            lbhc.addProviderLoadBalancerId(lbId);
            lbhc.setName(toHCName(lbId));
        }
        return lbhc;
    }

    // this is the only place where we are generating names (please)
    private String toHCName(String lbId) {
        // in AWS we will use LB name for its HC name, since it is synthetic and the relationship is 1:1
        return lbId;
    }

    private LbListener toListener( Node node ) {
        NodeList attrs = node.getChildNodes();

        LbProtocol protocol = LbProtocol.RAW_TCP;
        int publicPort = 0;
        int privatePort = 0;
        String sslCertificateName = null;

        for( int i = 0; i < attrs.getLength(); i++ ) {
            Node attr = attrs.item(i);
            String name;

            name = attr.getNodeName().toLowerCase();
            if( name.equals("protocol") ) {
                protocol = toProtocol(attr.getFirstChild().getNodeValue());
            }
            else if( name.equals("loadbalancerport") ) {
                publicPort = Integer.parseInt(attr.getFirstChild().getNodeValue());
            }
            else if( name.equals("instanceport") ) {
                privatePort = Integer.parseInt(attr.getFirstChild().getNodeValue());
            }
            else if ( name.equals("sslcertificateid") ) {
                try {
                    SSLCertificateResourceName sslCertificateResourceName = SSLCertificateResourceName.parseArn(attr.getFirstChild().getNodeValue());
                    sslCertificateName = sslCertificateResourceName.getCertificateName();
                } catch (InvalidAmazonResourceNameException e) {
                    logger.error("Invalid amazon resource name: " + e.getInvalidResourceName(), e);
                }
            }
        }
        return LbListener.getInstance(protocol, publicPort, privatePort, sslCertificateName);
    }


    private @Nullable LoadBalancer toLoadBalancer(@Nullable Node node) throws CloudException, InternalException {
        if( node == null ) {
            return null;
        }
        List<LbListener> listenerList = new ArrayList<LbListener>();
        List<Integer> portList = new ArrayList<Integer>();
        List<String> zoneList = new ArrayList<String>();
        List<String> serverIds = new ArrayList<String>();
        List<String> firewallIds = new ArrayList<String>();
        String regionId = getContext().getRegionId();
        String lbName = null, description = null, lbId = null, cname = null;
        LoadBalancerHealthCheck lbhc = null;
        boolean withHealthCheck = false;
        long created = 0L;
        LbType type = null;
        ArrayList<String> subnetList = new ArrayList<String>();

        if( regionId == null ) {
            throw new CloudException("No region was set for this context");
        }
        NodeList attrs = node.getChildNodes();

        for( int i = 0; i < attrs.getLength(); i++ ) {
            Node attr = attrs.item(i);
            String name;

            name = attr.getNodeName().toLowerCase();
            if( name.equals("listenerdescriptions") ) {
                if( attr.hasChildNodes() ) {
                    NodeList listeners = attr.getChildNodes();

                    if( listeners.getLength() > 0 ) {
                        for( int j = 0; j < listeners.getLength(); j++ ) {
                            Node item = listeners.item(j);
                            if( item.getNodeName().equals("member") ) {
                                NodeList listenerMembers = item.getChildNodes();
                                for( int k = 0; k < listenerMembers.getLength(); k++ ) {
                                    Node listenerItem = listenerMembers.item(k);
                                    if( listenerItem.getNodeName().equals("Listener") ) {
                                        LbListener l = toListener(listenerItem);

                                        if( l != null ) {
                                            listenerList.add(l);
                                            portList.add(l.getPublicPort());
                                        }
                                    }
                                }
                            }
                        }
                    }
                }
            }
            else if( name.equals("loadbalancername") ) {
                lbName = attr.getFirstChild().getNodeValue();
                description = attr.getFirstChild().getNodeValue();
                lbId = attr.getFirstChild().getNodeValue();
            } else if(name.equalsIgnoreCase("securitygroups")) {
                if (attr.hasChildNodes()) {
                    NodeList firewalls = attr.getChildNodes();

                    if (firewalls.getLength() > 0) {
                        for (int j = 0; j < firewalls.getLength(); j++) {
                            Node firewall = firewalls.item(j);

                            if (firewall.hasChildNodes()) {
                                firewallIds.add(AWSCloud.getTextValue(firewall));
                            }
                        }
                    }
                }
            }
            else if(name.equalsIgnoreCase("healthcheck")) {
                lbhc = toLBHealthCheck(lbName, attr);
                lbhc.addProviderLoadBalancerId(lbName);
                lbhc.setName(toHCName(lbName));
            }
            else if( name.equals("instances") ) {
                if( attr.hasChildNodes() ) {
                    NodeList instances = attr.getChildNodes();

                    if( instances.getLength() > 0 ) {
                        for( int j = 0; j < instances.getLength(); j++ ) {
                            Node instance = instances.item(j);

                            if( instance.getNodeName().equalsIgnoreCase("member") ) {
                                if( instance.hasChildNodes() ) {
                                    NodeList idList = instance.getChildNodes();

                                    for( int k = 0; k < idList.getLength(); k++ ) {
                                        Node n = idList.item(k);

                                        if( n.getNodeName().equalsIgnoreCase("instanceid") ) {
                                            serverIds.add(n.getFirstChild().getNodeValue());
                                        }
                                    }
                                }
                            }
                        }
                    }
                }
            }
            else if( name.equals("createdtime") ) {
                try {
                    created = provider.parseTime(attr.getFirstChild().getNodeValue());
                } catch( CloudException e ) {
                    logger.warn("Unable to parse time: " + e.getMessage());
                }
            }
            else if( name.equals("healthcheck") ) {
                withHealthCheck = true;
            }
            else if( name.equals("dnsname") ) {
                cname = attr.getFirstChild().getNodeValue();
            }
            else if( name.equals("availabilityzones") ) {
                if( attr.hasChildNodes() ) {
                    NodeList zones = attr.getChildNodes();

                    if( zones.getLength() > 0 ) {
                        for( int j = 0; j < zones.getLength(); j++ ) {
                            Node zone = zones.item(j);

                            if( zone.hasChildNodes() ) {
                                zoneList.add(zone.getFirstChild().getNodeValue());
                            }
                        }
                    }
                }
            }
            else if( name.equals("scheme") ) {
                if( "internal".equals(provider.getTextValue(attr)) ) {
                    type = LbType.INTERNAL;
                }
            }
            else if( name.equals("subnets") ) {
                if( attr.hasChildNodes() ) {
                    NodeList subnets = attr.getChildNodes();

                    if( subnets.getLength() > 0 ) {
                        for( int j = 0; j < subnets.getLength(); j++ ) {
                            Node subnet = subnets.item(j);

                            if( subnet.hasChildNodes() ) {
                                subnetList.add(provider.getTextValue(subnet));
                            }
                        }
                    }
                }
            }

        }
        if( lbId == null || cname == null ) {
            return null;
        }
        if( lbName == null ) {
            lbName = lbId + " (" + cname + ")";
        }
        if( description == null ) {
            description = lbName;
        }
        int[] ports = new int[portList.size()];
        int i = 0;

        for( Integer p : portList ) {
            ports[i++] = p;
        }
        LoadBalancer lb = LoadBalancer.getInstance(getContext().getAccountNumber(), regionId, lbId, LoadBalancerState.ACTIVE, lbName, description, LoadBalancerAddressType.DNS, cname, ports).supportingTraffic(IPVersion.IPV4, IPVersion.IPV6).createdAt(created);

        if (!firewallIds.isEmpty()) {
            lb.setProviderFirewallIds(firewallIds.toArray(new String[firewallIds.size()]));
        }
        if( !serverIds.isEmpty() ) {
            //noinspection deprecation
            lb.setProviderServerIds(serverIds.toArray(new String[serverIds.size()]));
        }
        if( !listenerList.isEmpty() ) {
            lb.withListeners(listenerList.toArray(new LbListener[listenerList.size()]));
        }
        if( !zoneList.isEmpty() ) {
            lb.operatingIn(zoneList.toArray(new String[zoneList.size()]));
        }
        if( type != null ) {
            lb.setType(type);
        }
        if( !subnetList.isEmpty() ) {
            lb.withProviderSubnetIds(subnetList.toArray(new String[subnetList.size()]));
        }
        if( withHealthCheck ) {
            lb.setProviderLBHealthCheckId(lbId);
        }
        if (lbhc != null) {
            lb.setHealthCheck(lbhc);
        }
        return lb;
    }

    private LbProtocol toProtocol(String txt) {
        if( txt.equals("HTTP") ) {
            return LbProtocol.HTTP;
        }
        if( txt.equals("HTTPS") ) {
            return LbProtocol.HTTPS;
        }
        else {
            return LbProtocol.RAW_TCP;
        }
    }

    private @Nullable LoadBalancerEndpoint toEndpoint( @Nullable Node node ) throws CloudException, InternalException {
        if( node == null ) {
            return null;
        }
        String reason = null, description = null, vmId = null;
        LbEndpointState state = LbEndpointState.ACTIVE;
        NodeList attrs = node.getChildNodes();

        for( int i = 0; i < attrs.getLength(); i++ ) {
            Node attr = attrs.item(i);
            String name;

            name = attr.getNodeName().toLowerCase();
            if( name.equals("instanceid") && attr.hasChildNodes() ) {
                vmId = attr.getFirstChild().getNodeValue().trim();
            }
            else if( name.equals("state") && attr.hasChildNodes() ) {
                if( attr.getFirstChild().getNodeValue().trim().equalsIgnoreCase("InService") ) {
                    state = LbEndpointState.ACTIVE;
                }
                else {
                    state = LbEndpointState.INACTIVE;
                }
            }
            else if( name.equals("description") && attr.hasChildNodes() ) {
                String value = attr.getFirstChild().getNodeValue().trim();

                if( !"N/A".equals(value) ) {
                    description = value;
                }
            }
            else if( name.equals("reasoncode") && attr.hasChildNodes() ) {
                String value = attr.getFirstChild().getNodeValue().trim();

                if( !"N/A".equals(value) ) {
                    reason = attr.getFirstChild().getNodeValue();
                }
            }
        }
        if( vmId == null ) {
            return null;
        }
        if( description == null ) {
            description = state.toString();
        }
        if( reason == null ) {
            reason = description;
        }
        return LoadBalancerEndpoint.getInstance(LbEndpointType.VM, vmId, state, reason, description);
    }

    private @Nullable LoadBalancerServer toLoadBalancerServer( @Nonnull ProviderContext ctx, @Nullable String loadBalancerId, @Nullable Node node ) {
        if( node == null ) {
            return null;
        }
        LoadBalancerServer loadBalancerServer = new LoadBalancerServer();
        NodeList attrs = node.getChildNodes();

        loadBalancerServer.setProviderOwnerId(ctx.getAccountNumber());
        loadBalancerServer.setProviderRegionId(ctx.getRegionId());
        loadBalancerServer.setProviderLoadBalancerId(loadBalancerId);

        for( int i = 0; i < attrs.getLength(); i++ ) {
            Node attr = attrs.item(i);
            String name;

            name = attr.getNodeName().toLowerCase();
            if( name.equals("instanceid") ) {
                loadBalancerServer.setProviderServerId(attr.getFirstChild().getNodeValue());
            }
            else if( name.equals("state") ) {
                loadBalancerServer.setCurrentState(toServerState(attr.getFirstChild().getNodeValue()));
            }
            else if( name.equals("description") ) {
                String value = attr.getFirstChild().getNodeValue();
                if( !"N/A".equals(value) ) {
                    loadBalancerServer.setCurrentStateDescription(value);
                }
            }
            else if( name.equals("reasoncode") ) {
                String value = attr.getFirstChild().getNodeValue();
                if( !"N/A".equals(value) ) {
                    loadBalancerServer.setCurrentStateReason(attr.getFirstChild().getNodeValue());
                }
            }
        }

        return loadBalancerServer;
    }

    private LoadBalancerServerState toServerState( String txt ) {
        if( txt.equals("InService") ) {
            return LoadBalancerServerState.ACTIVE;
        }
        else {
            return LoadBalancerServerState.INACTIVE;
        }
    }

    private @Nullable ResourceStatus toStatus( @Nullable Node node ) {
        if( node == null ) {
            return null;
        }
        NodeList attrs = node.getChildNodes();
        String lbId = null;

        for( int i = 0; i < attrs.getLength(); i++ ) {
            Node attr = attrs.item(i);
            String name;

            name = attr.getNodeName().toLowerCase();
            if( name.equals("loadbalancername") ) {
                lbId = attr.getFirstChild().getNodeValue();
                break;
            }
        }
        if( lbId == null ) {
            return null;
        }
        return new ResourceStatus(lbId, LoadBalancerState.ACTIVE);
    }

    private @Nullable ServerCertificateMetadata toSSLCertificateMetadata(@Nullable Node node) {
        if ( node == null ) {
            return null;
        }

        String id = null, path = null, arn = null;
        Long uploadDate = null;
        NodeList attrs = node.getChildNodes();
        for ( int i = 0; i < attrs.getLength(); i++ ) {
            Node attr = attrs.item(i);
            String key = attr.getNodeName();
            String value = attr.getFirstChild() != null ? attr.getFirstChild().getNodeValue() : null;

            if ( "ServerCertificateName".equalsIgnoreCase(key) ) {
                /* ServerCertificateName works as the identifier of the certificate */
                id = value;
            }
            else if ( "Path".equalsIgnoreCase(key) ) {
                path = value;
            }
            else if ( "Arn".equalsIgnoreCase(key) ) {
                arn = value;
            }
            else if ( "UploadDate".equalsIgnoreCase(key) ) {
                try {
                    uploadDate = provider.parseTime(value);
                }
                catch( CloudException e ) {
                    logger.warn("Unable to parse uploadDate of ServerCertificateMetadata: " + e.getMessage());
                }
            }
            else if ( "ServerCertificateId".equals(key) ) {
                /* ServerCertificateId is not used in dasein-cloud-core */
            }
        }

        if (id == null) {
            logger.error("ServerCertificateName was missing in ServerCertificateMetadata");
            return null;
        }
        if (path == null) {
            logger.error("Path was missing in ServerCertificateMetadata");
            return null;
        }
        if (arn == null) {
            logger.error("Arn was missing in ServerCertificateMetadata");
            return null;
        }
        return new ServerCertificateMetadata(arn, path, id, uploadDate);
    }

    private @Nullable SSLCertificate toSSLCertificate(@Nullable Node node) {
        if ( node == null ) {
            return null;
        }

        String body = null, chain = null;
        ServerCertificateMetadata meta = null;

        NodeList attrs = node.getChildNodes();
        for ( int i = 0; i < attrs.getLength(); i++ ) {
            Node attr = attrs.item(i);
            String key = attr.getNodeName();
            if ( "CertificateBody".equalsIgnoreCase(key) ) {
                body = attr.getFirstChild().getNodeValue();
            }
            else if ( "CertificateChain".equalsIgnoreCase(key) ) {
                chain = attr.getFirstChild().getNodeValue();
            }
            else if ( "ServerCertificateMetadata".equalsIgnoreCase(key) ) {
                meta = toSSLCertificateMetadata(attr);
            }
        }
        if (body == null) {
            logger.error("CertificateBody was missing in ServerCertificate response");
            return null;
        }
        if (meta == null) {
            logger.error("ServerCertificateMetadata was missing in ServerCertificate response");
            return null;
        }
        return SSLCertificate.getInstance(meta.id, meta.arn, meta.uploadDate, body, chain, meta.path);
    }

    private String verifyName(String name) {
        StringBuilder str = new StringBuilder();

        for( int i = 0; i < name.length(); i++ ) {
            char c = name.charAt(i);

            if( Character.isLetterOrDigit(c) ) {
                str.append(c);
            }
            else if( c == '-' && i > 0 ) {
                str.append(c);
            }
        }
        name = str.toString();
        if( name.length() > 32 ) {
            name = name.substring(0, 32);
        }
        while( name.charAt(name.length() - 1) == '-' ) {
            name = name.substring(0, name.length() - 1);
        }
        return name;
    }

    private class ServerCertificateMetadata {
        String arn;
        String path;
        String id;
        Long   uploadDate;

        private ServerCertificateMetadata(String arn, String path, String id, Long uploadDate) {
            this.arn = arn;
            this.path = path;
            this.id = id;
            this.uploadDate = uploadDate;
        }
    }

}<|MERGE_RESOLUTION|>--- conflicted
+++ resolved
@@ -350,21 +350,12 @@
             }
 
             Map<String, String> parameters = provider.getStandardParameters(getContext(),
-<<<<<<< HEAD
                     IAMMethod.CREATE_SSL_CERTIFICATE, IAMMethod.VERSION);
             provider.putValueIfNotNull(parameters, "CertificateBody", options.getCertificateBody());
             provider.putValueIfNotNull(parameters, "CertificateChain", options.getCertificateChain());
             provider.putValueIfNotNull(parameters, "Path", options.getPath());
             provider.putValueIfNotNull(parameters, "PrivateKey", options.getPrivateKey());
             provider.putValueIfNotNull(parameters, "ServerCertificateName", options.getCertificateName());
-=======
-                                                                IAMMethod.CREATE_SSL_CERTIFICATE, IAMMethod.VERSION);
-            AWSCloud.addValueIfNotNull(parameters, "CertificateBody", options.getCertificateBody());
-            AWSCloud.addValueIfNotNull(parameters, "CertificateChain", options.getCertificateChain());
-            AWSCloud.addValueIfNotNull(parameters, "Path", options.getPath());
-            AWSCloud.addValueIfNotNull(parameters, "PrivateKey", options.getPrivateKey());
-            AWSCloud.addValueIfNotNull(parameters, "ServerCertificateName", options.getCertificateName());
->>>>>>> f84f9d41
 
             Document doc;
             IAMMethod method = new IAMMethod(provider, parameters);
