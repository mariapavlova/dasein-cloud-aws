--- conflicted
+++ resolved
@@ -328,23 +328,11 @@
         }
     }
 
-<<<<<<< HEAD
-    public int getMaxPublicPorts() {
-        return 0;
-    }
-
-=======
->>>>>>> 87292c23
     @Override
     public @Nullable LoadBalancer getLoadBalancer( @Nonnull String loadBalancerId ) throws CloudException, InternalException {
         APITrace.begin(provider, "LB.getLoadBalancer");
         try {
-<<<<<<< HEAD
-
-            Map<String,String> parameters = getELBParameters(getContext(), ELBMethod.DESCRIBE_LOAD_BALANCERS);
-=======
             Map<String, String> parameters = getELBParameters(getContext(), ELBMethod.DESCRIBE_LOAD_BALANCERS);
->>>>>>> 87292c23
             ELBMethod method;
             NodeList blocks;
             Document doc;
@@ -744,11 +732,6 @@
             return new String[]{ELBMethod.ELB_PREFIX + ELBMethod.DELETE_LOAD_BALANCER};
         }
         else if( action.equals(LoadBalancerSupport.REMOVE_VMS) ) {
-<<<<<<< HEAD
-            return new String[] { ELBMethod.ELB_PREFIX + ELBMethod.DEREGISTER_INSTANCES };
-        } else if (action.equals(LoadBalancerSupport.SET_FIREWALLS)) {
-            return new String[]{ELBMethod.APPLY_SECURITY_GROUPS_TO_LOAD_BALANCER};
-=======
             return new String[]{ELBMethod.ELB_PREFIX + ELBMethod.DEREGISTER_INSTANCES};
         }
         else if( action.equals(LoadBalancerSupport.ATTACH_LB_TO_SUBNETS) ) {
@@ -756,7 +739,9 @@
         }
         else if( action.equals(LoadBalancerSupport.DETACH_LB_FROM_SUBNETS) ) {
             return new String[]{ELBMethod.ELB_PREFIX + ELBMethod.DETACH_LB_FROM_SUBNETS};
->>>>>>> 87292c23
+        }
+        else if (action.equals(LoadBalancerSupport.SET_FIREWALLS)) {
+            return new String[]{ELBMethod.APPLY_SECURITY_GROUPS_TO_LOAD_BALANCER};
         }
         return new String[0];
     }
@@ -1029,7 +1014,6 @@
     }
 
     @Override
-<<<<<<< HEAD
     public void setFirewalls(@Nonnull String loadBalancerId, @Nonnull String... firewallIds) throws CloudException, InternalException {
         APITrace.begin(provider, "LB.setFirewalls");
         try {
@@ -1059,10 +1043,8 @@
             APITrace.end();
         }
     }
-
-//TODO: Get instance health
-//TODO: remove set as NoOp
-=======
+    
+    @Override
     public Iterable<LoadBalancerHealthCheck> listLBHealthChecks( @Nullable HealthCheckFilterOptions opts ) throws CloudException, InternalException {
         APITrace.begin(provider, "LB.listLBHealthChecks");
         try {
@@ -1123,7 +1105,6 @@
             APITrace.end();
         }
     }
->>>>>>> 87292c23
 
     @Override
     public LoadBalancerHealthCheck modifyHealthCheck( @Nonnull String providerLBHealthCheckId, @Nonnull HealthCheckOptions options ) throws InternalException, CloudException {
@@ -1315,11 +1296,7 @@
                                 if( instance.hasChildNodes() ) {
                                     NodeList idList = instance.getChildNodes();
 
-<<<<<<< HEAD
-                                    for( int k=0; k<idList.getLength(); k++ ) {
-=======
                                     for( int k = 0; k < idList.getLength(); k++ ) {
->>>>>>> 87292c23
                                         Node n = idList.item(k);
 
                                         if( n.getNodeName().equalsIgnoreCase("instanceid") ) {
@@ -1646,11 +1623,7 @@
     private String verifyName(String name) {
         StringBuilder str = new StringBuilder();
 
-<<<<<<< HEAD
-        for( int i=0; i<name.length(); i++ ) {
-=======
         for( int i = 0; i < name.length(); i++ ) {
->>>>>>> 87292c23
             char c = name.charAt(i);
 
             if( Character.isLetterOrDigit(c) ) {
