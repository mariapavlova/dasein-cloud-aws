--- conflicted
+++ resolved
@@ -22,11 +22,8 @@
 import org.apache.log4j.Logger;
 import org.dasein.cloud.*;
 import org.dasein.cloud.aws.AWSCloud;
-<<<<<<< HEAD
+import org.dasein.cloud.aws.AWSResourceNotFoundException;
 import org.dasein.cloud.aws.LogRequest;
-=======
-import org.dasein.cloud.aws.AWSResourceNotFoundException;
->>>>>>> 6529383b
 import org.dasein.cloud.aws.compute.EC2Exception;
 import org.dasein.cloud.aws.identity.IAMMethod;
 import org.dasein.cloud.identity.ServiceAction;
@@ -373,8 +370,6 @@
         }
     }
 
-<<<<<<< HEAD
-=======
     @Override
     public @Nullable SSLCertificate getSSLCertificate(@Nonnull String certificateName) throws CloudException, InternalException {
         APITrace.begin(provider, "LB.getCertificate");
@@ -462,7 +457,6 @@
 
     }
 
->>>>>>> 6529383b
     static private volatile List<LbAlgorithm> algorithms;
 
     @Override
@@ -1350,9 +1344,6 @@
         return lb;
     }
 
-<<<<<<< HEAD
-    public static LbProtocol toProtocol(String txt) {
-=======
     private Map<String, String> getArn2CertificatesMapping() throws CloudException, InternalException {
         Map<String, String> mapping = new HashMap<String, String>();
         Iterable<SSLCertificate> certificates = listSSLCertificates();
@@ -1363,7 +1354,6 @@
     }
 
     private LbProtocol toProtocol(String txt) {
->>>>>>> 6529383b
         if( txt.equals("HTTP") ) {
           return LbProtocol.HTTP;
         }
