/**
 * Copyright (C) 2009-2014 Dell, Inc.
 * See annotations for authorship information
 *
 * ====================================================================
 * Licensed under the Apache License, Version 2.0 (the "License");
 * you may not use this file except in compliance with the License.
 * You may obtain a copy of the License at
 *
 * http://www.apache.org/licenses/LICENSE-2.0
 *
 * Unless required by applicable law or agreed to in writing, software
 * distributed under the License is distributed on an "AS IS" BASIS,
 * WITHOUT WARRANTIES OR CONDITIONS OF ANY KIND, either express or implied.
 * See the License for the specific language governing permissions and
 * limitations under the License.
 * ====================================================================
 */

package org.dasein.cloud.aws.platform;

import java.util.ArrayList;
import java.util.Collection;
import java.util.Locale;
import java.util.Map;

import javax.annotation.Nonnull;
import javax.annotation.Nullable;
import javax.servlet.http.HttpServletResponse;

import org.apache.log4j.Logger;
import org.dasein.cloud.CloudException;
import org.dasein.cloud.DataFormat;
import org.dasein.cloud.InternalException;
import org.dasein.cloud.ProviderContext;
import org.dasein.cloud.ResourceStatus;
import org.dasein.cloud.aws.AWSCloud;
import org.dasein.cloud.aws.compute.EC2Exception;
import org.dasein.cloud.aws.compute.EC2Method;
import org.dasein.cloud.identity.ServiceAction;
import org.dasein.cloud.platform.EndpointType;
import org.dasein.cloud.platform.PushNotificationSupport;
import org.dasein.cloud.platform.Subscription;
import org.dasein.cloud.platform.Topic;
import org.dasein.cloud.util.APITrace;
import org.w3c.dom.Document;
import org.w3c.dom.Node;
import org.w3c.dom.NodeList;

public class SNS implements PushNotificationSupport {
    static private final Logger logger = AWSCloud.getLogger(SNS.class);
    
    static public final String CONFIRM_SUBSCRIPTION        = "ConfirmSubscription";
    static public final String CREATE_TOPIC                = "CreateTopic";
    static public final String DELETE_TOPIC                = "DeleteTopic";
    static public final String GET_TOPIC_ATTRIBUTES        = "GetTopicAttributes";
    static public final String LIST_SUBSCRIPTIONS          = "ListSubscriptions";
    static public final String LIST_SUBSCRIPTIONS_BY_TOPIC = "ListSubscriptionsByTopic";
    static public final String LIST_TOPICS                 = "ListTopics";
    static public final String PUBLISH                     = "Publish";
    static public final String SET_TOPIC_ATTRIBUTES        = "SetTopicAttributes";
    static public final String SUBSCRIBE                   = "Subscribe";
    static public final String UNSUBSCRIBE                 = "Unsubscribe";

    static public @Nonnull ServiceAction[] asSNSServiceAction(@Nonnull String action) {
        if( action.equals(CREATE_TOPIC) ) {
            return new ServiceAction[] { PushNotificationSupport.CREATE_TOPIC };
        }
        else if( action.equals(DELETE_TOPIC) ) {
            return new ServiceAction[] { PushNotificationSupport.REMOVE_TOPIC };
        }
        else if( action.equals(LIST_TOPICS) ) {
            return new ServiceAction[] { PushNotificationSupport.GET_TOPIC, PushNotificationSupport.LIST_TOPIC };
        }
        else if( action.equals(PUBLISH) ) {
            return new ServiceAction[] { PushNotificationSupport.PUBLISH };
        }
        else if( action.equals(SUBSCRIBE) ) {
            return new ServiceAction[] { PushNotificationSupport.SUBSCRIBE };
        }
        return new ServiceAction[0];
    }
    
    private AWSCloud provider = null;
    
    SNS(AWSCloud provider) { this.provider = provider; }
    
    @Override
    public String confirmSubscription(String providerTopicId, String token, boolean authenticateUnsubscribe) throws CloudException, InternalException {
        APITrace.begin(provider, "Notifications.confirmSubscription");
        try {
            Map<String,String> parameters = provider.getStandardSnsParameters(provider.getContext(), CONFIRM_SUBSCRIPTION);
            EC2Method method;
            NodeList blocks;
            Document doc;

            parameters.put("TopicArn", providerTopicId);
            parameters.put("Token", token);
            if( authenticateUnsubscribe ) {
                parameters.put("AuthenticateOnUnsubscribe", "true");
            }
            method = new EC2Method(provider, getSNSUrl(), parameters);
            try {
                doc = method.invoke();
            }
            catch( EC2Exception e ) {
                throw new CloudException(e);
            }
            blocks = doc.getElementsByTagName("ConfirmSubscriptionResult");
            for( int i=0; i<blocks.getLength(); i++ ) {
                Node item = blocks.item(i);

                for( int j=0; j<item.getChildNodes().getLength(); j++ ) {
                    Node attr = item.getChildNodes().item(j);
                    String name;

                    name = attr.getNodeName();
                    if( name.equals("SubscriptionArn") ) {
                        return attr.getFirstChild().getNodeValue().trim();
                    }
                }
            }
            return null;
        }
        finally {
            APITrace.end();
        }
    }

    @Override
    public Topic createTopic(String name) throws CloudException, InternalException {
        APITrace.begin(provider, "Notifications.createTopic");
        try {
            Map<String,String> parameters = provider.getStandardSnsParameters(provider.getContext(), CREATE_TOPIC);
            Topic topic = null;
            EC2Method method;
            NodeList blocks;
            Document doc;

            parameters.put("Name", name);
            method = new EC2Method(provider, getSNSUrl(), parameters);
            try {
                doc = method.invoke();
            }
            catch( EC2Exception e ) {
                throw new CloudException(e);
            }
            blocks = doc.getElementsByTagName("CreateTopicResult");
            for( int i=0; i<blocks.getLength(); i++ ) {
                Node item = blocks.item(i);

                topic = toTopic(item);
                if( topic != null ) {
                    try {
                        setTopicAttribute(topic, "DisplayName", name);
                    }
                    catch( Throwable t ) {
                        logger.warn("Unable to set DisplayName for " + name + " [#" + topic.getProviderTopicId() + "]: " + t.getMessage());
                    }
                    topic.setName(name);
                    return topic;
                }
            }
            return topic;
        }
        finally {
            APITrace.end();
        }
    }

    @Override
    public String getProviderTermForSubscription(Locale locale) {
        return "subscription";
    }
    
    @Override 
    public String getProviderTermForTopic(Locale locale) {
        return "topic";
    }
    
    public String getSNSUrl() throws InternalException, CloudException {
        return ("https://sns." + provider.getContext().getRegionId() + ".amazonaws.com");
    }
    
    @Override
    public boolean isSubscribed() throws CloudException, InternalException {
        APITrace.begin(provider, "Notifications.isSubscribed");
        try {
            Map<String,String> parameters = provider.getStandardSnsParameters(provider.getContext(), LIST_TOPICS);
            EC2Method method;

            method = new EC2Method(provider, getSNSUrl(), parameters);
            try {
                method.invoke();
                return true;
            }
            catch( EC2Exception e ) {
                if( e.getStatus() == HttpServletResponse.SC_UNAUTHORIZED || e.getStatus() == HttpServletResponse.SC_FORBIDDEN ) {
                    return false;
                }
                String code = e.getCode();

                if( code != null && (code.equals("SubscriptionCheckFailed") || code.equals("AuthFailure") || code.equals("SignatureDoesNotMatch") || code.equals("InvalidClientTokenId") || code.equals("OptInRequired")) ) {
                    return false;
                }
                logger.warn(e.getSummary());
                if( logger.isDebugEnabled() ) {
                    e.printStackTrace();
                }
                throw new CloudException(e);
            }
        }
        finally {
            APITrace.end();
        }
    }
    
    @Override
    public Collection<Subscription> listSubscriptions(String optionalTopicId) throws CloudException, InternalException {
        APITrace.begin(provider, "Notifications.listSubscriptions");
        try {
            Map<String,String> parameters = provider.getStandardSnsParameters(provider.getContext(), optionalTopicId == null ? LIST_SUBSCRIPTIONS : LIST_SUBSCRIPTIONS_BY_TOPIC);
            ArrayList<Subscription> list = new ArrayList<Subscription>();
            EC2Method method;
            NodeList blocks;
            Document doc;

            if( optionalTopicId != null ) {
                parameters.put("TopicArn", optionalTopicId);
            }
            method = new EC2Method(provider, getSNSUrl(), parameters);
            try {
                doc = method.invoke();
            }
            catch( EC2Exception e ) {
                throw new CloudException(e);
            }
            blocks = doc.getElementsByTagName("Subscriptions");
            for( int i=0; i<blocks.getLength(); i++ ) {
                NodeList items = blocks.item(i).getChildNodes();

                for( int j=0; j<items.getLength(); j++ ) {
                    Node item = items.item(j);

                    if( item.getNodeName().equals("member") ) {
                        Subscription subscription = toSubscription(item);

                        if( subscription != null ) {
                            list.add(subscription);
                        }
                    }
                }
            }
            return list;
        }
        finally {
            APITrace.end();
        }
    }

    @Override
    public @Nonnull Iterable<ResourceStatus> listTopicStatus() throws CloudException, InternalException {
        APITrace.begin(provider, "Notifications.listTopicStatus");
        try {
            Map<String,String> parameters = provider.getStandardSnsParameters(provider.getContext(), LIST_TOPICS);
            ArrayList<ResourceStatus> list = new ArrayList<ResourceStatus>();
            EC2Method method;
            NodeList blocks;
            Document doc;

            method = new EC2Method(provider, getSNSUrl(), parameters);
            try {
                doc = method.invoke();
            }
            catch( EC2Exception e ) {
                throw new CloudException(e);
            }
            blocks = doc.getElementsByTagName("Topics");
            for( int i=0; i<blocks.getLength(); i++ ) {
                NodeList items = blocks.item(i).getChildNodes();

                for( int j=0; j<items.getLength(); j++ ) {
                    Node item = items.item(j);

                    if( item.getNodeName().equals("member") ) {
                        ResourceStatus status = toStatus(item);

                        if( status != null ) {
                            list.add(status);
                        }
                    }
                }
            }
            return list;
        }
        finally {
            APITrace.end();
        }
    }

    @Override
    public Collection<Topic> listTopics() throws CloudException, InternalException {
        APITrace.begin(provider, "Notifications.listTopics");
        try {
            Map<String,String> parameters = provider.getStandardSnsParameters(provider.getContext(), LIST_TOPICS);
            ArrayList<Topic> list = new ArrayList<Topic>();
            EC2Method method;
            NodeList blocks;
            Document doc;

            method = new EC2Method(provider, getSNSUrl(), parameters);
            try {
                doc = method.invoke();
            }
            catch( EC2Exception e ) {
                throw new CloudException(e);
            }
            blocks = doc.getElementsByTagName("Topics");
            for( int i=0; i<blocks.getLength(); i++ ) {
                NodeList items = blocks.item(i).getChildNodes();

                for( int j=0; j<items.getLength(); j++ ) {
                    Node item = items.item(j);

                    if( item.getNodeName().equals("member") ) {
                        Topic topic = toTopic(item);

                        if( topic != null ) {
                            list.add(topic);
                        }
                    }
                }
            }
            return list;
        }
        finally {
            APITrace.end();
        }
    }

    @Override
    public @Nonnull String[] mapServiceAction(@Nonnull ServiceAction action) {
        return new String[0];     // TODO: implement me
    }

    @Override
    public String publish(String providerTopicId, String subject, String message) throws CloudException, InternalException {
        APITrace.begin(provider, "Notifications.publish");
        try {
            Map<String,String> parameters = provider.getStandardSnsParameters(provider.getContext(), PUBLISH);
            EC2Method method;
            NodeList blocks;
            Document doc;

            parameters.put("TopicArn", providerTopicId);
            parameters.put("Subject", subject);
            parameters.put("Message", message);
            method = new EC2Method(provider, getSNSUrl(), parameters);
            try {
                doc = method.invoke();
            }
            catch( EC2Exception e ) {
                throw new CloudException(e);
            }
            blocks = doc.getElementsByTagName("PublishResult");
            for( int i=0; i<blocks.getLength(); i++ ) {
                Node item = blocks.item(i);

                for( int j=0; j<item.getChildNodes().getLength(); j++ ) {
                    Node attr = item.getChildNodes().item(j);
                    String name;

                    name = attr.getNodeName();
                    if( name.equals("MessageId") ) {
                        return attr.getFirstChild().getNodeValue().trim();
                    }
                }
            }
            return null;
        }
        finally {
            APITrace.end();
        }
    }

    @Override
    public void removeTopic(String providerTopicId) throws CloudException, InternalException {
        APITrace.begin(provider, "Notifications.removeTopic");
        try {
            Map<String,String> parameters = provider.getStandardSnsParameters(provider.getContext(), DELETE_TOPIC);
            EC2Method method;

            parameters.put("TopicArn", providerTopicId);
            method = new EC2Method(provider, getSNSUrl(), parameters);
            try {
                method.invoke();
            }
            catch( EC2Exception e ) {
                throw new CloudException(e);
            }
        }
        finally {
            APITrace.end();
        }
    }

  @Override
  public @Nullable Topic getTopic( @Nonnull String providerTopicId ) throws CloudException, InternalException {
    try {
      Topic topic = new Topic();
      topic.setProviderTopicId( providerTopicId );
      setTopicAttributes( topic );
      return topic;
    }
    catch ( CloudException e ) {
      Throwable cause = e.getCause();
      if ( cause instanceof EC2Exception ) {
        String code = ((EC2Exception) cause).getCode();
        if ( "NotFound".equals( code ) || "InvalidParameter".equals(code) ) {
          return null;
        }

      }
      throw e;
    }
  }

    private void setTopicAttribute(Topic topic, final String attributeName, final String attributeValue) throws InternalException, CloudException {
        APITrace.begin(provider, "Notifications.setTopicAttributes");
        try {
            Map<String,String> parameters = provider.getStandardSnsParameters(provider.getContext(), SET_TOPIC_ATTRIBUTES);
            EC2Method method;

            parameters.put("TopicArn", topic.getProviderTopicId());
            parameters.put("AttributeName", attributeName);
            parameters.put("AttributeValue", attributeValue);

            method = new EC2Method(provider, getSNSUrl(), parameters);
            try {
                method.invoke();
            }
            catch( EC2Exception e ) {
                throw new CloudException(e);
            }
        }
        finally {
            APITrace.end();
        }
    }

    private void setTopicAttributes(Topic topic) throws InternalException, CloudException {
        ProviderContext ctx = provider.getContext();

        if( ctx == null ) {
            throw new CloudException("No context was set for this request");
        }
        APITrace.begin(provider, "Notifications.getTopicAttributes");
        try {
            topic.setProviderRegionId(ctx.getRegionId());
            topic.setProviderOwnerId(ctx.getAccountNumber());
            topic.setActive(true);

            Map<String,String> parameters = provider.getStandardSnsParameters(provider.getContext(), GET_TOPIC_ATTRIBUTES);
            EC2Method method;
            NodeList blocks;
            Document doc;

            parameters.put("TopicArn", topic.getProviderTopicId());
            method = new EC2Method(provider, getSNSUrl(), parameters);
            try {
                doc = method.invoke();
            }
            catch( EC2Exception e ) {
                throw new CloudException(e);
            }
            blocks = doc.getElementsByTagName("Attributes");
            for( int i=0; i<blocks.getLength(); i++ ) {
                NodeList items = blocks.item(i).getChildNodes();

                for( int j=0; j<items.getLength(); j++ ) {
                    Node item = items.item(j);

                    if( item.getNodeName().equals("entry") ) {
                        NodeList parts = item.getChildNodes();
                        String name = null;
                        String value = null;

                        if( parts != null ) {
                            for( int k=0; k<parts.getLength(); k++ ) {
                                Node node = parts.item(k);

                                if( node != null ) {
                                    if( node.getNodeName().equals("key") ) {
                                        name = node.getFirstChild().getNodeValue().trim();
                                    }
<<<<<<< HEAD
                                    else if( node.getNodeName().equals("value") && node.hasChildNodes() ) {
                                        value = node.getFirstChild().getNodeValue().trim();
=======
                                    else if( node.getNodeName().equals("value") ) {
                                        if( node.getFirstChild() != null ) {
                                            value = node.getFirstChild().getNodeValue().trim();
                                        } else {
                                            value = node.getNodeValue();
                                        }
>>>>>>> 2f26db9f
                                    }
                                }
                            }
                        }
                        if( name != null ) {
                            if( name.equals("DisplayName") ) {
                                if( value != null) {
                                    topic.setName(value);
                                    topic.setDescription(value + " (" + topic.getProviderTopicId() + ")");
                                }
                            }
                            else if( name.equals("Owner") && value != null ) {
                                topic.setProviderOwnerId(value);
                            }
                        }
                    }
                }
            }
            if( topic.getName() == null ) {
                String id = topic.getProviderTopicId();
                int idx = id.lastIndexOf(":");

                if( idx > 0 && idx < id.length()-1 ) {
                    id = id.substring(idx+1);
                }
                topic.setName(id);
            }
            if( topic.getDescription() == null ) {
                topic.setDescription(topic.getName() + " (" + topic.getProviderTopicId() + ")");
            }
        }
        finally {
            APITrace.end();
        }
    }
    
    @Override
    public void subscribe(String providerTopicId, EndpointType endpointType, DataFormat dataFormat, String endpoint) throws CloudException, InternalException {
        APITrace.begin(provider, "Notifications.subscribe");
        try {
            Map<String,String> parameters = provider.getStandardSnsParameters(provider.getContext(), SUBSCRIBE);
            EC2Method method;

            parameters.put("TopicArn", providerTopicId);
            switch( endpointType ) {
                case HTTP:
                    parameters.put("Protocol", "http");
                    break;
                case HTTPS:
                    parameters.put("Protocol", "https");
                    break;
                case EMAIL:
                    if( dataFormat.equals(DataFormat.JSON) ) {
                        parameters.put("Protocol", "email-json");
                    }
                    else {
                        parameters.put("Protocol", "email");
                    }
                    break;
                case AWS_SQS:
                    parameters.put("Protocol", "sqs");
                    break;
                case SMS:
                    parameters.put("Protocol", "sms");
                    break;
            }
            parameters.put("Endpoint", endpoint);
            method = new EC2Method(provider, getSNSUrl(), parameters);
            try {
                method.invoke();
            }
            catch( EC2Exception e ) {
                throw new CloudException(e);
            }
        }
        finally {
            APITrace.end();
        }
    }

    private @Nullable ResourceStatus toStatus(@Nullable Node fromAws) throws InternalException, CloudException {
        if( fromAws == null ) {
            return null;
        }
        NodeList attrs = fromAws.getChildNodes();
        String topicId = null;

        for( int i=0; i<attrs.getLength(); i++ ) {
            Node attr = attrs.item(i);
            String name;

            name = attr.getNodeName();
            if( name.equals("TopicArn") ) {
                topicId = attr.getFirstChild().getNodeValue().trim();
            }
        }
        return new ResourceStatus(topicId, true);
    }

    private Subscription toSubscription(Node fromAws) throws InternalException, CloudException {
        Subscription subscription = new Subscription();
        NodeList attrs = fromAws.getChildNodes();
        
        subscription.setProviderRegionId(provider.getContext().getRegionId());
        for( int i=0; i<attrs.getLength(); i++ ) {
            Node attr = attrs.item(i);
            String name;
            
            name = attr.getNodeName();
            if( name.equals("TopicArn") ) {
                String id = attr.getFirstChild().getNodeValue().trim();
                
                subscription.setProviderTopicId(id);
            }
            else if( name.equals("SubscriptionArn") ) {
                String id = attr.getFirstChild().getNodeValue().trim();
                
                subscription.setProviderSubscriptionId(id);
                subscription.setDescription(id);
                subscription.setName(id);
            }
            else if( name.equals("Owner") ) {
                String id = attr.getFirstChild().getNodeValue().trim();
                
                subscription.setProviderOwnerId(id);
            }
            else if( name.equals("Endpoint") ) {
                String endpoint = attr.getFirstChild().getNodeValue().trim();
                
                subscription.setEndpoint(endpoint);
            }            
            else if( name.equals("Protocol") ) {
                String proto = attr.getFirstChild().getNodeValue().trim();
                
                if( proto != null ) {
                    if( proto.equals("email") ) {
                        subscription.setEndpointType(EndpointType.EMAIL);
                        subscription.setDataFormat(DataFormat.PLAINTEXT);
                    }
                    else if( proto.equals("email-json") ) {
                        subscription.setEndpointType(EndpointType.EMAIL);
                        subscription.setDataFormat(DataFormat.JSON);
                    }
                    else if( proto.equals("http") ) {
                        subscription.setEndpointType(EndpointType.HTTP);
                        subscription.setDataFormat(DataFormat.JSON);
                    }
                    else if( proto.equals("https") ) {
                        subscription.setEndpointType(EndpointType.HTTPS);
                        subscription.setDataFormat(DataFormat.JSON);
                    } 
                    else if( proto.equals("sqs") ) {
                        subscription.setEndpointType(EndpointType.AWS_SQS);
                        subscription.setDataFormat(DataFormat.JSON);
                    }
                    else if( proto.equals("sms") ) {
                        subscription.setEndpointType(EndpointType.SMS);
                        subscription.setDataFormat(DataFormat.PLAINTEXT);
                    }
                }
            }
        }
        if( subscription.getProviderSubscriptionId() == null ) {
            return null;
        }
        return subscription;
    }
    
    private Topic toTopic(Node fromAws) throws InternalException, CloudException {
        NodeList attrs = fromAws.getChildNodes();
        Topic topic = new Topic();
        
        topic.setProviderOwnerId(provider.getContext().getAccountNumber());
        topic.setProviderRegionId(provider.getContext().getRegionId());
        topic.setActive(true);
        for( int i=0; i<attrs.getLength(); i++ ) {
            Node attr = attrs.item(i);
            String name;
            
            name = attr.getNodeName();
            if( name.equals("TopicArn") ) {
                String id = attr.getFirstChild().getNodeValue().trim();
                
                topic.setProviderTopicId(id);
            }
        }
        if( topic.getProviderTopicId() == null ) {
            return null;
        }
        setTopicAttributes(topic);
        return topic;
    }
    
    @Override
    public void unsubscribe(String providerSubscriptionId) throws CloudException, InternalException {
        APITrace.begin(provider, "Notifications.unsubscribe");
        try {
            Map<String,String> parameters = provider.getStandardSnsParameters(provider.getContext(), UNSUBSCRIBE);
            EC2Method method;

            parameters.put("SubscriptionArn", providerSubscriptionId);
            method = new EC2Method(provider, getSNSUrl(), parameters);
            try {
                method.invoke();
            }
            catch( EC2Exception e ) {
                throw new CloudException(e);
            }
        }
        finally {
            APITrace.end();
        }
    }
}<|MERGE_RESOLUTION|>--- conflicted
+++ resolved
@@ -493,17 +493,12 @@
                                     if( node.getNodeName().equals("key") ) {
                                         name = node.getFirstChild().getNodeValue().trim();
                                     }
-<<<<<<< HEAD
-                                    else if( node.getNodeName().equals("value") && node.hasChildNodes() ) {
-                                        value = node.getFirstChild().getNodeValue().trim();
-=======
                                     else if( node.getNodeName().equals("value") ) {
                                         if( node.getFirstChild() != null ) {
                                             value = node.getFirstChild().getNodeValue().trim();
                                         } else {
                                             value = node.getNodeValue();
                                         }
->>>>>>> 2f26db9f
                                     }
                                 }
                             }
