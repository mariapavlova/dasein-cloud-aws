/**
 * Copyright (C) 2009-2013 Dell, Inc.
 * See annotations for authorship information
 *
 * ====================================================================
 * Licensed under the Apache License, Version 2.0 (the "License");
 * you may not use this file except in compliance with the License.
 * You may obtain a copy of the License at
 *
 * http://www.apache.org/licenses/LICENSE-2.0
 *
 * Unless required by applicable law or agreed to in writing, software
 * distributed under the License is distributed on an "AS IS" BASIS,
 * WITHOUT WARRANTIES OR CONDITIONS OF ANY KIND, either express or implied.
 * See the License for the specific language governing permissions and
 * limitations under the License.
 * ====================================================================
 */

package org.dasein.cloud.aws.platform;

import java.util.ArrayList;
import java.util.Collection;
import java.util.Collections;
import java.util.HashMap;
import java.util.Iterator;
import java.util.Locale;
import java.util.Map;

import javax.annotation.Nonnull;
import javax.annotation.Nullable;
import javax.servlet.http.HttpServletResponse;

import org.apache.log4j.Logger;
import org.dasein.cloud.CloudException;
import org.dasein.cloud.DayOfWeek;
import org.dasein.cloud.InternalException;
import org.dasein.cloud.ResourceStatus;
import org.dasein.cloud.TimeWindow;
import org.dasein.cloud.aws.AWSCloud;
import org.dasein.cloud.aws.compute.EC2Exception;
import org.dasein.cloud.aws.compute.EC2Method;
import org.dasein.cloud.identity.ServiceAction;
import org.dasein.cloud.platform.ConfigurationParameter;
import org.dasein.cloud.platform.Database;
import org.dasein.cloud.platform.DatabaseConfiguration;
import org.dasein.cloud.platform.DatabaseEngine;
import org.dasein.cloud.platform.DatabaseProduct;
import org.dasein.cloud.platform.DatabaseSnapshot;
import org.dasein.cloud.platform.DatabaseSnapshotState;
import org.dasein.cloud.platform.DatabaseState;
import org.dasein.cloud.platform.RelationalDatabaseSupport;
import org.dasein.cloud.util.APITrace;
import org.dasein.util.CalendarWrapper;
import org.dasein.util.Jiterator;
import org.dasein.util.JiteratorPopulator;
import org.dasein.util.PopulatorThread;
import org.w3c.dom.Document;
import org.w3c.dom.Node;
import org.w3c.dom.NodeList;

public class RDS implements RelationalDatabaseSupport {
    static private final Logger logger = AWSCloud.getLogger(RDS.class);
    
    static public final String AUTHORIZE_DB_SECURITY_GROUP_INGRESS = "AuthorizeDBSecurityGroupIngress";
    static public final String CREATE_DB_INSTANCE                  = "CreateDBInstance";
    static public final String CREATE_DB_PARAMETER_GROUP           = "CreateDBParameterGroup";
    static public final String CREATE_DB_SECURITY_GROUP            = "CreateDBSecurityGroup";
    static public final String CREATE_DB_SNAPSHOT                  = "CreateDBSnapshot"; 
    static public final String DELETE_DB_INSTANCE                  = "DeleteDBInstance";
    static public final String DELETE_DB_PARAMETER_GROUP           = "DeleteDBParameterGroup";
    static public final String DELETE_DB_SECURITY_GROUP            = "DeleteDBSecurityGroup";
    static public final String DELETE_DB_SNAPSHOT                  = "DeleteDBSnapshot";
    static public final String DESCRIBE_DB_ENGINE_VERSIONS         = "DescribeDBEngineVersions";
    static public final String DESCRIBE_DB_INSTANCES               = "DescribeDBInstances";
    static public final String DESCRIBE_ENGINE_DEFAULT_PARAMETERS  = "DescribeEngineDefaultParameters";
    static public final String DESCRIBE_DB_PARAMETER_GROUPS        = "DescribeDBParameterGroups";
    static public final String DESCRIBE_DB_PARAMETERS              = "DescribeDBParameters";
    static public final String DESCRIBE_DB_SECURITY_GROUPS         = "DescribeDBSecurityGroups";
    static public final String DESCRIBE_DB_SNAPSHOTS               = "DescribeDBSnapshots";
    static public final String DESCRIBE_DB_EVENTS                  = "DescribeDBEvents";
    static public final String MODIFY_DB_INSTANCE                  = "ModifyDBInstance";
    static public final String MODIFY_DB_PARAMETER_GROUP           = "ModifyDBParameterGroup";
    static public final String REBOOT_DB_INSTANCE                  = "RebootDBInstance";
    static public final String RESET_DB_PARAMETER_GROUP            = "ResetDBParameterGroup";
    static public final String RESTORE_DB_INSTANCE_FROM_SNAPSHOT   = "RestoreDBInstanceFromDBSnapshot";
    static public final String RESTORE_DB_INSTANCE_TO_TIME         = "RestoreDBInstanceToPointInTime";
    static public final String REVOKE_DB_SECURITY_GROUP_INGRESS    = "RevokeDBSecurityGroupIngress";

    static public @Nonnull ServiceAction[] asRDSServiceAction(@Nonnull String action) {
        return null; // TODO: implement me
    }

    private AWSCloud provider;
    
    RDS(AWSCloud provider) {
        this.provider = provider;
    }
    
    public void addAccess(String providerDatabaseId, String sourceCidr) throws CloudException, InternalException {
        APITrace.begin(provider, "RDBMS.addAccess");
        try {
            Iterator<String> securityGroups = getSecurityGroups(providerDatabaseId).iterator();
            String id;

            if( !securityGroups.hasNext() ) {
                id = createSecurityGroup(providerDatabaseId);
                setSecurityGroup(providerDatabaseId, id);
            }
            else {
                id = securityGroups.next();
            }

            Map<String,String> parameters = provider.getStandardRdsParameters(provider.getContext(), AUTHORIZE_DB_SECURITY_GROUP_INGRESS);
            EC2Method method;

            parameters.put("DBSecurityGroupName", id);
            parameters.put("CIDRIP", sourceCidr);
            method = new EC2Method(provider, getRDSUrl(), parameters);
            try {
                method.invoke();
            }
            catch( EC2Exception e ) {
                String code = e.getCode();

                if( code != null && code.equals("AuthorizationAlreadyExists") ) {
                    return;
                }
                throw new CloudException(e);
            }
        }
        finally {
            APITrace.end();
        }
    }
    
    private String getWindowString(TimeWindow window) {
        StringBuilder str = new StringBuilder();
    
        if( window.getStartDayOfWeek() == null ) {
            str.append("*");
        }
        else {
            str.append(window.getStartDayOfWeek().getShortString());
        }
        str.append(":");
        str.append(String.valueOf(window.getStartHour()));
        str.append(":");
        str.append(String.valueOf(window.getStartMinute()));
        str.append("-");
        if( window.getEndDayOfWeek() == null ) {
            str.append("*");
        }
        else {
            str.append(window.getEndDayOfWeek().getShortString());
        }
        str.append(":");
        str.append(String.valueOf(window.getEndHour()));
        str.append(":");
        str.append(String.valueOf(window.getEndMinute()));        
        return str.toString();
    }
    
    @Override
    public void alterDatabase(String providerDatabaseId, boolean applyImmediately, String productSize, int storageInGigabytes, String configurationId, String newAdminUser, String newAdminPassword, int newPort, int snapshotRetentionInDays, TimeWindow preferredMaintenanceWindow, TimeWindow preferredBackupWindow) throws CloudException, InternalException {
        APITrace.begin(provider, "RDBMS.alterDatabase");
        try {
            Map<String,String> parameters = provider.getStandardRdsParameters(provider.getContext(), MODIFY_DB_INSTANCE);
            EC2Method method;

            parameters.put("DBInstanceIdentifier", providerDatabaseId);
            parameters.put("ApplyImmediately", String.valueOf(applyImmediately));
            if( configurationId != null ) {
                parameters.put("DBParameterGroupName", configurationId);
            }
            if( preferredMaintenanceWindow != null ) {
                String window = getWindowString(preferredMaintenanceWindow);

                parameters.put("PreferredMaintenanceWindow", window);
            }
            if( preferredBackupWindow != null ) {
                String window = getWindowString(preferredBackupWindow);

                parameters.put("PreferredBackupWindow", window);
            }
            if( newAdminPassword != null ) {
                parameters.put("MasterUserPassword", newAdminPassword);
            }
            if( storageInGigabytes > 0 ) {
                parameters.put("AllocatedStorage", String.valueOf(storageInGigabytes));
            }
            if( productSize != null ) {
                parameters.put("DBInstanceClass", productSize);
            }
            if( snapshotRetentionInDays > -1 ) {
                parameters.put("BackupRetentionPeriod", String.valueOf(snapshotRetentionInDays));
            }
            method = new EC2Method(provider, getRDSUrl(), parameters);
            try {
                method.invoke();
            }
            catch( EC2Exception e ) {
                throw new CloudException(e);
            }
        }
        finally {
            APITrace.end();
        }
    }
    
    private String createSecurityGroup(String id) throws CloudException, InternalException {
        APITrace.begin(provider, "RDBMS.createSecurityGroup");
        try {
            Map<String,String> parameters = provider.getStandardRdsParameters(provider.getContext(), CREATE_DB_SECURITY_GROUP);
            EC2Method method;

            parameters.put("DBSecurityGroupName", id);
            parameters.put("DBSecurityGroupDescription", "Auto-generated DB security group for " + id);
            method = new EC2Method(provider, getRDSUrl(), parameters);
            try {
                method.invoke();
            }
            catch( EC2Exception e ) {
                String code = e.getCode();

                if( code != null && code.equals("DBSecurityGroupAlreadyExists") ) {
                    return id;
                }
                throw new CloudException(e);
            }
            return id;
        }
        finally {
            APITrace.end();
        }
    }
    
    @Override
    public String createFromScratch(String databaseName, DatabaseProduct product, String engineVersion, String withAdminUser, String withAdminPassword, int hostPort) throws CloudException, InternalException {
        APITrace.begin(provider, "RDBMS.createFromScratch");
        try {
            Map<String,String> parameters;
            String id = toIdentifier(databaseName);
            EC2Method method;
            NodeList blocks;
            Document doc;

            if( engineVersion == null ) {
                engineVersion = getDefaultVersion(product.getEngine());
            }
            int size = product.getStorageInGigabytes();

            if( size < 5 ) {
                size = 5;
            }
            
            String securityGroupId = createSecurityGroup(id);
<<<<<<< HEAD
            
=======

>>>>>>> 6b550d49
            parameters = provider.getStandardRdsParameters(provider.getContext(), CREATE_DB_INSTANCE);
            parameters.put("DBInstanceIdentifier", id);
            parameters.put("AllocatedStorage", String.valueOf(size));
            parameters.put("DBInstanceClass", product.getProductSize());
            parameters.put("Engine", getEngineString(product.getEngine()));
            parameters.put("EngineVersion", engineVersion);
            parameters.put("MasterUsername", withAdminUser);
            parameters.put("MasterUserPassword", withAdminPassword);
            parameters.put("Port", String.valueOf(hostPort));
            parameters.put("DBSecurityGroups.member.1", securityGroupId);
            
            if( product.getEngine().isMySQL() ) {
                parameters.put("LicenseModel", "general-public-license");
            }
            else if( product.getEngine().equals(DatabaseEngine.ORACLE11G) ) {
                parameters.put("LicenseModel", "license-included");
            }
            else {
                parameters.put("LicenseModel", "bring-your-own-license");
            }
            if( product.isHighAvailability() || product.getProviderDataCenterId() == null ) {
                parameters.put("MultiAZ", "true");
            }
            else {
                parameters.put("AvailabilityZone", product.getProviderDataCenterId());
            }
            method = new EC2Method(provider, getRDSUrl(), parameters);
            try {
                doc = method.invoke();
            }
            catch( EC2Exception e ) {
                throw new CloudException(e);
            }
            blocks = doc.getElementsByTagName("DBInstanceIdentifier");
            if( blocks.getLength() > 0 ) {
                return blocks.item(0).getFirstChild().getNodeValue().trim();
            }
            return null;
        }
        finally {
            APITrace.end();
        }
    }
    
    public String createFromLatest(String databaseName, String providerDatabaseId, String productSize, String providerDataCenterId, int hostPort) throws InternalException, CloudException {
        APITrace.begin(provider, "RDBMS.createFromLatest");
        try {
            Map<String,String> parameters;
            String id = toIdentifier(databaseName);
            EC2Method method;
            NodeList blocks;
            Document doc;

            parameters = provider.getStandardRdsParameters(provider.getContext(), RESTORE_DB_INSTANCE_TO_TIME);
            parameters.put("SourceDBInstanceIdentifier", providerDatabaseId);
            parameters.put("UseLatestRestorableTime", "True");
            parameters.put("TargetDBInstanceIdentifier", id);
            parameters.put("DBInstanceClass", productSize);
            parameters.put("Port", String.valueOf(hostPort));
            if( providerDataCenterId == null ) {
                parameters.put("MultiAZ", "true");
            }
            else {
                parameters.put("AvailabilityZone", providerDataCenterId);
                parameters.put("MultiAZ", "false");
            }
            method = new EC2Method(provider, getRDSUrl(), parameters);
            try {
                doc = method.invoke();
            }
            catch( EC2Exception e ) {
                throw new CloudException(e);
            }
            blocks = doc.getElementsByTagName("DBInstanceIdentifier");
            if( blocks.getLength() > 0 ) {
                return id;
            }
            return null;
        }
        finally {
            APITrace.end();
        }
    }

    public String createFromSnapshot(String databaseName, String providerDatabaseId, String providerDbSnapshotId, String productSize, String providerDataCenterId, int hostPort) throws CloudException, InternalException {
        APITrace.begin(provider, "RDBMS.createFromSnapshot");
        try {
            Map<String,String> parameters;
            String id = toIdentifier(databaseName);
            EC2Method method;
            NodeList blocks;
            Document doc;

            parameters = provider.getStandardRdsParameters(provider.getContext(), RESTORE_DB_INSTANCE_FROM_SNAPSHOT);
            parameters.put("DBSnapshotIdentifier", providerDbSnapshotId);
            parameters.put("DBInstanceIdentifier", id);
            parameters.put("DBInstanceClass", productSize);
            parameters.put("Port", String.valueOf(hostPort));
            if( providerDataCenterId == null ) {
                parameters.put("MultiAZ", "true");
            }
            else {
                parameters.put("AvailabilityZone", providerDataCenterId);
                parameters.put("MultiAZ", "false");
            }
            method = new EC2Method(provider, getRDSUrl(), parameters);
            try {
                doc = method.invoke();
            }
            catch( EC2Exception e ) {
                throw new CloudException(e);
            }
            blocks = doc.getElementsByTagName("DBInstanceIdentifier");
            if( blocks.getLength() > 0 ) {
                return id;
            }
            return null;
        }
        finally {
            APITrace.end();
        }
    }

    public String createFromTimestamp(String databaseName, String providerDatabaseId, long beforeTimestamp, String productSize, String providerDataCenterId, int hostPort) throws InternalException, CloudException {
        APITrace.begin(provider, "RDBMS.createFromTimestamp");
        try {
            Map<String,String> parameters;
            String id = toIdentifier(databaseName);
            EC2Method method;
            NodeList blocks;
            Document doc;

            parameters = provider.getStandardRdsParameters(provider.getContext(), RESTORE_DB_INSTANCE_TO_TIME);
            parameters.put("SourceDBInstanceIdentifier", providerDatabaseId);
            parameters.put("RestoreTime", provider.getTimestamp(beforeTimestamp, false));
            parameters.put("TargetDBInstanceIdentifier", id);
            parameters.put("DBInstanceClass", productSize);
            parameters.put("Port", String.valueOf(hostPort));
            if( providerDataCenterId == null ) {
                parameters.put("MultiAZ", "true");
            }
            else {
                parameters.put("AvailabilityZone", providerDataCenterId);
                parameters.put("MultiAZ", "false");
            }
            method = new EC2Method(provider, getRDSUrl(), parameters);
            try {
                doc = method.invoke();
            }
            catch( EC2Exception e ) {
                throw new CloudException(e);
            }
            blocks = doc.getElementsByTagName("DBInstanceIdentifier");
            if( blocks.getLength() > 0 ) {
                return id;
            }
            return null;
        }
        finally {
            APITrace.end();
        }
    }

    public DatabaseConfiguration getConfiguration(String providerConfigurationId) throws CloudException, InternalException {
        if( providerConfigurationId == null ) {
            return null;
        }
        PopulatorThread<DatabaseConfiguration> populator;
        final String id = providerConfigurationId;

        provider.hold();
        populator = new PopulatorThread<DatabaseConfiguration>(new JiteratorPopulator<DatabaseConfiguration>() {
            public void populate(Jiterator<DatabaseConfiguration> iterator) throws CloudException, InternalException {
                try {
                    populateConfigurationList(id, iterator);
                }
                finally {
                    provider.release();
                }
            }
        });
        populator.populate();
        Iterator<DatabaseConfiguration> it = populator.getResult().iterator();
        
        if( it.hasNext() ) {
            return it.next();
        }
        return null;
    }

    public Database getDatabase(String providerDatabaseId) throws CloudException, InternalException {
        APITrace.begin(provider, "RDBMS.getDatabase");
        try {
            if( providerDatabaseId == null ) {
                return null;
            }
            for( Database database : listDatabases(providerDatabaseId) ) {
                if( database.getProviderDatabaseId().equals(providerDatabaseId) ) {
                    return database;
                }
            }
            return null;
        }
        finally {
            APITrace.end();
        }
    }

    static private volatile ArrayList<DatabaseEngine> engines = null;
    
    @Override
    public Iterable<DatabaseEngine> getDatabaseEngines() {
        ArrayList<DatabaseEngine> tmp = engines;
        
        if( tmp == null ) {
            tmp = new ArrayList<DatabaseEngine>(); 
            tmp.add(DatabaseEngine.MYSQL);
            tmp.add(DatabaseEngine.ORACLE11G);
            tmp.add(DatabaseEngine.ORACLE11GX);
            tmp.add(DatabaseEngine.ORACLE11GEX);
            engines = tmp;
        }
        return engines;
    }
    
    static private volatile HashMap<DatabaseEngine,String> defaultVersions = new HashMap<DatabaseEngine,String>();
    static private volatile HashMap<DatabaseEngine,Collection<String>> engineVersions = new HashMap<DatabaseEngine,Collection<String>>();
    
    @Override
    public String getDefaultVersion(DatabaseEngine forEngine) throws CloudException, InternalException {
        APITrace.begin(provider, "RDBMS.getDefaultVersion");
        try {
            String version = defaultVersions.get(forEngine);

            if( version == null ) {
                Map<String,String> parameters = provider.getStandardRdsParameters(provider.getContext(), DESCRIBE_DB_ENGINE_VERSIONS);
                EC2Method method;
                Document doc;

                parameters.put("Engine", getEngineString(forEngine));
                parameters.put("DefaultOnly", "true");
                method = new EC2Method(provider, getRDSUrl(), parameters);
                try {
                    doc = method.invoke();
                }
                catch( EC2Exception e ) {
                    throw new CloudException(e);
                };
                NodeList blocks = doc.getElementsByTagName("DBEngineVersions");
                for( int i=0; i<blocks.getLength(); i++ ) {
                    NodeList items = blocks.item(i).getChildNodes();

                    for( int j=0; j<items.getLength(); j++ ) {
                        Node item = items.item(j);

                        if( item.getNodeName().equals("DBEngineVersion") ) {
                            NodeList attrs = item.getChildNodes();

                            for( int k=0; k<attrs.getLength(); k++ ) {
                                Node attr = attrs.item(k);

                                if( attr.getNodeName().equals("EngineVersion") ) {
                                    version = attr.getFirstChild().getNodeValue().trim();
                                    defaultVersions.put(forEngine, version);
                                    return version;
                                }
                            }
                        }
                    }
                }
            }
            if( version == null ) {
                for( String v : getSupportedVersions(forEngine) ) {
                    return v;
                }
            }
            return version;
        }
        finally {
            APITrace.end();
        }
    }
    
    @Override
    public Iterable<String> getSupportedVersions(DatabaseEngine forEngine) throws CloudException, InternalException {
        APITrace.begin(provider, "RDBMS.getSupportedVersions");
        try {
            Collection<String> versions = engineVersions.get(forEngine);

            if( versions == null ) {
                ArrayList<String> list = new ArrayList<String>();
                String marker = null;

                do {
                    Map<String,String> parameters = provider.getStandardRdsParameters(provider.getContext(), DESCRIBE_DB_ENGINE_VERSIONS);
                    EC2Method method;
                    Document doc;

                    parameters.put("Engine", getEngineString(forEngine));
                    method = new EC2Method(provider, getRDSUrl(), parameters);
                    try {
                        doc = method.invoke();
                    }
                    catch( EC2Exception e ) {
                        throw new CloudException(e);
                    }
                    marker = null;
                    NodeList blocks;
                    blocks = doc.getElementsByTagName("Marker");
                    if( blocks.getLength() > 0 ) {
                        for( int i=0; i<blocks.getLength(); i++ ) {
                            Node item = blocks.item(i);

                            if( item.hasChildNodes() ) {
                                marker = item.getFirstChild().getNodeValue().trim();
                            }
                        }
                        if( marker != null ) {
                            break;
                        }
                    }
                    blocks = doc.getElementsByTagName("DBEngineVersions");
                    for( int i=0; i<blocks.getLength(); i++ ) {
                        NodeList items = blocks.item(i).getChildNodes();

                        for( int j=0; j<items.getLength(); j++ ) {
                            Node item = items.item(j);

                            if( item.getNodeName().equals("DBEngineVersion") ) {
                                NodeList attrs = item.getChildNodes();

                                for( int k=0; k<attrs.getLength(); k++ ) {
                                    Node attr = attrs.item(k);

                                    if( attr.getNodeName().equals("EngineVersion") ) {
                                        list.add(attr.getFirstChild().getNodeValue().trim());
                                    }
                                }
                            }
                        }
                    }
                } while( marker != null );
                if( list.isEmpty() ) {
                    return Collections.emptyList();
                }
                versions = list;
                engineVersions.put(forEngine, versions);
            }
            return versions;
        }
        finally {
            APITrace.end();
        }
    }
    
    private volatile ArrayList<DatabaseProduct> databaseProducts = null;
    
    @Override
    public Iterable<DatabaseProduct> getDatabaseProducts(DatabaseEngine engine) {
        ArrayList<DatabaseProduct> products = databaseProducts;
        
        if( products == null ) {
            @SuppressWarnings("ConstantConditions") boolean us = provider.getContext().getRegionId().equals("us-east-1");
            
            products = new ArrayList<DatabaseProduct>();
            if( engine.equals(DatabaseEngine.MYSQL) || engine.equals(DatabaseEngine.MYSQL51) || engine.equals(DatabaseEngine.MYSQL55) ) {
                DatabaseProduct product;
                
                product = new DatabaseProduct("db.m1.small", "64-bit, 1.7GB RAM, 1x1.0 GHz CPU Core");
                product.setEngine(engine);
                product.setHighAvailability(false);
                product.setStandardHourlyRate(us ? 0.11f : 0.12f);
                product.setStandardIoRate(us ? 0.10f : 0.11f);
                product.setStandardStorageRate(us ? 0.10f : 0.11f);
                product.setStorageInGigabytes(0);
                products.add(product);
                
                product = new DatabaseProduct("db.m1.small", "Multi-AZ 64-bit, 1.7GB RAM, 1x1.0 GHz CPU Core");
                product.setEngine(engine);
                product.setHighAvailability(true);
                product.setStandardHourlyRate(us ? 0.22f : 0.24f);
                product.setStandardIoRate(us ? 0.10f : 0.11f);
                product.setStandardStorageRate(us ? 0.10f : 0.11f);
                product.setStorageInGigabytes(0);
                products.add(product);
                
                product = new DatabaseProduct("db.m1.large", "64-bit, 7.5GB RAM, 2x2.0 GHz CPU Core");
                product.setEngine(engine);
                product.setHighAvailability(false);
                product.setStandardHourlyRate(us ? 0.44f : 0.48f);
                product.setStandardIoRate(us ? 0.10f : 0.11f);
                product.setStandardStorageRate(us ? 0.10f : 0.11f);
                product.setStorageInGigabytes(0);        
                products.add(product);
                
                product = new DatabaseProduct("db.m1.large", "Multi-AZ 64-bit, 7.5GB RAM, 2x2.0 GHz CPU Core");
                product.setEngine(engine);
                product.setHighAvailability(true);
                product.setStandardHourlyRate(us ? 0.88f : 0.96f);
                product.setStandardIoRate(us ? 0.10f : 0.11f);
                product.setStandardStorageRate(us ? 0.10f : 0.11f);
                product.setStorageInGigabytes(0);        
                products.add(product);
                
                product = new DatabaseProduct("db.m1.xlarge", "64-bit, 15.0GB RAM, 4x2.0 GHz CPU Core");
                product.setEngine(engine);
                product.setHighAvailability(false);
                product.setStandardHourlyRate(us ? 0.88f : 0.97f);
                product.setStandardIoRate(us ? 0.10f : 0.11f);
                product.setStandardStorageRate(us ? 0.10f : 0.11f);
                product.setStorageInGigabytes(0);        
                products.add(product);
                
                product = new DatabaseProduct("db.m1.xlarge", "Multi-AZ 64-bit, 15.0GB RAM, 4x2.0 GHz CPU Core");
                product.setEngine(engine);
                product.setHighAvailability(true);
                product.setStandardHourlyRate(us ? 1.66f : 1.94f);
                product.setStandardIoRate(us ? 0.10f : 0.11f);
                product.setStandardStorageRate(us ? 0.10f : 0.11f);
                product.setStorageInGigabytes(0);        
                products.add(product);
                
                product = new DatabaseProduct("db.m2.xlarge", "64-bit, 17.1GB RAM, 2x3.25 GHz CPU Core");
                product.setEngine(engine);
                product.setHighAvailability(false);
                product.setStandardHourlyRate(us ? 0.65f : 0.74f);
                product.setStandardIoRate(us ? 0.10f : 0.11f);
                product.setStandardStorageRate(us ? 0.10f : 0.11f);
                product.setStorageInGigabytes(0);        
                products.add(product);
                
                product = new DatabaseProduct("db.m2.xlarge", "Multi-AZ 64-bit, 17.1GB RAM, 2x3.25 GHz CPU Core");
                product.setEngine(engine);
                product.setHighAvailability(true);
                product.setStandardHourlyRate(us ? 1.30f : 1.48f);
                product.setStandardIoRate(us ? 0.10f : 0.11f);
                product.setStandardStorageRate(us ? 0.10f : 0.11f);
                product.setStorageInGigabytes(0);        
                products.add(product);
                
                product = new DatabaseProduct("db.m2.2xlarge", "64-bit, 34GB RAM, 4x3.25 GHz CPU Core");
                product.setEngine(engine);
                product.setHighAvailability(false);
                product.setStandardHourlyRate(us ? 1.30f : 1.48f);
                product.setStandardIoRate(us ? 0.10f : 0.11f);
                product.setStandardStorageRate(us ? 0.10f : 0.11f);
                product.setStorageInGigabytes(0);        
                products.add(product);
                
                product = new DatabaseProduct("db.m2.2xlarge", "64-bit, 34GB RAM, 4x3.25 GHz CPU Core");
                product.setEngine(engine);
                product.setHighAvailability(true);
                product.setStandardHourlyRate(us ? 2.60f : 2.96f);
                product.setStandardIoRate(us ? 0.10f : 0.11f);
                product.setStandardStorageRate(us ? 0.10f : 0.11f);
                product.setStorageInGigabytes(0);        
                products.add(product);
                
                product = new DatabaseProduct("db.m2.4xlarge", "64-bit, 68GB RAM, 8x3.25 GHz CPU Core");
                product.setEngine(engine);
                product.setHighAvailability(false);
                product.setStandardHourlyRate(us ? 2.60f : 2.96f);
                product.setStandardIoRate(us ? 0.10f : 0.11f);
                product.setStandardStorageRate(us ? 0.10f : 0.11f);
                product.setStorageInGigabytes(0);        
                products.add(product);

                product = new DatabaseProduct("db.m2.4xlarge", "Multi-AZ 64-bit, 68GB RAM, 8x3.25 GHz CPU Core");
                product.setEngine(engine);
                product.setHighAvailability(true);
                product.setStandardHourlyRate(us ? 5.20f : 5.92f);
                product.setStandardIoRate(us ? 0.10f : 0.11f);
                product.setStandardStorageRate(us ? 0.10f : 0.11f);
                product.setStorageInGigabytes(0);        
                products.add(product);
            }
            else if( engine.equals(DatabaseEngine.ORACLE11G) ) {
                DatabaseProduct product;
                
                product = new DatabaseProduct("db.m1.small", "64-bit, 1.7GB RAM, 1x1.0 GHz CPU Core");
                product.setEngine(engine);
                product.setHighAvailability(false);
                product.setStandardHourlyRate(us ? 0.16f : 0.17f);
                product.setStandardIoRate(us ? 0.10f : 0.11f);
                product.setStandardStorageRate(us ? 0.10f : 0.11f);
                product.setStorageInGigabytes(0);
                products.add(product);
                
                product = new DatabaseProduct("db.m1.large", "64-bit, 7.5GB RAM, 2x2.0 GHz CPU Core");
                product.setEngine(engine);
                product.setHighAvailability(false);
                product.setStandardHourlyRate(us ? 0.64f : 0.68f);
                product.setStandardIoRate(us ? 0.10f : 0.11f);
                product.setStandardStorageRate(us ? 0.10f : 0.11f);
                product.setStorageInGigabytes(0);        
                products.add(product);
                
                product = new DatabaseProduct("db.m2.xlarge", "64-bit, 15GB RAM, 4x2.0 GHz CPU Core");
                product.setEngine(engine);
                product.setHighAvailability(false);
                product.setStandardHourlyRate(us ? 0.85f : 0.94f);
                product.setStandardIoRate(us ? 0.10f : 0.11f);
                product.setStandardStorageRate(us ? 0.10f : 0.11f);
                product.setStorageInGigabytes(0);        
                products.add(product);
                
                product = new DatabaseProduct("db.m2.2xlarge", "64-bit, 34GB RAM, 4x3.25 GHz CPU Core");
                product.setEngine(engine);
                product.setHighAvailability(false);
                product.setStandardHourlyRate(us ? 1.70f : 1.88f);
                product.setStandardIoRate(us ? 0.10f : 0.11f);
                product.setStandardStorageRate(us ? 0.10f : 0.11f);
                product.setStorageInGigabytes(0);        
                products.add(product);
                
                product = new DatabaseProduct("db.m2.4xlarge", "64-bit, 68GB RAM, 8x3.25 GHz CPU Core");
                product.setEngine(engine);
                product.setHighAvailability(false);
                product.setStandardHourlyRate(us ? 3.40f : 3.76f);
                product.setStandardIoRate(us ? 0.10f : 0.11f);
                product.setStandardStorageRate(us ? 0.10f : 0.11f);
                product.setStorageInGigabytes(0);        
                products.add(product);
            }
            else if( engine.equals(DatabaseEngine.ORACLE11GX) || engine.equals(DatabaseEngine.ORACLE11GEX) ) {
                DatabaseProduct product;
                
                product = new DatabaseProduct("db.m1.small", "64-bit, 1.7GB RAM, 1x1.0 GHz CPU Core");
                product.setEngine(engine);
                product.setHighAvailability(false);
                product.setStandardHourlyRate(us ? 0.11f : 0.12f);
                product.setStandardIoRate(us ? 0.10f : 0.11f);
                product.setStandardStorageRate(us ? 0.10f : 0.11f);
                product.setStorageInGigabytes(0);
                products.add(product);
                
                product = new DatabaseProduct("db.m1.large", "64-bit, 7.5GB RAM, 2x2.0 GHz CPU Core");
                product.setEngine(engine);
                product.setHighAvailability(false);
                product.setStandardHourlyRate(us ? 0.44f : 0.48f);
                product.setStandardIoRate(us ? 0.10f : 0.11f);
                product.setStandardStorageRate(us ? 0.10f : 0.11f);
                product.setStorageInGigabytes(0);        
                products.add(product);
                
                product = new DatabaseProduct("db.m2.xlarge", "64-bit, 15GB RAM, 4x2.0 GHz CPU Core");
                product.setEngine(engine);
                product.setHighAvailability(false);
                product.setStandardHourlyRate(us ? 0.65f : 0.74f);
                product.setStandardIoRate(us ? 0.10f : 0.11f);
                product.setStandardStorageRate(us ? 0.10f : 0.11f);
                product.setStorageInGigabytes(0);        
                products.add(product);
                
                product = new DatabaseProduct("db.m2.2xlarge", "64-bit, 34GB RAM, 4x3.25 GHz CPU Core");
                product.setEngine(engine);
                product.setHighAvailability(false);
                product.setStandardHourlyRate(us ? 1.30f : 1.48f);
                product.setStandardIoRate(us ? 0.10f : 0.11f);
                product.setStandardStorageRate(us ? 0.10f : 0.11f);
                product.setStorageInGigabytes(0);        
                products.add(product);
                
                product = new DatabaseProduct("db.m2.4xlarge", "64-bit, 68GB RAM, 8x3.25 GHz CPU Core");
                product.setEngine(engine);
                product.setStandardHourlyRate(us ? 2.60f : 2.96f);
                product.setStandardIoRate(us ? 0.10f : 0.11f);
                product.setStandardStorageRate(us ? 0.10f : 0.11f);
                product.setStorageInGigabytes(0);        
                products.add(product);
            }
            databaseProducts = products;
        }
        return databaseProducts;
    }
    
    private DayOfWeek getDay(String str) {
        if( str.equalsIgnoreCase("Sun") ) {
            return DayOfWeek.SUNDAY;
        }
        else if( str.equalsIgnoreCase("Mon") ) {
            return DayOfWeek.MONDAY;
        }
        else if( str.equalsIgnoreCase("Tue") ) {
            return DayOfWeek.TUESDAY;
        }
        else if( str.equalsIgnoreCase("Wed") ) {
            return DayOfWeek.WEDNESDAY;
        }
        else if( str.equalsIgnoreCase("Thu") ) {
            return DayOfWeek.THURSDAY;
        }
        else if( str.equalsIgnoreCase("Fri") ) {
            return DayOfWeek.FRIDAY;
        }
        else if( str.equalsIgnoreCase("Sat") ) {
            return DayOfWeek.SATURDAY;
        }
        return null;
    }
    
    private TimeWindow getTimeWindow(String start, String end) {
        String[] parts = start.split(":");
        int startHour = 0, endHour = 0;
        int startMinute = 0, endMinute = 0;
        DayOfWeek startDay = null, endDay = null;
        
        if( parts.length < 3 ) {
            if( parts.length < 2 ) {
                try { 
                    startHour = Integer.parseInt(start);
                }
                catch( NumberFormatException ignore ) {
                    // ignore
                }
            }
            else {
                try {
                    startHour = Integer.parseInt(parts[0]);
                }
                catch( NumberFormatException ignore ) {
                    // ignore
                }
                try {
                    startMinute = Integer.parseInt(parts[1]);
                }
                catch( NumberFormatException e ) {
                    // ignore
                }
            }
        }
        else {
            startDay = getDay(parts[0]);
            try {
                startHour = Integer.parseInt(parts[1]);
            }
            catch( NumberFormatException ignore ) {
                // ignore
            }
            try {
                startMinute = Integer.parseInt(parts[2]);
            }
            catch( NumberFormatException e ) {
                // ignore
            }
        }
        parts = end.split(":");
        if( parts.length < 3 ) {
            if( parts.length < 2 ) {
                try { 
                    endHour = Integer.parseInt(start);
                }
                catch( NumberFormatException ignore ) {
                    // ignore
                }
            }
            else {
                try {
                    endHour = Integer.parseInt(parts[0]);
                }
                catch( NumberFormatException ignore ) {
                    // ignore
                }
                try {
                    endMinute = Integer.parseInt(parts[1]);
                }
                catch( NumberFormatException e ) {
                    // ignore
                }
            }
        }
        else {
            endDay = getDay(parts[0]);
            try {
                endHour = Integer.parseInt(parts[1]);
            }
            catch( NumberFormatException ignore ) {
                // ignore
            }
            try {
                endMinute = Integer.parseInt(parts[2]);
            }
            catch( NumberFormatException e ) {
                // ignore
            }
        }
        TimeWindow window = new TimeWindow();
        
        window.setStartDayOfWeek(startDay);
        window.setStartHour(startHour);
        window.setStartMinute(startMinute);
        window.setEndDayOfWeek(endDay);
        window.setEndHour(endHour);
        window.setEndMinute(endMinute);
        return window;
    }
    
    private String getEngineString(DatabaseEngine engine) {
        switch( engine ) {
            case MYSQL: return "MySQL";
            case ORACLE11G: return "oracle-se1";
            case ORACLE11GX: return "oracle-se";
            case ORACLE11GEX: return "oracle-ee";
            default: return "MySQL";
        }
    }
    
    public String getProviderTermForDatabase(Locale locale) {
        return "database";
    }
    
    public String getProviderTermForSnapshot(Locale locale) {
        return "snapshot";
    }
    
    
    private String getRDSUrl() throws InternalException, CloudException {
        //noinspection ConstantConditions
        return ("https://rds." + provider.getContext().getRegionId() + ".amazonaws.com");
    }
    
    private Iterable<String> getSecurityGroups(String databaseId) throws CloudException, InternalException {
        PopulatorThread<String> populator;
        final String dbId = databaseId;

        provider.hold();
        populator = new PopulatorThread<String>(new JiteratorPopulator<String>() {
            public void populate(Jiterator<String> iterator) throws CloudException, InternalException {
                try {
                    populateSecurityGroupIds(dbId, iterator);
                }
                finally {
                    provider.release();
                }
            }
        });
        populator.populate();
        return populator.getResult();
    }
    
    public DatabaseSnapshot getSnapshot(String providerDbSnapshotId) throws CloudException, InternalException {
        if( providerDbSnapshotId == null ) {
            return null;
        }
        PopulatorThread<DatabaseSnapshot> populator;
        final String id = providerDbSnapshotId;

        provider.hold();
        populator = new PopulatorThread<DatabaseSnapshot>(new JiteratorPopulator<DatabaseSnapshot>() {
            public void populate(Jiterator<DatabaseSnapshot> iterator) throws CloudException, InternalException {
                try {
                    populateSnapshotList(id, null, iterator);
                }
                finally {
                    provider.release();
                }
            }
        });
        populator.populate();
        Iterator<DatabaseSnapshot> it = populator.getResult().iterator();
        
        if( it.hasNext() ) {
            return it.next();
        }
        return null;
    }
    
    public boolean isSubscribed() throws CloudException, InternalException {
        APITrace.begin(provider, "RDBMS.isSubscribed");
        try {
            Map<String,String> parameters = provider.getStandardRdsParameters(provider.getContext(), DESCRIBE_DB_INSTANCES);
            EC2Method method = new EC2Method(provider, getRDSUrl(), parameters);

            try {
                method.invoke();
                return true;
            }
            catch( EC2Exception e ) {
                if( e.getStatus() == HttpServletResponse.SC_UNAUTHORIZED || e.getStatus() == HttpServletResponse.SC_FORBIDDEN ) {
                    return false;
                }
                String code = e.getCode();

                if( code != null && (code.equals("SubscriptionCheckFailed") || code.equals("AuthFailure") || code.equals("SignatureDoesNotMatch") || code.equals("InvalidClientTokenId") || code.equals("OptInRequired")) ) {
                    return false;
                }
                logger.warn(e.getSummary());
                if( logger.isDebugEnabled() ) {
                    e.printStackTrace();
                }
                throw new CloudException(e);
            }
        }
        finally {
            APITrace.end();
        }
    }
    
    public boolean isSupportsFirewallRules() {
        return true;
    }
    
    public boolean isSupportsHighAvailability() {
        return true;
    }

    public boolean isSupportsLowAvailability() {
        return true;
    }
    
    public boolean isSupportsMaintenanceWindows() {
        return true;
    }
    
    public boolean isSupportsSnapshots() {
        return true;
    }
    
    public Iterable<String> listAccess(String toProviderDatabaseId) throws CloudException, InternalException {
        PopulatorThread<String> idPopulator, accessPopulator;
        final String dbId = toProviderDatabaseId;

        provider.hold();
        idPopulator = new PopulatorThread<String>(new JiteratorPopulator<String>() {
            public void populate(Jiterator<String> iterator) throws CloudException, InternalException {
                try {
                    populateSecurityGroupIds(dbId, iterator);
                }
                finally {
                    provider.release();
                }
            }
        });
        idPopulator.populate();
        
        final Iterable<String> ids = idPopulator.getResult();
        provider.hold();
        accessPopulator = new PopulatorThread<String>(new JiteratorPopulator<String>() {
            public void populate(Jiterator<String> iterator) throws CloudException, InternalException {
                try {
                    for( String id : ids ) {
                        populateAccess(id, iterator);
                    }
                }
                finally {
                    provider.release();
                }
            }
        });
        accessPopulator.populate();
        return accessPopulator.getResult();
    }
    
    public Iterable<DatabaseConfiguration> listConfigurations() throws CloudException, InternalException {
        PopulatorThread<DatabaseConfiguration> populator;
        
        populator = new PopulatorThread<DatabaseConfiguration>(new JiteratorPopulator<DatabaseConfiguration>() {
            public void populate(Jiterator<DatabaseConfiguration> iterator) throws CloudException, InternalException {
                populateConfigurationList(null, iterator);
            }
        });
        populator.populate();
        return populator.getResult(); 
    }

    @Override
    public @Nonnull Iterable<ResourceStatus> listDatabaseStatus() throws CloudException, InternalException {
        APITrace.begin(provider, "RDBMS.listDatabaseStatus");
        try {
            ArrayList<ResourceStatus> list = new ArrayList<ResourceStatus>();
            String marker = null;

            do {
                Map<String,String> parameters = provider.getStandardRdsParameters(provider.getContext(), DESCRIBE_DB_INSTANCES);
                EC2Method method;
                NodeList blocks;
                Document doc;

                if( marker != null ) {
                    parameters.put("Marker", marker);
                }
                method = new EC2Method(provider, getRDSUrl(), parameters);
                try {
                    doc = method.invoke();
                }
                catch( EC2Exception e ) {
                    throw new CloudException(e);
                }
                marker = null;
                blocks = doc.getElementsByTagName("Marker");
                if( blocks.getLength() > 0 ) {
                    for( int i=0; i<blocks.getLength(); i++ ) {
                        Node item = blocks.item(i);

                        if( item.hasChildNodes() ) {
                            marker = item.getFirstChild().getNodeValue().trim();
                        }
                    }
                    if( marker != null ) {
                        break;
                    }
                }
                blocks = doc.getElementsByTagName("DBInstances");
                for( int i=0; i<blocks.getLength(); i++ ) {
                    NodeList items = blocks.item(i).getChildNodes();

                    for( int j=0; j<items.getLength(); j++ ) {
                        Node item = items.item(j);

                        if( item.getNodeName().equals("DBInstance") ) {
                            ResourceStatus status = toDatabaseStatus(item);

                            if( status != null ) {
                                list.add(status);
                            }
                        }
                    }
                }
            } while( marker != null );
            return list;
        }
        finally {
            APITrace.end();
        }
    }

    public Iterable<Database> listDatabases() throws CloudException, InternalException {
        return listDatabases(null);
    }
    
    private Iterable<Database> listDatabases(String targetId) throws CloudException, InternalException {
        APITrace.begin(provider, "RDBMS.listDatabases");
        try {
            ArrayList<Database> list = new ArrayList<Database>();
            String marker = null;

            do {
                Map<String,String> parameters = provider.getStandardRdsParameters(provider.getContext(), DESCRIBE_DB_INSTANCES);
                EC2Method method;
                NodeList blocks;
                Document doc;

                if( marker != null ) {
                    parameters.put("Marker", marker);
                }
                if( targetId != null ) {
                    parameters.put("DBInstanceIdentifier", targetId);
                }
                method = new EC2Method(provider, getRDSUrl(), parameters);
                try {
                    doc = method.invoke();
                }
                catch( EC2Exception e ) {
                    if( targetId != null ) {
                        String code = e.getCode();

                        if( code != null && code.equals("DBInstanceNotFound") || code.equals("InvalidParameterValue") ) {
                            return list;
                        }
                    }
                    throw new CloudException(e);
                }
                marker = null;
                blocks = doc.getElementsByTagName("Marker");
                if( blocks.getLength() > 0 ) {
                    for( int i=0; i<blocks.getLength(); i++ ) {
                        Node item = blocks.item(i);

                        if( item.hasChildNodes() ) {
                            marker = item.getFirstChild().getNodeValue().trim();
                        }
                    }
                    if( marker != null ) {
                        break;
                    }
                }
                blocks = doc.getElementsByTagName("DBInstances");
                for( int i=0; i<blocks.getLength(); i++ ) {
                    NodeList items = blocks.item(i).getChildNodes();

                    for( int j=0; j<items.getLength(); j++ ) {
                        Node item = items.item(j);

                        if( item.getNodeName().equals("DBInstance") ) {
                            Database db = toDatabase(item);

                            if( db != null ) {
                                list.add(db);
                            }
                        }
                    }
                }
            } while( marker != null );
            return list;
        }
        finally {
            APITrace.end();
        }
    }
    
    public Collection<ConfigurationParameter> listParameters(String forProviderConfigurationId) throws CloudException, InternalException {
        PopulatorThread<ConfigurationParameter> populator;
        final String id = forProviderConfigurationId;
        
        provider.hold();
        populator = new PopulatorThread<ConfigurationParameter>(new JiteratorPopulator<ConfigurationParameter>() {
            public void populate(Jiterator<ConfigurationParameter> iterator) throws CloudException, InternalException {
                try {
                    populateParameterList(id, null, iterator);
                }
                finally {
                    provider.release();
                }
            }
        });
        populator.populate();
        return populator.getResult();
    }
    
    public Collection<ConfigurationParameter> listDefaultParameters(DatabaseEngine engine) throws CloudException, InternalException {
        PopulatorThread<ConfigurationParameter> populator;
        final DatabaseEngine dbEngine = engine;
        
        provider.hold();
        populator = new PopulatorThread<ConfigurationParameter>(new JiteratorPopulator<ConfigurationParameter>() {
            public void populate(Jiterator<ConfigurationParameter> iterator) throws CloudException, InternalException {
                try {
                    populateParameterList(null, dbEngine, iterator);
                }
                finally {
                    provider.release();
                }
            }
        });
        populator.populate();
        return populator.getResult();
    }
    
    public Iterable<DatabaseSnapshot> listSnapshots(String forOptionalProviderDatabaseId) throws CloudException, InternalException {
        PopulatorThread<DatabaseSnapshot> populator;
        
        provider.hold();
        final String id = (forOptionalProviderDatabaseId == null ? null : forOptionalProviderDatabaseId);
        populator = new PopulatorThread<DatabaseSnapshot>(new JiteratorPopulator<DatabaseSnapshot>() {
            public void populate(Jiterator<DatabaseSnapshot> iterator) throws CloudException, InternalException {
                try {
                    populateSnapshotList(null, id, iterator);
                }
                finally {
                    provider.release();
                }
            }
        });
        populator.populate();
        return populator.getResult();
    }

    @Override
    public @Nonnull String[] mapServiceAction(@Nonnull ServiceAction action) {
        return new String[0];     // TODO: implement me
    }

    private void populateAccess(String securityGroupId, Jiterator<String> iterator) throws CloudException, InternalException {
        APITrace.begin(provider, "RDBMS.populateDBSGAccess");
        try {
            Map<String,String> parameters = provider.getStandardRdsParameters(provider.getContext(), DESCRIBE_DB_SECURITY_GROUPS);
            EC2Method method;
            NodeList blocks;
            Document doc;

            parameters.put("DBSecurityGroupName", securityGroupId);
            method = new EC2Method(provider, getRDSUrl(), parameters);
            try {
                doc = method.invoke();
            }
            catch( EC2Exception e ) {
                throw new CloudException(e);
            }
            blocks = doc.getElementsByTagName("DBSecurityGroups");
            for( int i=0; i<blocks.getLength(); i++ ) {
                NodeList items = blocks.item(i).getChildNodes();

                for( int j=0; j<items.getLength(); j++ ) {
                    Node item = items.item(j);

                    if( item.getNodeName().equals("DBSecurityGroup") ) {
                        NodeList attrs = item.getChildNodes();

                        for( int k=0; k<attrs.getLength(); k++ ) {
                            Node attr = attrs.item(k);
                            String name;

                            name = attr.getNodeName();
                            if( name.equalsIgnoreCase("IPRanges") ) {
                                if( attr.hasChildNodes() ) {
                                    NodeList ranges = attr.getChildNodes();

                                    for( int l=0; l<ranges.getLength(); l++ ) {
                                        Node range = ranges.item(l);

                                        if( range.hasChildNodes() ) {
                                            NodeList rangeAttrs = range.getChildNodes();
                                            String cidr = null;
                                            boolean authorized = false;

                                            for( int m=0; m<rangeAttrs.getLength(); m++ ) {
                                                Node ra = rangeAttrs.item(m);

                                                if( ra.getNodeName().equalsIgnoreCase("Status") ) {
                                                    authorized = ra.getFirstChild().getNodeValue().trim().equalsIgnoreCase("authorized");
                                                }
                                                else if( ra.getNodeName().equalsIgnoreCase("CIDRIP") ) {
                                                    cidr = ra.getFirstChild().getNodeValue().trim();
                                                }
                                            }
                                            if( cidr != null && authorized ) {
                                                iterator.push(cidr);
                                            }
                                        }
                                    }
                                }
                            }
                        }
                    }
                }
            }
        }
        finally {
            APITrace.end();
        }
    }
    
    private void populateConfigurationList(String targetId, Jiterator<DatabaseConfiguration> iterator) throws CloudException, InternalException {
        APITrace.begin(provider, "RDBMS.populateConfigurationList");
        try {
            String marker = null;

            do {
                Map<String,String> parameters = provider.getStandardRdsParameters(provider.getContext(), DESCRIBE_DB_PARAMETER_GROUPS);
                EC2Method method;
                NodeList blocks;
                Document doc;

                if( marker != null ) {
                    parameters.put("Marker", marker);
                }
                if( targetId != null ) {
                    parameters.put("DBParameterGroupName", targetId);
                }
                method = new EC2Method(provider, getRDSUrl(), parameters);
                try {
                    doc = method.invoke();
                }
                catch( EC2Exception e ) {
                    throw new CloudException(e);
                }
                marker = null;
                blocks = doc.getElementsByTagName("Marker");
                if( blocks.getLength() > 0 ) {
                    for( int i=0; i<blocks.getLength(); i++ ) {
                        Node item = blocks.item(i);

                        if( item.hasChildNodes() ) {
                            marker = item.getFirstChild().getNodeValue().trim();
                        }
                    }
                    if( marker != null ) {
                        break;
                    }
                }
                blocks = doc.getElementsByTagName("DBParameterGroups");
                for( int i=0; i<blocks.getLength(); i++ ) {
                    NodeList items = blocks.item(i).getChildNodes();

                    for( int j=0; j<items.getLength(); j++ ) {
                        Node item = items.item(j);

                        if( item.getNodeName().equals("DBParameterGroup") ) {
                            DatabaseConfiguration cfg = toConfiguration(item);

                            if( cfg != null ) {
                                iterator.push(cfg);
                            }
                        }
                    }
                }
            } while( marker != null );
        }
        finally {
            APITrace.end();
        }
    }
    
    private void populateParameterList(String cfgId, DatabaseEngine engine, Jiterator<ConfigurationParameter> iterator) throws CloudException, InternalException {
        APITrace.begin(provider, "RDBMS.populateParameterList");
        try {
            String marker = null;

            do {
                Map<String,String> parameters;
                EC2Method method;
                NodeList blocks;
                Document doc;

                if( cfgId != null ) {
                    parameters = provider.getStandardRdsParameters(provider.getContext(), DESCRIBE_DB_PARAMETERS);
                    parameters.put("DBParameterGroupName", cfgId);
                }
                else {
                    parameters = provider.getStandardRdsParameters(provider.getContext(), DESCRIBE_ENGINE_DEFAULT_PARAMETERS);
                    parameters.put("Engine", getEngineString(engine));
                }
                if( marker != null ) {
                    parameters.put("Marker", marker);
                }
                method = new EC2Method(provider, getRDSUrl(), parameters);
                try {
                    doc = method.invoke();
                }
                catch( EC2Exception e ) {
                    throw new CloudException(e);
                }
                marker = null;
                blocks = doc.getElementsByTagName("Marker");
                if( blocks.getLength() > 0 ) {
                    for( int i=0; i<blocks.getLength(); i++ ) {
                        Node item = blocks.item(i);

                        if( item.hasChildNodes() ) {
                            marker = item.getFirstChild().getNodeValue().trim();
                        }
                    }
                    if( marker != null ) {
                        break;
                    }
                }
                blocks = doc.getElementsByTagName("Parameters");
                for( int i=0; i<blocks.getLength(); i++ ) {
                    NodeList items = blocks.item(i).getChildNodes();

                    for( int j=0; j<items.getLength(); j++ ) {
                        Node item = items.item(j);

                        if( item.getNodeName().equals("Parameter") ) {
                            ConfigurationParameter param = toParameter(item);

                            if( param != null ) {
                                iterator.push(param);
                            }
                        }
                    }
                }
            } while( marker != null );
        }
        finally {
            APITrace.end();
        }
    }
    
    private void populateSecurityGroupIds(String providerDatabaseId, Jiterator<String> iterator) throws CloudException, InternalException {
        APITrace.begin(provider, "RDBMS.populateDBSecurityGroups");
        try {
            Map<String,String> parameters = provider.getStandardRdsParameters(provider.getContext(), DESCRIBE_DB_INSTANCES);
            EC2Method method;
            NodeList blocks;
            Document doc;

            parameters.put("DBInstanceIdentifier", providerDatabaseId);
            method = new EC2Method(provider, getRDSUrl(), parameters);
            try {
                doc = method.invoke();
            }
            catch( EC2Exception e ) {
                throw new CloudException(e);
            }
            blocks = doc.getElementsByTagName("DBInstances");
            for( int i=0; i<blocks.getLength(); i++ ) {
                NodeList items = blocks.item(i).getChildNodes();

                for( int j=0; j<items.getLength(); j++ ) {
                    Node item = items.item(j);

                    if( item.getNodeName().equals("DBInstance") ) {
                        NodeList attrs = item.getChildNodes();

                        for( int k=0; k<attrs.getLength(); k++ ) {
                            Node attr = attrs.item(k);
                            String name;

                            name = attr.getNodeName();
                            if( name.equalsIgnoreCase("DBSecurityGroups") ) {
                                if( attr.hasChildNodes() ) {
                                    NodeList groups = attr.getChildNodes();

                                    for( int l=0; l<groups.getLength(); l++ ) {
                                        Node group = groups.item(l);

                                        if( group.hasChildNodes() ) {
                                            NodeList groupAttrs = group.getChildNodes();
                                            String groupName = null;
                                            boolean active = false;

                                            for( int m=0; m<groupAttrs.getLength(); m++ ) {
                                                Node ga = groupAttrs.item(m);

                                                if( ga.getNodeName().equalsIgnoreCase("Status") ) {
                                                    active = ga.getFirstChild().getNodeValue().trim().equalsIgnoreCase("active");
                                                }
                                                else if( ga.getNodeName().equalsIgnoreCase("DBSecurityGroupName") ) {
                                                    groupName = ga.getFirstChild().getNodeValue().trim();
                                                }
                                            }
                                            if( groupName != null && active ) {
                                                iterator.push(groupName);
                                            }
                                        }
                                    }
                                }
                            }
                        }
                    }
                }
            }
        }
        finally {
            APITrace.end();
        }
    }
    
    private void populateSnapshotList(String snapshotId, String databaseId, Jiterator<DatabaseSnapshot> iterator) throws CloudException, InternalException {
        APITrace.begin(provider, "RDBMS.populateDBSnapshotList");
        try {
            String marker = null;

            do {
                Map<String,String> parameters = provider.getStandardRdsParameters(provider.getContext(), DESCRIBE_DB_SNAPSHOTS);
                EC2Method method;
                NodeList blocks;
                Document doc;

                if( marker != null ) {
                    parameters.put("Marker", marker);
                }
                if( snapshotId != null ) {
                    parameters.put("DBSnapshotIdentifier", snapshotId);
                }
                if( databaseId != null ) {
                    parameters.put("DBInstanceIdentifier", databaseId);
                }
                method = new EC2Method(provider, getRDSUrl(), parameters);
                try {
                    doc = method.invoke();
                }
                catch( EC2Exception e ) {
                    String code = e.getCode();

                    if( code != null && code.equals("DBSnapshotNotFound") ) {
                        return;
                    }
                    throw new CloudException(e);
                }
                marker = null;
                blocks = doc.getElementsByTagName("Marker");
                if( blocks.getLength() > 0 ) {
                    for( int i=0; i<blocks.getLength(); i++ ) {
                        Node item = blocks.item(i);

                        if( item.hasChildNodes() ) {
                            marker = item.getFirstChild().getNodeValue().trim();
                        }
                    }
                    if( marker != null ) {
                        break;
                    }
                }
                blocks = doc.getElementsByTagName("DBSnapshots");
                for( int i=0; i<blocks.getLength(); i++ ) {
                    NodeList items = blocks.item(i).getChildNodes();

                    for( int j=0; j<items.getLength(); j++ ) {
                        Node item = items.item(j);

                        if( item.getNodeName().equals("DBSnapshot") ) {
                            DatabaseSnapshot snapshot = toSnapshot(item);

                            if( snapshot != null ) {
                                iterator.push(snapshot);
                            }
                        }
                    }
                }
            } while( marker != null );
        }
        finally {
            APITrace.end();
        }
    }
    
    public void removeConfiguration(String providerConfigurationId) throws CloudException, InternalException {
        APITrace.begin(provider, "RDBMS.removeConfiguration");
        try {
            Map<String,String> parameters = provider.getStandardRdsParameters(provider.getContext(), DELETE_DB_PARAMETER_GROUP);
            EC2Method method;

            parameters.put("DBParameterGroupName", providerConfigurationId);
            method = new EC2Method(provider, getRDSUrl(), parameters);
            try {
                method.invoke();
            }
            catch( EC2Exception e ) {
                throw new CloudException(e);
            }
        }
        finally {
            APITrace.end();
        }
    }
    
    private void removeSecurityGroup(String securityGroupId) throws CloudException, InternalException {
        APITrace.begin(provider, "RDBMS.removeSecurityGroup");
        try {
            Map<String,String> parameters = provider.getStandardRdsParameters(provider.getContext(), DELETE_DB_SECURITY_GROUP);
            EC2Method method;

            parameters.put("DBSecurityGroupName", securityGroupId);
            method = new EC2Method(provider, getRDSUrl(), parameters);
            try {
                method.invoke();
            }
            catch( EC2Exception e ) {
                throw new CloudException(e);
            }
        }
        finally {
            APITrace.end();
        }
    }
    
    public void removeDatabase(String providerDatabaseId) throws CloudException, InternalException {
        APITrace.begin(provider, "RDBMS.removeDatabase");
        try {
            long timeout = System.currentTimeMillis() + (CalendarWrapper.MINUTE*10L);
            Database db = getDatabase(providerDatabaseId);

            while( timeout > System.currentTimeMillis() ) {
                if( db == null || DatabaseState.DELETED.equals(db.getCurrentState()) ) {
                    return;
                }
                if( DatabaseState.AVAILABLE.equals(db.getCurrentState()) ) {
                    break;
                }
                try { Thread.sleep(15000L); }
                catch( InterruptedException ignore ) { }
                try { db = getDatabase(providerDatabaseId); }
                catch( Throwable ignore ) { }
            }
            Iterable<String> securityGroups = getSecurityGroups(providerDatabaseId);

            Map<String,String> parameters = provider.getStandardRdsParameters(provider.getContext(), DELETE_DB_INSTANCE);
            EC2Method method;

            parameters.put("DBInstanceIdentifier", providerDatabaseId);
            parameters.put("FinalDBSnapshotIdentifier", providerDatabaseId + "-FINAL-" + System.currentTimeMillis());
            method = new EC2Method(provider, getRDSUrl(), parameters);
            try {
                method.invoke();
            }
            catch( EC2Exception e ) {
                parameters = provider.getStandardRdsParameters(provider.getContext(), DELETE_DB_INSTANCE);
                parameters.put("DBInstanceIdentifier", providerDatabaseId);
                parameters.put("SkipFinalSnapshot", "true");
                method = new EC2Method(provider, getRDSUrl(), parameters);
                try {
                    method.invoke();
                }
                catch( EC2Exception again ) {
                    throw new CloudException(e);
                }
            }
            try {
                for( String securityGroupId : securityGroups ) {
                    if( securityGroupId.equals(providerDatabaseId) ) {
                        try {
                            removeSecurityGroup(securityGroupId);
                        }
                        catch( CloudException ignore ) {
                            // ignore this because it means it is a shared security group
                        }
                    }
                }
            }
            catch( Throwable t ) {
                t.printStackTrace();
            }
        }
        finally {
            APITrace.end();
        }
    }
    
    public void removeSnapshot(String providerSnapshotId) throws CloudException, InternalException {
        APITrace.begin(provider, "RDBMS.removeSnapshot");
        try {
            Map<String,String> parameters = provider.getStandardRdsParameters(provider.getContext(), DELETE_DB_SNAPSHOT);
            EC2Method method;

            parameters.put("DBSnapshotIdentifier", providerSnapshotId);
            method = new EC2Method(provider, getRDSUrl(), parameters);
            try {
                method.invoke();
            }
            catch( EC2Exception e ) {
                throw new CloudException(e);
            }
        }
        finally {
            APITrace.end();
        }
    }
    
    public void resetConfiguration(String providerConfigurationId, String ... params) throws CloudException, InternalException {
        APITrace.begin(provider, "RDBMS.resetConfiguration");
        try {
            Map<String,String> parameters = provider.getStandardRdsParameters(provider.getContext(), RESET_DB_PARAMETER_GROUP);
            EC2Method method;

            parameters.put("DBParameterGroupName", providerConfigurationId);
            if( params == null || params.length < 1 ) {
                parameters.put("ResetAllParameters", "True");
            }
            else {
                int i = 0;

                parameters.put("ResetAllParameters", "False");
                for( String param : params ) {
                    i++;
                    parameters.put("Parameters.member." + i + ".ParameterName", param);
                    parameters.put("Parameters.member." + i + ".ApplyMethod", "pending-reboot");
                }
            }
            method = new EC2Method(provider, getRDSUrl(), parameters);
            try {
                method.invoke();
            }
            catch( EC2Exception e ) {
                throw new CloudException(e);
            }
        }
        finally {
            APITrace.end();
        }
    }
    
    public void restart(String providerDatabaseId, boolean blockUntilDone) throws CloudException, InternalException {
        APITrace.begin(provider, "RDBMS.restart");
        try {
            Map<String,String> parameters = provider.getStandardRdsParameters(provider.getContext(), REBOOT_DB_INSTANCE);
            EC2Method method;

            parameters.put("DBInstanceIdentifier", providerDatabaseId);
            method = new EC2Method(provider, getRDSUrl(), parameters);
            try {
                method.invoke();
            }
            catch( EC2Exception e ) {
                throw new CloudException(e);
            }
        }
        finally {
            APITrace.end();
        }
    }
    
    public void revokeAccess(String providerDatabaseId, String sourceCidr) throws CloudException, InternalException {
        APITrace.begin(provider, "RDBMS.revokeAccess");
        try {
            EC2Exception error = null;

            for( String securityGroupId : getSecurityGroups(providerDatabaseId) ) {
                Map<String,String> parameters = provider.getStandardRdsParameters(provider.getContext(), REVOKE_DB_SECURITY_GROUP_INGRESS);
                EC2Method method;

                parameters.put("DBSecurityGroupName", securityGroupId);
                parameters.put("CIDRIP", sourceCidr);
                method = new EC2Method(provider, getRDSUrl(), parameters);
                try {
                    method.invoke();
                }
                catch( EC2Exception e ) {
                    error = e;
                }
            }
            if( error != null ) {
                throw new CloudException(error);
            }
        }
        finally {
            APITrace.end();
        }
    }
    
    public void updateConfiguration(String providerConfigurationId, ConfigurationParameter ... params) throws CloudException, InternalException {
        APITrace.begin(provider, "RDBMS.updateConfiguration");
        try {
            Map<String,String> parameters = provider.getStandardRdsParameters(provider.getContext(), MODIFY_DB_PARAMETER_GROUP);
            EC2Method method;

            parameters.put("DBParameterGroupName", providerConfigurationId);
            int i = 0;
            for( ConfigurationParameter param : params ) {
                i++;
                parameters.put("Parameters.member." + i + ".ParameterName", param.getKey());
                parameters.put("Parameters.member." + i + ".ParameterValue", param.getParameter().toString());
                parameters.put("Parameters.member." + i + ".ApplyMethod", param.isApplyImmediately() ? "immediate" : "pending-reboot");
                if( i >= 20 ) {
                    break;
                }
            }
            method = new EC2Method(provider, getRDSUrl(), parameters);
            try {
                method.invoke();
            }
            catch( EC2Exception e ) {
                throw new CloudException(e);
            }
            if( params.length > 20 ) {
                ConfigurationParameter[] repeat = new ConfigurationParameter[params.length-20];

                i = 0;
                for( ; i<repeat.length; i++ ) {
                    repeat[i] = params[i+20];
                }
                updateConfiguration(providerConfigurationId, params);
            }
        }
        finally {
            APITrace.end();
        }
    }
    
    private void setSecurityGroup(String id, String securityGroupId) throws CloudException, InternalException {
        APITrace.begin(provider, "RDBMS.setSecurityGroup");
        try {
            Map<String,String> parameters = provider.getStandardRdsParameters(provider.getContext(), MODIFY_DB_INSTANCE);
            EC2Method method;

            parameters.put("DBInstanceIdentifier", id);
            parameters.put("ApplyImmediately", "true");
            parameters.put("DBSecurityGroups.member.1", securityGroupId);
            method = new EC2Method(provider, getRDSUrl(), parameters);
            try {
                method.invoke();
            }
            catch( EC2Exception e ) {
                throw new CloudException(e);
            }
        }
        finally {
            APITrace.end();
        }
    }
    
    public DatabaseSnapshot snapshot(String providerDatabaseId, String name) throws CloudException, InternalException {
        APITrace.begin(provider, "RDBMS.snapshot");
        try {
            Map<String,String> parameters = provider.getStandardRdsParameters(provider.getContext(), CREATE_DB_SNAPSHOT);
            String id = toIdentifier(name);
            EC2Method method;

            parameters.put("DBSnapshotIdentifier", id);
            parameters.put("DBInstanceIdentifier", providerDatabaseId);
            method = new EC2Method(provider, getRDSUrl(), parameters);
            try {
                method.invoke();
            }
            catch( EC2Exception e ) {
                throw new CloudException(e);
            }
            return getSnapshot(id);
        }
        finally {
            APITrace.end();
        }
    }
    
    private DatabaseConfiguration toConfiguration(Node cfgNode) throws CloudException {
        String id = null, cfgName = null, description = null;
        DatabaseEngine engine = DatabaseEngine.MYSQL51;
        NodeList attrs = cfgNode.getChildNodes();

        for( int i=0; i<attrs.getLength(); i++ ) {
            Node attr = attrs.item(i);
            String name;
            
            name = attr.getNodeName();
            if( name.equalsIgnoreCase("DBParameterGroupName") ) {
                id = attr.getFirstChild().getNodeValue().trim();
                cfgName = id;
            }
            else if( name.equalsIgnoreCase("Description") ) {
                description = attr.getFirstChild().getNodeValue().trim();                
            }
            else if( name.equals("Engine") ) {
                String val = attr.getFirstChild().getNodeValue().trim().toLowerCase();
                
                if( val == null ) {
                    engine = DatabaseEngine.MYSQL51;
                }
                else if( val.equalsIgnoreCase("mysql5.1") ) {
                    engine = DatabaseEngine.MYSQL51;
                }
                else if( val.equalsIgnoreCase("mysql5.5") ) {
                    engine = DatabaseEngine.MYSQL55;
                }
                else if( val.equalsIgnoreCase("oracle-se1") ) {
                    engine = DatabaseEngine.ORACLE11G;
                }
                else if( val.equalsIgnoreCase("oracle-se") ) {
                    engine = DatabaseEngine.ORACLE11GX;
                }
                else if( val.equalsIgnoreCase("oracle-ee") ) {
                    engine = DatabaseEngine.ORACLE11GEX;
                }
            }
        }
        if( id == null || cfgName == null ) {
            return null;
        }
        if( description == null ) {
            description = cfgName;
        }
        return new DatabaseConfiguration(this, engine, id, cfgName, description);
    }
    
    private Database toDatabase(Node dbNode) throws CloudException {
        NodeList attrs = dbNode.getChildNodes();
        Database db = new Database();
        String engineVersion = null;
        
        db.setCreationTimestamp(0L);
        db.setProviderRegionId(provider.getContext().getRegionId());
        db.setProviderOwnerId(provider.getContext().getAccountNumber());
        for( int i=0; i<attrs.getLength(); i++ ) {
            Node attr = attrs.item(i);
            String name;
            
            name = attr.getNodeName();
            if( name.equalsIgnoreCase("EngineVersion") ) {
                String val = attr.getFirstChild().getNodeValue().trim();
                
                if( val != null ) {
                    engineVersion = val.toLowerCase().trim();
                }
            }
            else if( name.equalsIgnoreCase("Engine") ) {
                String val = attr.getFirstChild().getNodeValue().trim();

                val = (val == null ? "mysql5.1" : val.toLowerCase());
                if( val.startsWith("mysql") ) {
                   db.setEngine(DatabaseEngine.MYSQL51);
                }
                else if( val.startsWith("mysql5.1") ) {
                    db.setEngine(DatabaseEngine.MYSQL51);
                }
                else if( val.startsWith("mysql5.5") ) {
                    db.setEngine(DatabaseEngine.MYSQL55);
                }
                else if( val.startsWith("oracle-se1") ) {
                    db.setEngine(DatabaseEngine.ORACLE11G);
                }
                else if( val.startsWith("oracle-se") ) {
                    db.setEngine(DatabaseEngine.ORACLE11GX);
                }
                else if( val.startsWith("oracle-ee") ) {
                    db.setEngine(DatabaseEngine.ORACLE11GEX);
                }
                else {
                    logger.warn("Unknown database engine: " + val);
                }
            }
            else if(name.equalsIgnoreCase("DBInstanceIdentifier") ) {
                db.setProviderDatabaseId(attr.getFirstChild().getNodeValue().trim());
                db.setName(db.getProviderDatabaseId());
            }
            else if( name.equalsIgnoreCase("MultiAZ") ) {
                db.setHighAvailability(attr.getFirstChild().getNodeValue().equalsIgnoreCase("true"));
            }
            else if( name.equalsIgnoreCase("DBInstanceClass") ) {
                db.setProductSize(attr.getFirstChild().getNodeValue().trim());
            }
            else if( name.equalsIgnoreCase("DBInstanceStatus") ) {
                db.setCurrentState(toDatabaseState(attr.getFirstChild().getNodeValue().trim()));
            }
            else if( name.equalsIgnoreCase("Endpoint") ) {
                if( attr.hasChildNodes() ) {
                    NodeList nodes = attr.getChildNodes();
                    
                    for( int j=0; j<nodes.getLength(); j++ ) {
                        Node child = nodes.item(j);
                        
                        if( child != null ) {
                            if( child.getNodeName().equalsIgnoreCase("Port") ) {
                                try {
                                    db.setHostPort(Integer.parseInt(child.getFirstChild().getNodeValue().trim()));
                                }
                                catch( NumberFormatException e ) {
                                    throw new CloudException("Invalid storage value: " + child.getFirstChild().getNodeValue());                                    // ignore this
                                }
                            }
                            else if( child.getNodeName().equalsIgnoreCase("Address") ) {
                                db.setHostName(child.getFirstChild().getNodeValue().trim());
                            }
                        }
                    }
                }
            }
            else if( name.equalsIgnoreCase("AllocatedStorage") ) {
                try {
                    db.setAllocatedStorageInGb(Integer.parseInt(attr.getFirstChild().getNodeValue().trim()));
                }
                catch( NumberFormatException e ) {
                    throw new CloudException("Invalid storage value: " + attr.getFirstChild().getNodeValue());
                }
            }
            else if( name.equalsIgnoreCase("MasterUsername") ) {
                db.setAdminUser(attr.getFirstChild().getNodeValue().trim());
            }
            else if( name.equalsIgnoreCase("PreferredMaintenanceWindow") ) {
                if( attr.hasChildNodes() ) {
                    String val = attr.getFirstChild().getNodeValue();
                
                    if( val != null ) {
                        String[] parts = val.split("-");
                        
                        if( parts.length == 2 ) {
                            TimeWindow window = getTimeWindow(parts[0], parts[1]);

                            db.setMaintenanceWindow(window);
                        }
                    }
                }
            }
            else if( name.equalsIgnoreCase("PreferredBackupWindow") ) {
                if( attr.hasChildNodes() ) {
                    String val = attr.getFirstChild().getNodeValue();
                
                    if( val != null ) {
                        String[] parts = val.split("-");
                        
                        if( parts.length == 2 ) {
                            TimeWindow window = getTimeWindow(parts[0], parts[1]);

                            db.setSnapshotWindow(window);
                        }
                    }
                }
            }
            else if( name.equalsIgnoreCase("AvailabilityZone") ) {
                db.setProviderDataCenterId(attr.getFirstChild().getNodeValue().trim());
            }
            else if( name.equalsIgnoreCase("InstanceCreateTime") ) {
                String tstr = attr.getFirstChild().getNodeValue().trim();
                
                db.setCreationTimestamp(provider.parseTime(tstr));
            }
            else if( name.equalsIgnoreCase("LatestRestorableTime") ) {               
                db.setRecoveryPointTimestamp(provider.parseTime(attr.getFirstChild().getNodeValue().trim()));
            }
            else if( name.equalsIgnoreCase("BackupRetentionPeriod") ) {
                try {
                    db.setSnapshotRetentionInDays(Integer.parseInt(attr.getFirstChild().getNodeValue().trim()));
                }
                catch( NumberFormatException e ) {
                    throw new CloudException("Invalid backup retention period: " + attr.getFirstChild().getNodeValue());
                }
            }
            else if( name.equalsIgnoreCase("DBParameterGroups") ) {
                NodeList groups = attr.getChildNodes();
                
                for( int j=0; j<groups.getLength(); j++ ) {
                    Node group = groups.item(j);
                    
                    if( group.getNodeName().equalsIgnoreCase("DBParameterGroup") && group.hasChildNodes() ) {
                        NodeList nodes = group.getChildNodes();
                            
                        for( int k=0; k<nodes.getLength(); k++ ) {
                            Node child = nodes.item(k);
                                
                            if( child != null ) {
                                if( child.getNodeName().equalsIgnoreCase("DBParameterGroupName") ) {
                                    db.setConfiguration(child.getFirstChild().getNodeValue().trim());
                                }
                            }
                        }                        
                    }
                }
            }
        }
        if( db.getHostName() == null ) {
            if( db.getCurrentState().equals(DatabaseState.PENDING) || db.getCurrentState().equals(DatabaseState.MODIFYING) || db.getCurrentState().equals(DatabaseState.RESTARTING) ) {
                db.setHostName("");
            }
            else {
                System.out.println("DEBUG: null database for " + db.getCurrentState());
                return null;
            }
        }
        if( engineVersion != null ) {
            if( db.getEngine().isMySQL() ) {
                if( engineVersion.startsWith("5.5") ) {
                    db.setEngine(DatabaseEngine.MYSQL55);
                }
            }
        }
        return db;
    }

    private @Nullable ResourceStatus toDatabaseStatus(@Nullable Node dbNode) throws CloudException {
        NodeList attrs = dbNode.getChildNodes();
        DatabaseState state = DatabaseState.PENDING;
        String dbId = null;

        for( int i=0; i<attrs.getLength(); i++ ) {
            Node attr = attrs.item(i);
            String name;

            name = attr.getNodeName();
            if(name.equalsIgnoreCase("DBInstanceIdentifier") ) {
                dbId = attr.getFirstChild().getNodeValue().trim();
            }
            else if( name.equalsIgnoreCase("DBInstanceStatus") ) {
                state = toDatabaseState(attr.getFirstChild().getNodeValue().trim());
            }
        }
        if( dbId == null ) {
            return null;
        }
        return new ResourceStatus(dbId, state);
    }

    private DatabaseState toDatabaseState(String value) throws CloudException {
        //incompatible-option-group, incompatible-parameters, incompatible-restore, incompatible-network
        if( value == null ) {
            System.out.println("DEBUG: Null state value");
            return DatabaseState.PENDING;
        }
        else if( value.equalsIgnoreCase("available") || value.equals("incompatible-option-group") || value.equals("incompatible-parameters") || value.equals("incompatible-restore") || value.equals("incompatible-network") ) {
            return DatabaseState.AVAILABLE;
        }
        else if( value.equalsIgnoreCase("storage-full") ) {
            return DatabaseState.STORAGE_FULL;
        }
        else if( value.equalsIgnoreCase("failed") ) {
            return DatabaseState.FAILED;
        }
        else if( value.equalsIgnoreCase("backing-up") ) {
            return DatabaseState.BACKUP;
        }
        else if( value.equalsIgnoreCase("creating") ) {
            return DatabaseState.PENDING;
        }
        else if( value.equalsIgnoreCase("deleted") ) {
            return DatabaseState.DELETED;
        }
        else if( value.equalsIgnoreCase("deleting") ) {
            return DatabaseState.DELETING;
        }
        else if( value.equalsIgnoreCase("modifying") ) {
            return DatabaseState.MODIFYING;
        }
        else if( value.equalsIgnoreCase("rebooting") ) {
            return DatabaseState.RESTARTING;
        }
        else if( value.equalsIgnoreCase("resetting-mastercredentials") ) {
            return DatabaseState.MODIFYING;
        }
        else {
            System.out.println("DEBUG: Unknown database state: " + value);
            return DatabaseState.PENDING;
        }
    }
    
    private String toIdentifier(String rawName) {
        StringBuilder str = new StringBuilder();
        
        if( rawName.length() < 1 ) {
            return "x";
        }
        if( !Character.isLetter(rawName.charAt(0)) ) {
            rawName = "db-" + rawName;
        }
        char last = '\0';
        for( int i=0; i<rawName.length(); i++ ) {
            char c = rawName.charAt(i);
            
            if( Character.isLetterOrDigit(c) ) {
                str.append(c);
            }
            if( c == '-' && last != '-' ) {
                str.append(c);
            }
            last = c;
        }
        rawName = str.toString();
        if( rawName.length() > 63 ) {
            rawName = rawName.substring(0,63);
        }
        while( rawName.charAt(rawName.length()-1) == '-' ) {
            rawName = rawName.substring(0,rawName.length()-1);
        }
        if( rawName.length() < 1 ) {
            return "x";
        }
        return rawName;
    }
    
    private ConfigurationParameter toParameter(Node pNode) throws CloudException {
        ConfigurationParameter param = new ConfigurationParameter();
        NodeList attrs = pNode.getChildNodes();
        
        param.setModifiable(false);
        param.setApplyImmediately(false);
        for( int i=0; i<attrs.getLength(); i++ ) {
            Node attr = attrs.item(i);
            String name;
            
            name = attr.getNodeName();
            if( name.equalsIgnoreCase("ParameterValue") ) {
                param.setParameter(attr.getFirstChild().getNodeValue().trim());
            }
            else if( name.equalsIgnoreCase("DataType") ) {
                param.setDataType(attr.getFirstChild().getNodeValue().trim());                
            }
            else if( name.equalsIgnoreCase("IsModifiable") && attr.hasChildNodes() ) {
                param.setModifiable(attr.getFirstChild().getNodeValue().trim().equalsIgnoreCase("true"));
            }
            else if( name.equalsIgnoreCase("Description") ) {
                param.setDescription(attr.getFirstChild().getNodeValue().trim());                
            }
            else if( name.equalsIgnoreCase("AllowedValues") && attr.hasChildNodes() ) {
                param.setValidation(attr.getFirstChild().getNodeValue().trim());                
            }
            else if( name.equalsIgnoreCase("ParameterName") ) {
                param.setKey(attr.getFirstChild().getNodeValue().trim());                
            }
            else if( name.equalsIgnoreCase("ApplyType") && attr.hasChildNodes() ) {
                param.setApplyImmediately(attr.getFirstChild().getNodeValue().trim().equalsIgnoreCase("static"));
            }
        }
        return param;
    }

    private DatabaseSnapshot toSnapshot(Node snapshotNode) throws CloudException {
        DatabaseSnapshot snapshot = new DatabaseSnapshot();
        NodeList attrs = snapshotNode.getChildNodes();
        
        snapshot.setProviderRegionId(provider.getContext().getRegionId());
        snapshot.setProviderOwnerId(provider.getContext().getAccountNumber());
        for( int i=0; i<attrs.getLength(); i++ ) {
            Node attr = attrs.item(i);
            String name;
            
            name = attr.getNodeName();
            if( name.equalsIgnoreCase("SnapshotCreateTime") ) {
                snapshot.setSnapshotTimestamp(provider.parseTime(attr.getFirstChild().getNodeValue().trim()));
            }
            else if( name.equalsIgnoreCase("Status") ) {
                String value = attr.getFirstChild().getNodeValue().trim();
                DatabaseSnapshotState state;
                
                if( value.equalsIgnoreCase("available") ) {
                    state = DatabaseSnapshotState.AVAILABLE;
                }
                else if( value.equalsIgnoreCase("creating") ) {
                    state = DatabaseSnapshotState.CREATING;
                }
                else if( value.equalsIgnoreCase("deleting") ) {
                    state = DatabaseSnapshotState.DELETING;
                }
                else {
                    throw new CloudException("Unknown database snapshot state: " + value);
                }
                snapshot.setCurrentState(state);
            }
            else if( name.equalsIgnoreCase("MasterUsername") ) {
                snapshot.setAdminUser(attr.getFirstChild().getNodeValue().trim());
            }
            else if( name.equalsIgnoreCase("DBInstanceIdentifier") ){
                snapshot.setProviderDatabaseId(attr.getFirstChild().getNodeValue().trim());
            }
            else if( name.equalsIgnoreCase("DBSnapshotIdentifier") ) {
                snapshot.setProviderSnapshotId(attr.getFirstChild().getNodeValue().trim());
            }
            else if( name.equalsIgnoreCase("AllocatedStorage") ) {
                snapshot.setStorageInGigabytes(Integer.parseInt(attr.getFirstChild().getNodeValue().trim()));
            }
        }
        return snapshot;
    }
}<|MERGE_RESOLUTION|>--- conflicted
+++ resolved
@@ -255,11 +255,7 @@
             }
             
             String securityGroupId = createSecurityGroup(id);
-<<<<<<< HEAD
-            
-=======
-
->>>>>>> 6b550d49
+
             parameters = provider.getStandardRdsParameters(provider.getContext(), CREATE_DB_INSTANCE);
             parameters.put("DBInstanceIdentifier", id);
             parameters.put("AllocatedStorage", String.valueOf(size));
