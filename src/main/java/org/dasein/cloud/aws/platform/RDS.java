--- conflicted
+++ resolved
@@ -265,11 +265,7 @@
             if( size < 5 ) {
                 size = 5;
             }
-<<<<<<< HEAD
-
-=======
             
->>>>>>> c5801938
             parameters = provider.getStandardRdsParameters(provider.getContext(), CREATE_DB_INSTANCE);
             parameters.put("DBInstanceIdentifier", id);
             parameters.put("AllocatedStorage", String.valueOf(size));
@@ -284,16 +280,6 @@
             if(ec2Type.equals(AWSCloud.PLATFORM_EC2)){
                 String securityGroupId = createSecurityGroup(id);
                 parameters.put("DBSecurityGroups.member.1", securityGroupId);
-<<<<<<< HEAD
-            }
-            
-            if( product.getEngine().isMySQL() ) {
-                parameters.put("LicenseModel", "general-public-license");
-            }
-            else if( product.getEngine().equals(DatabaseEngine.ORACLE11G) ) {
-                parameters.put("LicenseModel", "license-included");
-=======
->>>>>>> c5801938
             }
 
             // TODO: refactor into a toLicense() method
