/**
 * Copyright (C) 2009-2013 Dell, Inc.
 * See annotations for authorship information
 *
 * ====================================================================
 * Licensed under the Apache License, Version 2.0 (the "License");
 * you may not use this file except in compliance with the License.
 * You may obtain a copy of the License at
 *
 * http://www.apache.org/licenses/LICENSE-2.0
 *
 * Unless required by applicable law or agreed to in writing, software
 * distributed under the License is distributed on an "AS IS" BASIS,
 * WITHOUT WARRANTIES OR CONDITIONS OF ANY KIND, either express or implied.
 * See the License for the specific language governing permissions and
 * limitations under the License.
 * ====================================================================
 */

package org.dasein.cloud.aws.platform;

import org.apache.log4j.Logger;
import org.dasein.cloud.CloudException;
import org.dasein.cloud.InternalException;
import org.dasein.cloud.ProviderContext;
import org.dasein.cloud.aws.AWSCloud;
import org.dasein.cloud.aws.compute.EC2Exception;
import org.dasein.cloud.aws.compute.EC2Method;
import org.dasein.cloud.identity.ServiceAction;
import org.dasein.cloud.platform.*;
import org.dasein.cloud.util.APITrace;
import org.dasein.util.Jiterator;
import org.dasein.util.JiteratorPopulator;
import org.dasein.util.PopulatorThread;
import org.w3c.dom.Document;
import org.w3c.dom.Node;
import org.w3c.dom.NodeList;

import javax.annotation.Nonnull;
import javax.annotation.Nullable;
import java.util.*;

/**
 * CloudWatch specific implementation of AbstractMonitoringSupport.
 *
 * @author Cameron Stokes (http://github.com/clstokes)
 * @since 2013-02-18
 */
public class CloudWatch extends AbstractMonitoringSupport {

    public static final String STATE_OK = "OK";
    public static final String STATE_ALARM = "ALARM";
    public static final String STATE_INSUFFICIENT_DATA = "INSUFFICIENT_DATA";
    static private final Logger logger = Logger.getLogger(CloudWatch.class);
    private AWSCloud provider = null;

    CloudWatch( AWSCloud provider ) {
        super(provider);
        this.provider = provider;
    }

    @Override
    public void updateAlarm( @Nonnull AlarmUpdateOptions options ) throws InternalException, CloudException {
        APITrace.begin(provider, "CloudWatch.addAlarm");
        try {
            ProviderContext ctx = provider.getContext();
            if( ctx == null ) {
                throw new CloudException("No context was set for this request");
            }

            Map<String, String> parameters = provider.getStandardCloudWatchParameters(ctx, EC2Method.PUT_METRIC_ALARM);

            // all required parameters per CloudWatch API Version 2010-08-01
            parameters.put("AlarmName", options.getAlarmName());
            parameters.put("Namespace", options.getMetricNamespace());
            parameters.put("MetricName", options.getMetric());
            parameters.put("Statistic", options.getStatistic());
            parameters.put("ComparisonOperator", options.getComparisonOperator());
            parameters.put("Threshold", String.valueOf(options.getThreshold()));
            parameters.put("Period", String.valueOf(options.getPeriod()));
            parameters.put("EvaluationPeriods", String.valueOf(options.getEvaluationPeriods()));

            // optional parameters per CloudWatch API Version 2010-08-01
            parameters.put("ActionsEnabled", String.valueOf(options.isEnabled()));
            AWSCloud.addValueIfNotNull(parameters, "AlarmDescription", options.getAlarmDescription());
            AWSCloud.addIndexedParameters(parameters, "OKActions.member.", options.getProviderOKActionIds());
            AWSCloud.addIndexedParameters(parameters, "AlarmActions.member.", options.getProviderAlarmActionIds());
            AWSCloud.addIndexedParameters(parameters, "InsufficientDataActions.member.", options.getProviderInsufficentDataActionIds());
            AWSCloud.addIndexedParameters(parameters, "Dimensions.member.", options.getMetadata());

            EC2Method method;
            method = new EC2Method(provider, getCloudWatchUrl(), parameters);
            try {
                method.invoke();
            } catch( EC2Exception e ) {
                logger.error(e.getSummary());
                throw new CloudException(e);
            }
        } finally {
            APITrace.end();
        }
    }

    @Override public void removeAlarms( @Nonnull String[] alarmNames ) throws InternalException, CloudException {
        APITrace.begin(provider, "CloudWatch.removeAlarms");
        try {
            updateAlarmAction(alarmNames, EC2Method.DELETE_ALARMS);
        } finally {
            APITrace.end();
        }
    }

    @Override
    public void enableAlarmActions( @Nonnull String[] alarmNames ) throws InternalException, CloudException {
        APITrace.begin(provider, "CloudWatch.enableAlarmActions");
        try {
            updateAlarmAction(alarmNames, EC2Method.ENABLE_ALARM_ACTIONS);
        } finally {
            APITrace.end();
        }
    }

    @Override
    public void disableAlarmActions( @Nonnull String[] alarmNames ) throws InternalException, CloudException {
        APITrace.begin(provider, "CloudWatch.disableAlarmActions");
        try {
            updateAlarmAction(alarmNames, EC2Method.DISABLE_ALARM_ACTIONS);
        } finally {
            APITrace.end();
        }
    }

    private void updateAlarmAction( @Nonnull String[] alarmNames, @Nonnull String action ) throws InternalException, CloudException {
        ProviderContext ctx = provider.getContext();
        if( ctx == null ) {
            throw new CloudException("No context was set for this request");
        }

        Map<String, String> parameters = provider.getStandardCloudWatchParameters(ctx, action);

        provider.addIndexedParameters(parameters, "AlarmNames.member.", alarmNames);

        EC2Method method;
        method = new EC2Method(provider, getCloudWatchUrl(), parameters);
        try {
            method.invoke();
        } catch( EC2Exception e ) {
            logger.error(e.getSummary());
            throw new CloudException(e);
        }
    }

    @Override
    public @Nonnull Collection<Alarm> listAlarms( AlarmFilterOptions options ) throws InternalException, CloudException {
        APITrace.begin(provider, "CloudWatch.listAlarms");
        try {
            ProviderContext ctx = provider.getContext();
            if( ctx == null ) {
                throw new CloudException("No context was set for this request");
            }

            Map<String, String> parameters = provider.getStandardCloudWatchParameters(ctx, EC2Method.DESCRIBE_ALARMS);

            AWSCloud.addExtraParameters(parameters, getAlarmFilterParameters(options));

            List<Alarm> list = new ArrayList<Alarm>();
            NodeList blocks;
            EC2Method method;
            Document doc;

            method = new EC2Method(provider, getCloudWatchUrl(), parameters);
            try {
                doc = method.invoke();
            } catch( EC2Exception e ) {
                logger.error(e.getSummary());
                throw new CloudException(e);
            }

            blocks = doc.getElementsByTagName("MetricAlarms");
            for( int i = 0; i < blocks.getLength(); i++ ) {
                NodeList metrics = blocks.item(i).getChildNodes();

                for( int j = 0; j < metrics.getLength(); j++ ) {
                    Node metricNode = metrics.item(j);

                    if( metricNode.getNodeName().equals("member") ) {
                        Alarm alarm = toAlarm(metricNode);
                        if( alarm != null ) {
                            list.add(alarm);
                        }
                    }
                }
            }
            return list;

        } finally {
            APITrace.end();
        }
    }

    private Alarm toAlarm( Node node ) throws CloudException, InternalException {
        if( node == null ) {
            return null;
        }

        Alarm alarm = new Alarm();
        alarm.setFunction(false); // CloudWatch doesn't use a DSL or function for it's alarms. It uses statistic, comparisonOperator, and threshold.

        NodeList attributes = node.getChildNodes();
        for( int i = 0; i < attributes.getLength(); i++ ) {
            Node attribute = attributes.item(i);
            String name = attribute.getNodeName();

            if( name.equals("AlarmName") ) {
                alarm.setName(provider.getTextValue(attribute));
            }
            else if( name.equals("AlarmDescription") ) {
                alarm.setDescription(provider.getTextValue(attribute));
            }
            else if( name.equals("Namespace") ) {
                alarm.setMetricNamespace(provider.getTextValue(attribute));
            }
            else if( name.equals("MetricName") ) {
                alarm.setMetric(provider.getTextValue(attribute));
            }
            else if( name.equals("Dimensions") ) {
                Map<String, String> dimensions = toMetadata(attribute.getChildNodes());
                if( dimensions != null ) {
                    alarm.addMetricMetadata(dimensions);
                }
            }
            else if( name.equals("ActionsEnabled") ) {
                alarm.setEnabled("true".equals(provider.getTextValue(attribute)));
            }
            else if( name.equals("AlarmArn") ) {
                alarm.setProviderAlarmId(provider.getTextValue(attribute));
            }
            else if( name.equals("AlarmActions") ) {
                alarm.setProviderAlarmActionIds(getMembersValues(attribute));
            }
            else if( name.equals("InsufficientDataActions") ) {
                alarm.setProviderInsufficientDataActionIds(getMembersValues(attribute));
            }
            else if( name.equals("OKActions") ) {
                alarm.setProviderOKActionIds(getMembersValues(attribute));
            }
            else if( name.equals("Statistic") ) {
                alarm.setStatistic(provider.getTextValue(attribute));
            }
            else if( name.equals("Period") ) {
                alarm.setPeriod(provider.getIntValue(attribute));
            }
            else if( name.equals("EvaluationPeriods") ) {
                alarm.setEvaluationPeriods(provider.getIntValue(attribute));
            }
            else if( name.equals("ComparisonOperator") ) {
                alarm.setComparisonOperator(provider.getTextValue(attribute));
            }
            else if( name.equals("Threshold") ) {
                alarm.setThreshold(provider.getDoubleValue(attribute));
            }
            else if( name.equals("StateReason") ) {
                alarm.setStateReason(provider.getTextValue(attribute));
            }
            else if( name.equals("StateReasonData") ) {
                alarm.setStateReasonData(provider.getTextValue(attribute));
            }
            else if( name.equals("StateUpdatedTimestamp") ) {
                alarm.setStateUpdatedTimestamp(provider.getTimestampValue(attribute));
            }
            else if( name.equals("StateValue") ) {
                String stateValue = provider.getTextValue(attribute);
                if( STATE_OK.equals(stateValue) ) {
                    alarm.setStateValue(AlarmState.OK);
                }
                else if( STATE_ALARM.equals(stateValue) ) {
                    alarm.setStateValue(AlarmState.ALARM);
                }
                else if( STATE_INSUFFICIENT_DATA.equals(stateValue) ) {
                    alarm.setStateValue(AlarmState.INSUFFICIENT_DATA);
                }
            }
        }
        return alarm;
    }

    /**
     * Gets single text values from a "member" set.
     *
     * @param attribute the node to start at
     * @return array of member string values
     */
    private String[] getMembersValues( Node attribute ) {
        List<String> actions = new ArrayList<String>();
        NodeList actionNodes = attribute.getChildNodes();
        for( int j = 0; j < actionNodes.getLength(); j++ ) {
            Node actionNode = actionNodes.item(j);
            if( actionNode.getNodeName().equals("member") ) {
                actions.add(provider.getTextValue(actionNode));
            }
        }
        if( actions.size() == 0 ) {
            return null;
        }
        return actions.toArray(new String[actions.size()]);
    }
<<<<<<< HEAD
    return actions.toArray( new String[actions.size()] );
  }
=======
>>>>>>> c5801938

    @Override
    public @Nonnull Collection<Metric> listMetrics( final MetricFilterOptions options ) throws InternalException, CloudException {
        PopulatorThread<Metric> populator;

        provider.hold();
        populator = new PopulatorThread<Metric>(new JiteratorPopulator<Metric>() {
            public void populate( @Nonnull Jiterator<Metric> iterator ) throws CloudException, InternalException {
                try {
                    populateMetrics(iterator, null, options);
                } finally {
                    provider.release();
                }
            }
        });
        populator.populate();
        return populator.getResult();
    }

    private void populateMetrics( @Nonnull Jiterator<Metric> iterator, @Nullable String nextToken, MetricFilterOptions options ) throws CloudException, InternalException {
        APITrace.begin(provider, "CloudWatch.listMetrics");
        try {
            ProviderContext ctx = provider.getContext();
            if( ctx == null ) {
                throw new CloudException("No context was set for this request");
            }

            Map<String, String> parameters = provider.getStandardCloudWatchParameters(ctx, EC2Method.LIST_METRICS);

            AWSCloud.addExtraParameters(parameters, getMetricFilterParameters(options));
            AWSCloud.addValueIfNotNull(parameters, "NextToken", nextToken);

            NodeList blocks;
            EC2Method method;
            Document doc;

            method = new EC2Method(provider, getCloudWatchUrl(), parameters);
            try {
                doc = method.invoke();
            } catch( EC2Exception e ) {
                logger.error(e.getSummary());
                throw new CloudException(e);
            }

            blocks = doc.getElementsByTagName("Metrics");
            for( int i = 0; i < blocks.getLength(); i++ ) {
                NodeList metrics = blocks.item(i).getChildNodes();

                for( int j = 0; j < metrics.getLength(); j++ ) {
                    Node metricNode = metrics.item(j);

                    if( metricNode.getNodeName().equals("member") ) {
                        Metric metric = toMetric(metricNode);
                        if( metric != null ) {
                            iterator.push(metric);
                        }
                    }
                }
            }

            blocks = doc.getElementsByTagName("NextToken");
            if( blocks != null && blocks.getLength() == 1 && blocks.item(0).hasChildNodes() ) {
                String newNextToken = provider.getTextValue(blocks.item(0));
                populateMetrics(iterator, newNextToken, options);
            }

        } finally {
            APITrace.end();
        }
    }

    /**
     * Converts the given node to a Metric object.
     *
     * @param node the node to convert
     * @return a Metric object
     */
    private Metric toMetric( Node node ) {
        if( node == null ) {
            return null;
        }

        Metric metric = new Metric();

        NodeList attributes = node.getChildNodes();
        for( int i = 0; i < attributes.getLength(); i++ ) {
            Node attribute = attributes.item(i);
            String name = attribute.getNodeName();

            if( name.equals("MetricName") ) {
                metric.setName(provider.getTextValue(attribute));
            }
            else if( name.equals("Namespace") ) {
                metric.setNamespace(provider.getTextValue(attribute));
            }
            else if( name.equals("Dimensions") ) {
                Map<String, String> dimensions = toMetadata(attribute.getChildNodes());
                if( dimensions != null ) {
                    metric.addMetadata(dimensions);
                }
            }
        }
        return metric;
    }

    /**
     * Converts the given NodeList to a metadata map.
     *
     * @param blocks the NodeList to convert
     * @return metadata map
     */
    private Map<String, String> toMetadata( NodeList blocks ) {
        Map<String, String> dimensions = new HashMap<String, String>();

        for( int i = 0; i < blocks.getLength(); i++ ) {
            Node dimensionNode = blocks.item(i);

            if( dimensionNode.getNodeName().equals("member") ) {
                String dimensionName = null;
                String dimensionValue = null;

                NodeList dimensionAttributes = dimensionNode.getChildNodes();
                for( int j = 0; j < dimensionAttributes.getLength(); j++ ) {
                    Node attribute = dimensionAttributes.item(j);
                    String name = attribute.getNodeName();

                    if( name.equals("Name") ) {
                        dimensionName = provider.getTextValue(attribute);
                    }
                    else if( name.equals("Value") ) {
                        dimensionValue = provider.getTextValue(attribute);
                    }
                }
                if( dimensionName != null ) {
                    dimensions.put(dimensionName, dimensionValue);
                }
            }
        }

        if( dimensions.size() == 0 ) {
            return null;
        }
        return dimensions;
    }

    /**
     * Creates map of parameters based on the MetricFilterOptions.
     *
     * @param options options to convert to a parameter map
     * @return parameter map
     */
    private Map<String, String> getMetricFilterParameters( MetricFilterOptions options ) {
        if( options == null ) {
            return null;
        }

        Map<String, String> parameters = new HashMap<String, String>();

        AWSCloud.addValueIfNotNull(parameters, "MetricName", options.getMetricName());
        AWSCloud.addValueIfNotNull(parameters, "Namespace", options.getMetricNamespace());
        AWSCloud.addIndexedParameters(parameters, "Dimensions.member.", options.getMetricMetadata());

        if( parameters.size() == 0 ) {
            return null;
        }

        return parameters;
    }

    /**
     * Creates map of parameters based on the AlarmFilterOptions.
     *
     * @param options options to convert to a parameter map
     * @return parameter map
     */
    private Map<String, String> getAlarmFilterParameters( AlarmFilterOptions options ) {
        if( options == null ) {
            return null;
        }

        Map<String, String> parameters = new HashMap<String, String>();

        if( options.getStateValue() != null ) {
            AWSCloud.addValueIfNotNull(parameters, "StateValue", options.getStateValue().name());
        }
        AWSCloud.addIndexedParameters(parameters, "AlarmNames.member.", options.getAlarmNames());

        if( parameters.size() == 0 ) {
            return null;
        }

        return parameters;
    }

    @Override
    public boolean isSubscribed() throws CloudException, InternalException {
        return true;
    }

    /**
     * Returns the cloudwatch endpoint url.
     *
     * @return the cloudwatch endpoint url
     */
    private String getCloudWatchUrl() {
        return ( "https://monitoring." + provider.getContext().getRegionId() + ".amazonaws.com" );
    }

    @Override
    public @Nonnull String[] mapServiceAction( @Nonnull ServiceAction action ) {
        if( action.equals(MonitoringSupport.ANY) ) {
            return new String[]{EC2Method.CW_PREFIX + "*"};
        }
        if( action.equals(MonitoringSupport.LIST_METRICS) ) {
            return new String[]{EC2Method.CW_PREFIX + EC2Method.LIST_METRICS};
        }
        if( action.equals(MonitoringSupport.DESCRIBE_ALARMS) ) {
            return new String[]{EC2Method.CW_PREFIX + EC2Method.DESCRIBE_ALARMS};
        }
        return new String[0];
    }

}<|MERGE_RESOLUTION|>--- conflicted
+++ resolved
@@ -304,11 +304,6 @@
         }
         return actions.toArray(new String[actions.size()]);
     }
-<<<<<<< HEAD
-    return actions.toArray( new String[actions.size()] );
-  }
-=======
->>>>>>> c5801938
 
     @Override
     public @Nonnull Collection<Metric> listMetrics( final MetricFilterOptions options ) throws InternalException, CloudException {
